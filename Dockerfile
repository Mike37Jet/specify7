FROM ubuntu:24.04 AS common

LABEL maintainer="Specify Collections Consortium <github.com/specify>"

ENV DEBIAN_FRONTEND=noninteractive

RUN set -eux; \
    for i in 1 2 3; do \
      apt-get update && \
      apt-get -y install --no-install-recommends \
        gettext \
        python3.12 \
        python3.12-venv \
        python3.12-dev \
        libldap2 \
        libmariadb3 \
        rsync \
        mariadb-client \
        tzdata \
      && break; \
      echo "apt-get install failed (attempt $i), retrying in 5s…"; \
      sleep 5; \
    done; \
    apt-get clean; \
    rm -rf /var/lib/apt/lists/*

RUN groupadd -g 999 specify \
 && useradd -r -u 999 -g specify specify

RUN mkdir -p /home/specify \
 && chown specify.specify /home/specify
RUN mkdir -p /opt/specify7 \
 && chown specify.specify /opt/specify7


#####################################################################


FROM node:20-alpine AS build-frontend

LABEL maintainer="Specify Collections Consortium <github.com/specify>"

USER node
WORKDIR /home/node

COPY --chown=node:node specifyweb/frontend/js_src/package*.json ./
RUN npm ci
RUN mkdir dist && chown node:node dist
COPY --chown=node:node specifyweb/frontend/js_src .
RUN npx webpack --mode production


#####################################################################

FROM common AS build-backend

ENV DEBIAN_FRONTEND=noninteractive

<<<<<<< HEAD
RUN apt-get update \
 && apt-get -y install --no-install-recommends \
        build-essential \
        ca-certificates \
        curl \
        git \
        libsasl2-dev \
        libsasl2-modules \
        libldap2-dev \
        libssl-dev \
        libgmp-dev \
        libffi-dev \
        python3.8-venv \
        python3.8-distutils \
        python3.8-dev \
        libmariadbclient-dev \
 && apt-get clean \
 && rm -rf /var/lib/apt/lists/*
=======
# Retry loop to help GitHub arm64 build
RUN set -eux; \
    for i in 1 2 3; do \
      apt-get update && \
      apt-get -y install --no-install-recommends \
            build-essential \
            ca-certificates \
            curl \
            git \
            libsasl2-dev \
            libsasl2-modules \
            libldap2-dev \
            libssl-dev \
            libgmp-dev \
            libffi-dev \
            python3.12-venv \
            python3.12-dev \
            libmariadb-dev \
            tzdata \
            && break; \
      echo "apt-get install failed, retrying in 5 seconds..."; sleep 5; \
    done; \
    apt-get clean && rm -rf /var/lib/apt/lists/*
>>>>>>> 1c535cf9

USER specify
COPY --chown=specify:specify requirements.txt /home/specify/

WORKDIR /opt/specify7
# Retry loop to help GitHub arm64 build
RUN set -eux; \
    for i in 1 2 3; do \
        python3.12 -m venv ve && \
        ve/bin/pip install --no-cache-dir --upgrade pip setuptools wheel && \
        ve/bin/pip install -v --no-cache-dir -r /home/specify/requirements.txt && \
        break; \
        echo "pip install failed, retrying in 5 seconds..."; sleep 5; \
    done

# Retry loop for gunicorn installation
RUN set -eux; \
    for i in 1 2 3; do \
        ve/bin/pip install --no-cache-dir gunicorn && break; \
        echo "gunicorn install failed, retrying in 5 seconds..."; sleep 5; \
    done

COPY --from=build-frontend /home/node/dist specifyweb/frontend/static/js
COPY --chown=specify:specify specifyweb /opt/specify7/specifyweb
COPY --chown=specify:specify manage.py /opt/specify7/
COPY --chown=specify:specify docker-entrypoint.sh /opt/specify7/
COPY --chown=specify:specify Makefile /opt/specify7/
COPY --chown=specify:specify specifyweb.wsgi /opt/specify7/
COPY --chown=specify:specify config /opt/specify7/config
COPY --chown=specify:specify sp7_db_setup_check.sh /opt/specify7/
RUN chmod +x /opt/specify7/sp7_db_setup_check.sh

ARG BUILD_VERSION
ARG GIT_SHA
ENV BUILD_VERSION=$BUILD_VERSION
RUN make specifyweb/settings/build_version.py
RUN echo $BUILD_VERSION > specifyweb/frontend/static/build_version.txt
RUN echo $GIT_SHA > specifyweb/frontend/static/git_sha.txt
RUN date > specifyweb/frontend/static/build_date.txt

# The following is needed to run manage.py compilemessages:
# The secret key file needs to exist so it can be imported.
# The INSTALLED_APPS needs to be cleared out so Django doesn't
# try to import the Specify datamodel which isn't defined yet.
RUN echo "SECRET_KEY = 'bogus'" > specifyweb/settings/secret_key.py
RUN echo "INSTALLED_APPS = ['specifyweb.frontend']" >> specifyweb/settings/__init__.py
RUN (cd specifyweb && ../ve/bin/python ../manage.py compilemessages)

# Now put things back the way they were.
RUN rm specifyweb/settings/secret_key.py
COPY --chown=specify:specify specifyweb/settings/__init__.py /opt/specify7/specifyweb/settings/__init__.py

######################################################################

FROM common AS run-common

RUN set -eux; \
    for i in 1 2 3; do \
      apt-get update && \
      apt-get -y install --no-install-recommends rsync mariadb-client && \
      break; \
      echo "apt-get install rsync failed (attempt $i), retrying in 5s…"; \
      sleep 5; \
    done; \
    apt-get clean; \
    rm -rf /var/lib/apt/lists/*

RUN mkdir -p /volumes/static-files/depository \
 && chown -R specify.specify /volumes/static-files

USER specify
COPY --from=build-backend /opt/specify7 /opt/specify7

WORKDIR /opt/specify7
RUN cp -r specifyweb/settings .

<<<<<<< HEAD
RUN echo 'export PATH="/opt/specify7/ve/bin:$PATH"' > ~/.bashrc

RUN cat <<EOF > settings/local_specify_settings.py
import os

DATABASE_NAME = os.environ['DATABASE_NAME']
DATABASE_HOST = os.environ['DATABASE_HOST']
DATABASE_PORT = os.environ.get('DATABASE_PORT', '')

ROOT_PASSWORD = os.environ['MYSQL_ROOT_PASSWORD']
MASTER_NAME = os.getenv('MASTER_NAME')
MASTER_PASSWORD = os.getenv('MASTER_PASSWORD')
SUPER_NAME = os.getenv('SUPER_NAME', os.getenv('MASTER_NAME', 'root'))
SUPER_PASSWORD = os.getenv('SUPER_PASSWORD')
TARGET_NAME = os.getenv('TARGET_NAME', MASTER_NAME)
TARGET_PASSWORD = os.getenv('TARGET_PASSWORD')

DEPOSITORY_DIR = '/volumes/static-files/depository'

REPORT_RUNNER_HOST = os.getenv('REPORT_RUNNER_HOST', '')
REPORT_RUNNER_PORT = os.getenv('REPORT_RUNNER_PORT', '')

WEB_ATTACHMENT_URL = os.getenv('ASSET_SERVER_URL', None)
WEB_ATTACHMENT_KEY = os.getenv('ASSET_SERVER_KEY', None)
WEB_ATTACHMENT_COLLECTION = os.getenv('ASSET_SERVER_COLLECTION', os.getenv('WEB_ATTACHMENT_COLLECTION', DATABASE_NAME) or DATABASE_NAME)
SEPARATE_WEB_ATTACHMENT_FOLDERS = os.getenv('SEPARATE_WEB_ATTACHMENT_FOLDERS', None)

CELERY_BROKER_URL = os.getenv('CELERY_BROKER_URL', None)
CELERY_RESULT_BACKEND = os.getenv('CELERY_RESULT_BACKEND', None)
CELERY_TASK_DEFAULT_QUEUE = os.getenv('CELERY_TASK_QUEUE', DATABASE_NAME)

ANONYMOUS_USER = os.getenv('ANONYMOUS_USER', None)
SPECIFY_CONFIG_DIR = os.getenv('SPECIFY_CONFIG_DIR', '/opt/Specify/config')

host = os.getenv('CSRF_TRUSTED_ORIGINS', None)
CSRF_TRUSTED_ORIGINS = [origin.strip() for origin in host.split(',')] if host else []
EOF
=======
RUN echo \
        "import os" \
        "\nfrom . import specify_settings as specify_defaults" \
        "\nDATABASE_NAME = os.environ['DATABASE_NAME']" \
        "\nDATABASE_HOST = os.environ['DATABASE_HOST']" \
        "\nDATABASE_PORT = os.environ.get('DATABASE_PORT', '')" \
        "\nMASTER_NAME = os.environ['MASTER_NAME']" \
        "\nMASTER_PASSWORD = os.environ['MASTER_PASSWORD']" \
        "\nDEPOSITORY_DIR = '/volumes/static-files/depository'" \
        "\nREPORT_RUNNER_HOST = os.getenv('REPORT_RUNNER_HOST', '')" \
        "\nREPORT_RUNNER_PORT = os.getenv('REPORT_RUNNER_PORT', '')" \
        "\nWEB_ATTACHMENT_URL = os.getenv('ASSET_SERVER_URL', None)" \
        "\nWEB_ATTACHMENT_KEY = os.getenv('ASSET_SERVER_KEY', None)" \
        "\nWEB_ATTACHMENT_COLLECTION = os.getenv('ASSET_SERVER_COLLECTION', None)" \
        "\nSEPARATE_WEB_ATTACHMENT_FOLDERS = os.getenv('SEPARATE_WEB_ATTACHMENT_FOLDERS', None)" \
        "\nCELERY_BROKER_URL = os.getenv('CELERY_BROKER_URL', None)" \
        "\nCELERY_RESULT_BACKEND = os.getenv('CELERY_RESULT_BACKEND', None)" \
        "\nCELERY_TASK_DEFAULT_QUEUE = os.getenv('CELERY_TASK_QUEUE', DATABASE_NAME)" \
        "\nANONYMOUS_USER = os.getenv('ANONYMOUS_USER', None)" \
        "\nSPECIFY_CONFIG_DIR = os.environ.get('SPECIFY_CONFIG_DIR', '/opt/Specify/config')" \
        "\nTIME_ZONE = os.environ.get('TIME_ZONE', 'America/Chicago')" \
        # Resolve ALLOWED_HOSTS in the following precedence:
        # - Use the ALLOWED_HOSTS environment variable (if present)
        # - Otherwise, fallback to the default specified in settings/specify_settings.py
        # - If still not defined, use the hard-coded default ['*']
        # See https://github.com/specify/specify7/pull/6831
        "\n_env_allowed_hosts = os.getenv('ALLOWED_HOSTS', None)" \
        "\n_default_allowed_hosts = getattr(specify_defaults,'ALLOWED_HOSTS', ['*'])" \
        "\nALLOWED_HOSTS = _default_allowed_hosts if _env_allowed_hosts is None else [host.strip() for host in _env_allowed_hosts.split(',')]" \
        # Resolve CSRF_TRUSTED_ORIGINS in the following precedence:
        # - Use the CSRF_TRUSTED_ORIGINS environment variable (if present)
        # - Otherwise, fallback to the default specified in settings/specify_settings.py
        # - If still not defined, use the hard-coded default ['https://*', 'http://*']
        # See https://github.com/specify/specify7/pull/6831
        "\n_env_trusted_origins = os.getenv('CSRF_TRUSTED_ORIGINS', None)" \ 
        "\n_default_trusted_origins = getattr(specify_defaults,'CSRF_TRUSTED_ORIGINS', ['https://*', 'http://*'])" \
        "\nCSRF_TRUSTED_ORIGINS = _default_trusted_origins if _env_trusted_origins is None else [origin.strip() for origin in _env_trusted_origins.split(',')]" \
        > settings/local_specify_settings.py
>>>>>>> 1c535cf9

RUN echo "import os \nDEBUG = os.getenv('SP7_DEBUG', '').lower() == 'true'\n" \
        > settings/debug.py

RUN echo "import os \nSECRET_KEY = os.environ['SECRET_KEY']\n" \
        > settings/secret_key.py

ENV LC_ALL=C.UTF-8
ENV LANG=C.UTF-8
ENV DJANGO_SETTINGS_MODULE='settings'

ENTRYPOINT ["/opt/specify7/docker-entrypoint.sh"]

EXPOSE 8000


######################################################################

FROM run-common AS run-development

USER root

RUN set -eux; \
    for i in 1 2 3; do \
      apt-get update && \
      apt-get -y install --no-install-recommends \
        ca-certificates \
        make && \
      break; \
      echo "apt-get install (python3.9-distutils, ca-certificates, make) failed (attempt $i), retrying in 5s…"; \
      sleep 5; \
    done; \
    apt-get clean; \
    rm -rf /var/lib/apt/lists/*

USER specify

COPY requirements-testing.txt /home/specify/

#RUN ve/bin/pip install --no-cache-dir -r /home/specify/requirements-testing.txt

COPY mypy.ini ./


######################################################################

FROM run-common AS run

RUN mv specifyweb.wsgi specifyweb_wsgi.py

CMD ["ve/bin/gunicorn", "-w", "3", "-b", "0.0.0.0:8000", "-t", "300", "specifyweb_wsgi"]

<|MERGE_RESOLUTION|>--- conflicted
+++ resolved
@@ -56,26 +56,6 @@
 
 ENV DEBIAN_FRONTEND=noninteractive
 
-<<<<<<< HEAD
-RUN apt-get update \
- && apt-get -y install --no-install-recommends \
-        build-essential \
-        ca-certificates \
-        curl \
-        git \
-        libsasl2-dev \
-        libsasl2-modules \
-        libldap2-dev \
-        libssl-dev \
-        libgmp-dev \
-        libffi-dev \
-        python3.8-venv \
-        python3.8-distutils \
-        python3.8-dev \
-        libmariadbclient-dev \
- && apt-get clean \
- && rm -rf /var/lib/apt/lists/*
-=======
 # Retry loop to help GitHub arm64 build
 RUN set -eux; \
     for i in 1 2 3; do \
@@ -99,7 +79,6 @@
       echo "apt-get install failed, retrying in 5 seconds..."; sleep 5; \
     done; \
     apt-get clean && rm -rf /var/lib/apt/lists/*
->>>>>>> 1c535cf9
 
 USER specify
 COPY --chown=specify:specify requirements.txt /home/specify/
@@ -176,23 +155,16 @@
 WORKDIR /opt/specify7
 RUN cp -r specifyweb/settings .
 
-<<<<<<< HEAD
-RUN echo 'export PATH="/opt/specify7/ve/bin:$PATH"' > ~/.bashrc
-
-RUN cat <<EOF > settings/local_specify_settings.py
+RUN cat <<'EOF' > settings/local_specify_settings.py
 import os
+from . import specify_settings as specify_defaults
 
 DATABASE_NAME = os.environ['DATABASE_NAME']
 DATABASE_HOST = os.environ['DATABASE_HOST']
 DATABASE_PORT = os.environ.get('DATABASE_PORT', '')
 
-ROOT_PASSWORD = os.environ['MYSQL_ROOT_PASSWORD']
-MASTER_NAME = os.getenv('MASTER_NAME')
-MASTER_PASSWORD = os.getenv('MASTER_PASSWORD')
-SUPER_NAME = os.getenv('SUPER_NAME', os.getenv('MASTER_NAME', 'root'))
-SUPER_PASSWORD = os.getenv('SUPER_PASSWORD')
-TARGET_NAME = os.getenv('TARGET_NAME', MASTER_NAME)
-TARGET_PASSWORD = os.getenv('TARGET_PASSWORD')
+MASTER_NAME = os.environ['MASTER_NAME']
+MASTER_PASSWORD = os.environ['MASTER_PASSWORD']
 
 DEPOSITORY_DIR = '/volumes/static-files/depository'
 
@@ -201,7 +173,7 @@
 
 WEB_ATTACHMENT_URL = os.getenv('ASSET_SERVER_URL', None)
 WEB_ATTACHMENT_KEY = os.getenv('ASSET_SERVER_KEY', None)
-WEB_ATTACHMENT_COLLECTION = os.getenv('ASSET_SERVER_COLLECTION', os.getenv('WEB_ATTACHMENT_COLLECTION', DATABASE_NAME) or DATABASE_NAME)
+WEB_ATTACHMENT_COLLECTION = os.getenv('ASSET_SERVER_COLLECTION', None)
 SEPARATE_WEB_ATTACHMENT_FOLDERS = os.getenv('SEPARATE_WEB_ATTACHMENT_FOLDERS', None)
 
 CELERY_BROKER_URL = os.getenv('CELERY_BROKER_URL', None)
@@ -209,51 +181,37 @@
 CELERY_TASK_DEFAULT_QUEUE = os.getenv('CELERY_TASK_QUEUE', DATABASE_NAME)
 
 ANONYMOUS_USER = os.getenv('ANONYMOUS_USER', None)
-SPECIFY_CONFIG_DIR = os.getenv('SPECIFY_CONFIG_DIR', '/opt/Specify/config')
-
-host = os.getenv('CSRF_TRUSTED_ORIGINS', None)
-CSRF_TRUSTED_ORIGINS = [origin.strip() for origin in host.split(',')] if host else []
+SPECIFY_CONFIG_DIR = os.environ.get('SPECIFY_CONFIG_DIR', '/opt/Specify/config')
+TIME_ZONE = os.environ.get('TIME_ZONE', 'America/Chicago')
+
+# Resolve ALLOWED_HOSTS in the following precedence:
+# - Use the ALLOWED_HOSTS environment variable (if present)
+# - Otherwise, fallback to the default specified in settings/specify_settings.py
+# - If still not defined, use the hard-coded default ['*']
+# See https://github.com/specify/specify7/pull/6831
+_env_allowed_hosts = os.getenv('ALLOWED_HOSTS', None)
+_default_allowed_hosts = getattr(specify_defaults, 'ALLOWED_HOSTS', ['*'])
+ALLOWED_HOSTS = (
+    _default_allowed_hosts
+    if _env_allowed_hosts is None
+    else [host.strip() for host in _env_allowed_hosts.split(',')]
+)
+
+# Resolve CSRF_TRUSTED_ORIGINS in the following precedence:
+# - Use the CSRF_TRUSTED_ORIGINS environment variable (if present)
+# - Otherwise, fallback to the default specified in settings/specify_settings.py
+# - If still not defined, use the hard-coded default ['https://*', 'http://*']
+# See https://github.com/specify/specify7/pull/6831
+_env_trusted_origins = os.getenv('CSRF_TRUSTED_ORIGINS', None)
+_default_trusted_origins = getattr(
+    specify_defaults, 'CSRF_TRUSTED_ORIGINS', ['https://*', 'http://*']
+)
+CSRF_TRUSTED_ORIGINS = (
+    _default_trusted_origins
+    if _env_trusted_origins is None
+    else [origin.strip() for origin in _env_trusted_origins.split(',')]
+)
 EOF
-=======
-RUN echo \
-        "import os" \
-        "\nfrom . import specify_settings as specify_defaults" \
-        "\nDATABASE_NAME = os.environ['DATABASE_NAME']" \
-        "\nDATABASE_HOST = os.environ['DATABASE_HOST']" \
-        "\nDATABASE_PORT = os.environ.get('DATABASE_PORT', '')" \
-        "\nMASTER_NAME = os.environ['MASTER_NAME']" \
-        "\nMASTER_PASSWORD = os.environ['MASTER_PASSWORD']" \
-        "\nDEPOSITORY_DIR = '/volumes/static-files/depository'" \
-        "\nREPORT_RUNNER_HOST = os.getenv('REPORT_RUNNER_HOST', '')" \
-        "\nREPORT_RUNNER_PORT = os.getenv('REPORT_RUNNER_PORT', '')" \
-        "\nWEB_ATTACHMENT_URL = os.getenv('ASSET_SERVER_URL', None)" \
-        "\nWEB_ATTACHMENT_KEY = os.getenv('ASSET_SERVER_KEY', None)" \
-        "\nWEB_ATTACHMENT_COLLECTION = os.getenv('ASSET_SERVER_COLLECTION', None)" \
-        "\nSEPARATE_WEB_ATTACHMENT_FOLDERS = os.getenv('SEPARATE_WEB_ATTACHMENT_FOLDERS', None)" \
-        "\nCELERY_BROKER_URL = os.getenv('CELERY_BROKER_URL', None)" \
-        "\nCELERY_RESULT_BACKEND = os.getenv('CELERY_RESULT_BACKEND', None)" \
-        "\nCELERY_TASK_DEFAULT_QUEUE = os.getenv('CELERY_TASK_QUEUE', DATABASE_NAME)" \
-        "\nANONYMOUS_USER = os.getenv('ANONYMOUS_USER', None)" \
-        "\nSPECIFY_CONFIG_DIR = os.environ.get('SPECIFY_CONFIG_DIR', '/opt/Specify/config')" \
-        "\nTIME_ZONE = os.environ.get('TIME_ZONE', 'America/Chicago')" \
-        # Resolve ALLOWED_HOSTS in the following precedence:
-        # - Use the ALLOWED_HOSTS environment variable (if present)
-        # - Otherwise, fallback to the default specified in settings/specify_settings.py
-        # - If still not defined, use the hard-coded default ['*']
-        # See https://github.com/specify/specify7/pull/6831
-        "\n_env_allowed_hosts = os.getenv('ALLOWED_HOSTS', None)" \
-        "\n_default_allowed_hosts = getattr(specify_defaults,'ALLOWED_HOSTS', ['*'])" \
-        "\nALLOWED_HOSTS = _default_allowed_hosts if _env_allowed_hosts is None else [host.strip() for host in _env_allowed_hosts.split(',')]" \
-        # Resolve CSRF_TRUSTED_ORIGINS in the following precedence:
-        # - Use the CSRF_TRUSTED_ORIGINS environment variable (if present)
-        # - Otherwise, fallback to the default specified in settings/specify_settings.py
-        # - If still not defined, use the hard-coded default ['https://*', 'http://*']
-        # See https://github.com/specify/specify7/pull/6831
-        "\n_env_trusted_origins = os.getenv('CSRF_TRUSTED_ORIGINS', None)" \ 
-        "\n_default_trusted_origins = getattr(specify_defaults,'CSRF_TRUSTED_ORIGINS', ['https://*', 'http://*'])" \
-        "\nCSRF_TRUSTED_ORIGINS = _default_trusted_origins if _env_trusted_origins is None else [origin.strip() for origin in _env_trusted_origins.split(',')]" \
-        > settings/local_specify_settings.py
->>>>>>> 1c535cf9
 
 RUN echo "import os \nDEBUG = os.getenv('SP7_DEBUG', '').lower() == 'true'\n" \
         > settings/debug.py
