--- conflicted
+++ resolved
@@ -9,11 +9,8 @@
         libldap-2.4-2 \
         libmariadb3 \
         rsync \
-<<<<<<< HEAD
         mariadb-client \
-=======
         tzdata \
->>>>>>> 499dafb7
  && apt-get clean \
  && rm -rf /var/lib/apt/lists/*
 
@@ -65,7 +62,6 @@
         python3.8-distutils \
         python3.8-dev \
         libmariadbclient-dev \
-        tzdata \
  && apt-get clean \
  && rm -rf /var/lib/apt/lists/*
 
@@ -127,7 +123,6 @@
 WORKDIR /opt/specify7
 RUN cp -r specifyweb/settings .
 
-<<<<<<< HEAD
 RUN echo 'export PATH="/opt/specify7/ve/bin:$PATH"' > ~/.bashrc
 
 RUN cat <<EOF > settings/local_specify_settings.py
@@ -161,31 +156,10 @@
 
 ANONYMOUS_USER = os.getenv('ANONYMOUS_USER', None)
 SPECIFY_CONFIG_DIR = os.getenv('SPECIFY_CONFIG_DIR', '/opt/Specify/config')
+
+host = os.getenv('CSRF_TRUSTED_ORIGINS', None)
+CSRF_TRUSTED_ORIGINS = [origin.strip() for origin in host.split(',')] if host else []
 EOF
-=======
-RUN echo \
-        "import os" \
-        "\nDATABASE_NAME = os.environ['DATABASE_NAME']" \
-        "\nDATABASE_HOST = os.environ['DATABASE_HOST']" \
-        "\nDATABASE_PORT = os.environ.get('DATABASE_PORT', '')" \
-        "\nMASTER_NAME = os.environ['MASTER_NAME']" \
-        "\nMASTER_PASSWORD = os.environ['MASTER_PASSWORD']" \
-        "\nDEPOSITORY_DIR = '/volumes/static-files/depository'" \
-        "\nREPORT_RUNNER_HOST = os.getenv('REPORT_RUNNER_HOST', '')" \
-        "\nREPORT_RUNNER_PORT = os.getenv('REPORT_RUNNER_PORT', '')" \
-        "\nWEB_ATTACHMENT_URL = os.getenv('ASSET_SERVER_URL', None)" \
-        "\nWEB_ATTACHMENT_KEY = os.getenv('ASSET_SERVER_KEY', None)" \
-        "\nWEB_ATTACHMENT_COLLECTION = os.getenv('ASSET_SERVER_COLLECTION', None)" \
-        "\nSEPARATE_WEB_ATTACHMENT_FOLDERS = os.getenv('SEPARATE_WEB_ATTACHMENT_FOLDERS', None)" \
-        "\nCELERY_BROKER_URL = os.getenv('CELERY_BROKER_URL', None)" \
-        "\nCELERY_RESULT_BACKEND = os.getenv('CELERY_RESULT_BACKEND', None)" \
-        "\nCELERY_TASK_DEFAULT_QUEUE = os.getenv('CELERY_TASK_QUEUE', DATABASE_NAME)" \
-        "\nANONYMOUS_USER = os.getenv('ANONYMOUS_USER', None)" \
-        "\nSPECIFY_CONFIG_DIR = os.environ.get('SPECIFY_CONFIG_DIR', '/opt/Specify/config')" \
-        "\nhost = os.getenv('CSRF_TRUSTED_ORIGINS', None)" \
-        "\nCSRF_TRUSTED_ORIGINS = [origin.strip() for origin in host.split(',')] if host else []" \
-        > settings/local_specify_settings.py
->>>>>>> 499dafb7
 
 RUN echo "import os \nDEBUG = os.getenv('SP7_DEBUG', '').lower() == 'true'\n" \
         > settings/debug.py
