FROM ubuntu:18.04 AS common

LABEL maintainer="Specify Collections Consortium <github.com/specify>"

RUN apt-get update \
 && apt-get -y install --no-install-recommends \
        python3.6 \
        libldap-2.4-2 \
        libmariadbclient18 \
 && apt-get clean \
 && rm -rf /var/lib/apt/lists/*

RUN groupadd -g 999 specify \
 && useradd -r -u 999 -g specify specify

RUN mkdir -p /home/specify \
 && chown specify.specify /home/specify
RUN mkdir -p /opt/specify7 \
 && chown specify.specify /opt/specify7

<<<<<<< HEAD
RUN apt-get update && apt-get -y install --no-install-recommends \
        build-essential \
        ca-certificates \
        curl \
        git
=======
>>>>>>> eba6ded0

#####################################################################


<<<<<<< HEAD
RUN curl -sL https://deb.nodesource.com/setup_10.x | bash

RUN apt-get update && apt-get -y install --no-install-recommends nodejs
=======
FROM node:16.1.0-alpine3.11 AS build-frontend
>>>>>>> eba6ded0

LABEL maintainer="Specify Collections Consortium <github.com/specify>"

USER node
WORKDIR /home/node

COPY --chown=node:node specifyweb/frontend/js_src/package.json .
RUN npm install
RUN mkdir dist && chown node:node dist
COPY --chown=node:node specifyweb/frontend/js_src .
RUN npx webpack


#####################################################################

FROM common AS build-backend

RUN apt-get update \
 && apt-get -y install --no-install-recommends \
        build-essential \
        ca-certificates \
        curl \
        git \
        libldap2-dev \
        libmariadbclient-dev \
        libsasl2-dev \
        python3-venv \
        python3.6-dev

USER specify
COPY --chown=specify:specify requirements.txt /home/specify/

WORKDIR /opt/specify7
RUN python3.6 -m venv ve \
 && ve/bin/pip install --no-cache-dir -r /home/specify/requirements.txt
RUN ve/bin/pip install --no-cache-dir gunicorn redis

COPY --from=build-frontend /home/node/dist specifyweb/frontend/static/js
COPY --chown=specify:specify specifyweb /opt/specify7/specifyweb
COPY --chown=specify:specify manage.py /opt/specify7/
COPY --chown=specify:specify docker-entrypoint.sh /opt/specify7/
COPY --chown=specify:specify Makefile /opt/specify7/
COPY --chown=specify:specify specifyweb.wsgi /opt/specify7/

ARG BUILD_VERSION
ARG GIT_SHA
ENV BUILD_VERSION=$BUILD_VERSION
RUN make specifyweb/settings/build_version.py
RUN echo $BUILD_VERSION > specifyweb/frontend/static/build_version.txt
RUN echo $GIT_SHA > specifyweb/frontend/static/git_sha.txt
RUN date > specifyweb/frontend/static/build_date.txt


######################################################################

FROM common AS run

RUN apt-get update \
 && apt-get -y install --no-install-recommends \
        rsync \
 && apt-get clean \
 && rm -rf /var/lib/apt/lists/*

RUN mkdir -p /volumes/static-files/depository \
 && chown -R specify.specify /volumes/static-files

USER specify
COPY --from=build-backend /opt/specify7 /opt/specify7

WORKDIR /opt/specify7
RUN cp -r specifyweb/settings .

RUN echo \
        "import os" \
        "\nDATABASE_NAME = os.environ['DATABASE_NAME']" \
        "\nDATABASE_HOST = os.environ['DATABASE_HOST']" \
        "\nDATABASE_PORT = os.environ.get('DATABASE_PORT', '')" \
        "\nMASTER_NAME = os.environ['MASTER_NAME']" \
        "\nMASTER_PASSWORD = os.environ['MASTER_PASSWORD']" \
        "\nDEPOSITORY_DIR = '/volumes/static-files/depository'" \
        "\nREPORT_RUNNER_HOST = os.getenv('REPORT_RUNNER_HOST', '')" \
        "\nREPORT_RUNNER_PORT = os.getenv('REPORT_RUNNER_PORT', '')" \
        "\nWEB_ATTACHMENT_URL = os.getenv('ASSET_SERVER_URL', None)" \
        "\nWEB_ATTACHMENT_KEY = os.getenv('ASSET_SERVER_KEY', None)" \
        "\nWEB_ATTACHMENT_COLLECTION = os.getenv('ASSET_SERVER_COLLECTION', None)" \
        "\nCELERY_BROKER_URL = os.getenv('CELERY_BROKER_URL', None)" \
        "\nCELERY_RESULT_BACKEND = os.getenv('CELERY_RESULT_BACKEND', None)" \
        "\nCELERY_TASK_DEFAULT_QUEUE = os.getenv('CELERY_TASK_QUEUE', DATABASE_NAME)" \
        "\nANONYMOUS_USER = os.getenv('ANONYMOUS_USER', None)" \
        > settings/local_specify_settings.py

RUN echo "import os \nDEBUG = os.getenv('SP7_DEBUG', '').lower() == 'true'\n" \
        > settings/debug.py

RUN echo "import os \nSECRET_KEY = os.environ['SECRET_KEY']\n" \
        > settings/secret_key.py

ENV DJANGO_SETTINGS_MODULE='settings'

ENTRYPOINT ["/opt/specify7/docker-entrypoint.sh"]

EXPOSE 8000
RUN mv specifyweb.wsgi specifyweb_wsgi.py
CMD ["ve/bin/gunicorn", "-w", "3", "-b", "0.0.0.0:8000", "-t", "300", "specifyweb_wsgi"]<|MERGE_RESOLUTION|>--- conflicted
+++ resolved
@@ -18,25 +18,11 @@
 RUN mkdir -p /opt/specify7 \
  && chown specify.specify /opt/specify7
 
-<<<<<<< HEAD
-RUN apt-get update && apt-get -y install --no-install-recommends \
-        build-essential \
-        ca-certificates \
-        curl \
-        git
-=======
->>>>>>> eba6ded0
 
 #####################################################################
 
 
-<<<<<<< HEAD
-RUN curl -sL https://deb.nodesource.com/setup_10.x | bash
-
-RUN apt-get update && apt-get -y install --no-install-recommends nodejs
-=======
 FROM node:16.1.0-alpine3.11 AS build-frontend
->>>>>>> eba6ded0
 
 LABEL maintainer="Specify Collections Consortium <github.com/specify>"
 
