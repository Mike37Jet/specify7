# Changelog

All notable changes to this project will be documented in this file.

The format is based on [Keep a Changelog](https://keepachangelog.com/en/1.0.0/).

## [Unreleased](https://github.com/specify/specify7/compare/v7.7.3...HEAD)

### Added

- Collection Relationships can now be uploaded though WorkBench
  Plugin ([#2043](https://github.com/specify/specify7/pull/2043))
- Allow customizing the delimiter when entering the list of catalog
  numbers when creating a new interaction
  ([#2190](https://github.com/specify/specify7/issues/2190))

### Changed

- Having invalid query search parameters no longer prevents from running
  the query ([#2185](https://github.com/specify/specify7/issues/2185))

### Fixed

- Fix for query builder not allowing "in" filter on numeric fields
  ([#2115](https://github.com/specify/specify7/issues/2115))
- Using invalid field names in checkboxes no longer breaks the form
  ([#2194](https://github.com/specify/specify7/issues/2194))
- Fix Query Combo Box displaying "Add" for users that don't have
  permission to create related record
  ([#2216](https://github.com/specify/specify7/issues/2216))
- Fix error when adding Address of Record SubView to Borrow form
  ([#2006](https://github.com/specify/specify7/pull/2006)) -
  _Reported by CSIRO_
<<<<<<< HEAD
- Fix permission checking for ephemeral queries with collection override
  ([#2208](https://github.com/specify/specify7/issues/2208))
=======
- Fix Specify incorrectly checking for `Permissions -> List Admins ->
  read` permission ([#2019](https://github.com/specify/specify7/issues/2019))
- Fix Specify using wrong pick list when there are multiple pick lists
  with the same name ([#2285](https://github.com/specify/specify7/issues/2285))
>>>>>>> 4e188554

## [7.7.3](https://github.com/specify/specify7/compare/v7.7.2...v7.7.3) (26 September 2022)

### Added

- You can now upload `GUIDs` for tree tables though the
  WorkBench ([#2097](https://github.com/specify/specify7/issues/2097))
- Support customizing Collection Object formatter in Collection Relationship
  Plugin ([#2157](https://github.com/specify/specify7/pull/2157)) - _Requested
  by CSIRO and others_

### Changed

- Pick List size limit is no longer enforced
  ([#1025](https://github.com/specify/specify7/issues/1025)) -
  _Requested by RGBE and others_

### Fixed

- Fix "Create Invite Link" having incorrect
  condition ([#2140](https://github.com/specify/specify7/pull/2140)) - _Discovered by RGBE_
- Fix list of tables pick list not working on form
  load ([#2146](https://github.com/specify/specify7/issues/2146))
- Fix an error when creating Funding Agent records
  ([#715](https://github.com/specify/specify7/issues/715)) - _Reported
  by CSIRO_
- Fix for focus loss when using Query Combo Box without a mouse
  ([#2142](https://github.com/specify/specify7/issues/2142)) - _Reported
  by RGBE_

## [7.7.2](https://github.com/specify/specify7/compare/v7.7.1...v7.7.2) (12 September 2022)

### Added

- Allow customizing SubView grid column
  widths ([#2035](https://github.com/specify/specify7/pull/2035))
- Allow customizing tree search
  algorithm ([#2001](https://github.com/specify/specify7/issues/2001))
- Added credits to institutions in the `CHANGELOG.md`
  file ([#2071](https://github.com/specify/specify7/issues/2071))

### Changed

- Rewrite Autocomplete to use HeadlessUI
  library ([#1986](https://github.com/specify/specify7/issues/1986))
- Fetch pick lists on
  demand ([#1988](https://github.com/specify/specify7/pull/1988))

### Fixed

- Fixed `taxonId` field on the forms not getting
  populated ([#2083](https://github.com/specify/specify7/issues/2083))
- Fixed `ExsiccataItem` table being hidden in the
  WorkBench ([#2077](https://github.com/specify/specify7/issues/2077)) - _
  Reported by CSIRO_
- Fix `Taxon.taxonId` field not getting
  populated ([#2087](https://github.com/specify/specify7/pull/2087))
- Don't use underscore for partial date
  fields ([#2066](https://github.com/specify/specify7/pull/2066))
- Convert "text" -> "java.lang.String" when creating report from
  query ([#2059](https://github.com/specify/specify7/pull/2059))
- Fix Sp7.7 not parsing QCB's TypeSearch
  correctly ([#2026](https://github.com/specify/specify7/pull/2026))
- Fix Schema Config failing on no description
  strings ([#2024](https://github.com/specify/specify7/pull/2024))

## [7.7.1](https://github.com/specify/specify7/compare/v7.7.0...v7.7.1) (29 August 2022)

### Added

- Allow limiting the height of SubView
  Grid ([#290](https://github.com/specify/specify7/issues/290))
- Allow making form fields
  invisible ([#1070](https://github.com/specify/specify7/issues/1070))
- Rename "Add Another" to "
  Add" ([#1922](https://github.com/specify/specify7/issues/1922)) - _Reported by
  RBGE_
- Add ability to modify some Locality
  Preferences ([#159](https://github.com/specify/specify7/issues/159)) - _
  Reported by CSIRO_
- Display Git Hash in the Specify "About"
  dialog ([#1980](https://github.com/specify/specify7/issues/1980)) - _Reported
  by RBGE_
- Make autocomplete search algorithm
  configurable ([#1921](https://github.com/specify/specify7/issues/1921)
  , [#1935](https://github.com/specify/specify7/issues/1935)) - _Reported by
  RBGE_
- In one to many displays in grid form, add border around each
  record ([#1933](https://github.com/specify/specify7/issues/1933))
- Extend localization tests to catch misplaced
  strings ([#1739](https://github.com/specify/specify7/issues/1739))

### Fixed

- Fix SubView Grid for dependent relationships displaying only first 20
  items ([#1936](https://github.com/specify/specify7/issues/1936)) - _Reported
  by RBGE_
- Fix filters for some pick lists disappear from queries in the
  UI. ([#1934](https://github.com/specify/specify7/issues/1934)) - _Reported by
  RBGE_
- Fix text fields with the `uitype="checkbox"` being always
  checked ([#1929](https://github.com/specify/specify7/issues/1929))
- Cannot export distinct query results to
  CSV ([#1956](https://github.com/specify/specify7/issues/1956)) - _Reported by
  CSIRO_
- Fix SubView's `sortField` being
  ignored ([#1872](https://github.com/specify/specify7/issues/1872)) - _Reported
  by RBGE_
- Fix Query Builder not supporting European date
  format ([#1908](https://github.com/specify/specify7/issues/1908)) - _Reported
  by RBGE_
- Fix poor WorkBench rollback performance
  back ([#1663](https://github.com/specify/specify7/issues/1663))
- Fix changes not being preserved for embedded Collecting
  Events ([#1704](https://github.com/specify/specify7/issues/1704))

Minor fixes:

- Fix inconsistent wording in boolean drop-downs in Query
  Builder ([#1931](https://github.com/specify/specify7/issues/1931)) - _Reported
  by RBGE_
- Fix WB crashing on some permission
  errors ([#1932](https://github.com/specify/specify7/issues/1932)) - _Reported
  by KU Mammals_
- Fix unable to remove record from record set on no record delete
  permission ([#1937](https://github.com/specify/specify7/issues/1937))
- Fix unable to empty a field assigned to a non-read only pick
  list ([#1924](https://github.com/specify/specify7/issues/1924)) - _Reported by
  KE Herbarium_
- Fix Query Builder marking some non-hidden fields as
  hidden ([#1894](https://github.com/specify/specify7/issues/1894)) - _Reported
  by RBGE_
- Fix table formatters displaying separators for empty
  fields ([#1873](https://github.com/specify/specify7/issues/1873)) - _Reported
  by RBGE_
- Fix "Value is not defined" error on WB record
  disambiguation ([#1878](https://github.com/specify/specify7/issues/1878))
- Fix Query Builder exposing front-end only
  fields ([#1896](https://github.com/specify/specify7/issues/1896))
- Fix opening WbPlanView when "Results" is open crashing
  WB ([#1898](https://github.com/specify/specify7/issues/1898))
- Fix unable to unset a value from a pick
  list ([#1892](https://github.com/specify/specify7/issues/1892))
- Fix forms not supporting European date
  format ([#1875](https://github.com/specify/specify7/issues/1875)) - _Reported
  by Cornell University_
- Fix forms not supporting relative date as
  default ([#1874](https://github.com/specify/specify7/issues/1874)) - _Reported
  by RBGE_
- Fix Query Builder allowing to negate an "Any"
  filter ([#1876](https://github.com/specify/specify7/issues/1876))
- Fix sorting by QB results table header not working when some fields are
  hidden ([#1880](https://github.com/specify/specify7/issues/1880)) - _Reported
  by RBGE_
- Fix WB not handling nicely pick list values over length
  limit ([#1837](https://github.com/specify/specify7/issues/1837))
- Fix QB crashing on invalid DataObjFormatter
  definitions ([#1675](https://github.com/specify/specify7/issues/1675))
- Fix Specify 7 query stringids not match Specify
  6 ([#724](https://github.com/specify/specify7/issues/724))
- Fix front-end not showing HTML error
  messages ([#1652](https://github.com/specify/specify7/issues/1652))
- Fix accessibility issue with dialog
  headings ([#1413](https://github.com/specify/specify7/issues/1413))
- Fix accessibility issue with
  autocomplete ([#1986](https://github.com/specify/specify7/pull/1986))

## [7.7.0](https://github.com/specify/specify7/compare/v7.6.1...v7.7.0) (1 July 2022)

7.7.0 is a major release with hundreds of bug fixes and new features.

### Added

- Added Security and Permissions system
- Added Single-Sign-On support
- Added Schema Editor

### Changed

- Redesigned the User Interface
- Significantly improved accessibility
- Redesigned Query Builder
- Redesigned Tree Viewer
- Redesigned Attachments Viewer

[Full list of new features and bug fixes](./release-notes/7.7.0.md)

## [7.6.1](https://github.com/specify/specify7/compare/v7.6.0...v7.6.1) (1 November 2021)

### Fixed

- Fixes typo in
  README. [#956](https://github.com/specify/specify7/issues/956)
- Fixes menu overflow on some screens.
- Fixes regression in regex
  uiformatter. [#1010](https://github.com/specify/specify7/issues/1010)
- Fixes tree level
  titles. [#740](https://github.com/specify/specify7/issues/740)
- Fixes _From Record Set_ dialog having wrong button
  label. [#1026](https://github.com/specify/specify7/issues/1026)
- Fixes Workbench upload/validation handling of over length
  values. [#1041](https://github.com/specify/specify7/issues/1041)
- Fixes Workbench mapping of _OtherIdentifier_
  table. [#1029](https://github.com/specify/specify7/issues/1029)

### Security

- Updates version of Python Requests
  library. [#1005](https://github.com/specify/specify7/issues/1005)
- Updates README to require Ubuntu 20.04.

## [7.6.0](https://github.com/specify/specify7/compare/v7.5.0...v7.6.0) (16 September 2021)

7.6.0 is a major release with a new Workbench and improved API documentation.

[Full list of new features and bug fixes](./release-notes/7.6.0.md)

## [7.5.0](https://github.com/specify/specify7/compare/v7.4.0...v7.5.0) (1 September 2020)

[Bug fixes and new features](https://github.com/specify/specify7/compare/v7.4.0...v7.5.0)

## [7.4.0](https://github.com/specify/specify7/compare/v7.3.1...v7.4.0) (18 April 2020)

> Software Releases: Specify 6.8.00, Specify 7.4.00, Specify Web Server 2.0

The Specify Collections Consortium is pleased to announce updates for Specify 6,
Specify 7, and the Specify Web Portal. The new releases include database schema
enhancements, new capabilities, and a large number of fixed bugs. Database
administrators note with these updates: (1) the Specify 6 updater modifies the
Specify database schema, and (2) the updates create new dependencies among the
three packages (Specify 6, 7, and Web Portal) that are not backward compatible
with previous releases. Specify 6.8 and Specify 7.4 work with the new database
schema update (ver. 2.7), the Specify 6 installer adds tables to the database,
and adds or changes fields in others. (See the Specify 6 release notes for more
information.)

We are committed to keeping the SCC’s development and support activities moving
forward during this extraordinary, global hiatus, and hope to return to our
Consortium offices later in the year. In the meantime, make contact if we can
help. E-mail is the best way to reach us for most things:
support@specifysoftware.org. We would be happy to set up a conversation, over
the phone or launch a Zoom or Skype session, on Specify matters large or small.

### Summary of New Capabilities

A significant new module in Specify 6 and 7 provides support for recording all
changes made to a database, including record additions, edits, and deletions.
“Audit Logging” is a background process that records every change to data along
with metadata on who made it and when.

The status of Loan transactions can be tracked more efficiently using new data
fields that summarize the disposition of loaned items (cataloged or
uncatalogued) on the Loan form.

We added a second link connecting the Storage Tree and the Preparation table in
order to provide the possibility for designating a second or alternate storage
location for a Preparation.

In an earlier Specify 6 release, we added two new tables: Collection Object
Properties and Preparation Properties, to handle attribute or trait data for
Collection Objects and Preparations, respectively. These new data tables allow a
researcher to choose the attribute being described or measured at the time of
data entry, e.g. from a drop-down pick list, and then record the corresponding
value in a second, associated field. This extensible design makes the number of
attribute types that can be recorded essentially limitless. Attributes are
variables that can be defined as logical (presence/absence, yes/no, etc.),
categorical, or quantitative. Values are represented in the database as logical,
text, integer, or floating point data. Members are invited to contact the SCC
Lab for additional information on how to configure these tables for trait data.

We implemented two Cyrillic language translations of Specify, Russian and
Ukrainian. The localizations are available for Specify 6.8. Contact us for setup
information if you are interested in using them.

With the Specify 6.8 and 7.4 updates, we confirm compatibility and support for
MariaDB, a popular open-source, relational database platform and alternative to
MySQL.

Specify 6.8 is Apple notarized by Apple to run on macOS 10.14 (Mojave), and
10.15 (Catalina).

The Specify Web Portal can now ingest, search, and display Collection Object
records from multiple Specify collections. We also changed the way the Specify 6
and 7 platforms export data to the Web Portal, and improved search behavior in
the Portal when using quoted phrases.

Additionally, URLs in Specify weblink data fields published to the Web Portal
can now be made live; public web users can click them to retrieve linked remote
resources.

With Specify 7.4, in addition to adding support for Audit Logging, we fixed a
number of issues (below). We are updating Specify 7 modules to Python 3 and
Django 2.2 in the next release.

### Sources

Specify 6.8.00: https://www.specifysoftware.org/join/download/
Specify 7.4.00: https://github.com/specify/specify7/releases/tag/v7.4.0
Specify Web Portal
2.0: https://github.com/specify/webportal-installer/releases/tag/v2.0

### Bugs Fixed

Specify 6.8.00 addresses over 135 engineering issues, about 50 user-facing. The
list is at: https://github.com/specify/specify6/milestone/5
Specify 7.4.00 listing of fixed
bugs: https://github.com/specify/specify7/milestone/16
Specify Web Portal 2.0 fixed
bugs: https://github.com/specify/webportal-installer/issues?q=is%3Aopen+is%3Aissue+label%3A%22Confirmed+Fixed%22

## [7.3.1](https://github.com/specify/specify7/compare/v7.3.0...v7.3.1) (10 June 2019)

### Fixed

- Resolved an issue that was preventing the use of images in
  reports. ([#437](https://github.com/specify/specify7/issues/437),
  [#492](https://github.com/specify/specify7/issues/492))
- Table formatters for CatalogNumber now correctly override specification
  defined in schema localization.
  ([#488](https://github.com/specify/specify7/issues/488)
  , [#430](https://github.com/specify/specify7/issues/430)
  , [#292](https://github.com/specify/specify7/issues/292))
- 'Contains' and 'Like' operators now active for the CatalogNumber field in
  the Query
  Builder. ([#487](https://github.com/specify/specify7/issues/487))
- Weblinks to external resources like GenBank now link out without regard to
  capitalization of the Specify
  field names
  involved. ([#486](https://github.com/specify/specify7/issues/486))
- Specify data fields formatted to type 'anychar' are now handled correctly
  by field
  formatters. ([#485](https://github.com/specify/specify7/issues/485))
- Passwords for Specify 7 users now work correctly with Unicode
  characters. (But Specify 6 passwords
  with non-ASCII characters will prevent Specify 6
  logins.) ([#484](https://github.com/specify/specify7/issues/484))
- Specify 7 reports will now work when a linked Specify Attachment Server is
  inaccessible. ([#482](https://github.com/specify/specify7/issues/482))
- When dates are entered partially, Specify no longer assigns current date
  information to the missing parts.
  ([#471](https://github.com/specify/specify7/issues/471)
  , [#481](https://github.com/specify/specify7/issues/481))
- An address is no longer required when using a 'Shipped To'
  Agent. ([#474](https://github.com/specify/specify7/issues/474))
- Specify WorkBench now reports the correct number of records uploaded,
  previously counts were off by
  one. ([#466](https://github.com/specify/specify7/issues/466))
- During WorkBench record uploads, Specify 7 checks to see if incoming data
  values are already present in
  related tables in the database. For example incoming Locality information
  in a Collection Object record
  upload, is checked against existing records in the Locality table. If a
  matching record is found, previously

  Specify offered the option to 'Skip' (do not upload the entire WorkBench
  row) or 'Use First' to link the
  uploaded information to the first existing (Locality) record it matched.

  Another option 'Add New' is now
  available if a match is found with an existing related data table, to
  create a new record for that data in the
  related table. ([#465](https://github.com/specify/specify7/issues/465))

- During WorkBench uploads, when the 'Use First' option is selected, when
  data in a particular uploaded
  field matches multiple existing records, Specify will now correctly link
  the incoming record to the first
  related record it finds for that particular
  field. ([#464](https://github.com/specify/specify7/issues/464))
- Customized field labels that contain character strings that meet the
  requirements for 'regular expressions'
  (a specialized syntax and sequence of characters that define a string
  search pattern), are now treated as just
  strings and do not break Specify 7's data
  forms. ([#463](https://github.com/specify/specify7/issues/463))
- Unicode characters now display correctly in customized data
  forms. ([#461](https://github.com/specify/specify7/issues/461))
- Saving new Agent records with Agent specialty information now works
  correctly. ([#460](https://github.com/specify/specify7/issues/460)
  , [#151](https://github.com/specify/specify7/issues/151))
- Lat/Long values can now be
  deleted. ([#452](https://github.com/specify/specify7/issues/452))
- Reports run using RecordSets as inputs, now use just the records in the
  RecordSet. ([#449](https://github.com/specify/specify7/issues/449))
- Queries on Taxon now run properly when they contain a Rank's
  GroupNumber. ([#445](https://github.com/specify/specify7/issues/445))
- When selecting a record in a query combo box drop down list (magnifying
  glass icon), the record selected
  is now the one linked to the
  record. ([#440](https://github.com/specify/specify7/issues/440)
  , [#329](https://github.com/specify/specify7/issues/329))
- TaxonFullName is now displayable for Current Determination in Loan Item
  subforms. ([#385](https://github.com/specify/specify7/issues/385))
- An authentication process incompatibilty between Specify 7, SQL Alchemy,
  and MySQL 8.x is resolved.

  Specify 6 does not yet support MySQL 8. ([#476](https://github.com/specify/specify7/issues/476))

## [7.3.0](https://github.com/specify/specify7/compare/v7.2.1...v7.3.0) (12 October 2017)

The Specify Project is pleased to announce updates to the Specify 6 & Specify 7
collection management platforms. Several months in the making, these releases
address numerous issues and new capabilities.
The [Specify 6 download page](https://www.specifysoftware.org/join/download/)
has release information, the Release Notes file contains details on Specify 6
enhancements. Specify 7 uses the same database schema as Specify 6, for schema
changes affecting both platforms see “Database Schema Changes” in the Specify
6.6 Release
Notes. [A list of issues fixed in Specify 7](https://github.com/specify/specify7/issues?q=is%3Aissue+is%3Aopen+label%3Afor-release-notes)
. Specify 7.3 source code is obtainable from
the [Specify Project GitHub site](https://github.com/specify/specify7). The
Specify Project is enthused to deliver these new releases that resulted from
collaborations with the Global Genome Biodiversity Network and the University of
Texas.

Institutions using Specify 6 and Specify 7 simultaneously will need to update
both platforms to continue providing database access.

If we can help you evaluate Specify for your collection, please contact us. We
would be happy to advise on that or other Specify issues.

### Overview of new features

!(Mapping capabilities are
added)[https://www.specifysoftware.org/wp-content/uploads/2017/06/paleomap_screenshot_cropped.png]

The Specify Software Project is enthused to announce three new capabilities in
Specify 7.3 (and Specify 6.6.06), which was released 12 October 2017.

**Global Genome Biodiversity Network** — Because biological collections and
biorepositories are more comprehensively managing tissue and extract information
for molecular research, we enhanced Specify to better store, publish, and
integrate tissue and extract data by adding support for the [Global Genome
Biodiversity Network’s (GGBN)](http://www.ggbn.org/)) data schema and exchange
standard for ‘Material
Samples’. GGBN is an international project designed to support the discovery of
tissue and DNA extract samples for biological research. Specify 7.3 (and Specify
6.6.06) now accommodate the data fields proscribed in GGBN standard vocabularies
including information regarding quality and quantity of DNA in an extract stored
in a museum collection. We have added new data tables to Specify and
supplemented existing tables with additional GGBN vocabulary fields to
facilitate specimen curation and collection transactions of extract and tissue
samples used for DNA sequencing. In addition, for “next generation” sequencing
Specify has several new linkout fields in appropriate tables and forms that
point to resolvable NIH SRA ID numbers for web linking museum specimens (in this
case tissues and extracts) to NIH SRA database records. Specify 7 uses the same
database schema as Specify 6, for the most important data field additions
affecting both platforms see “Database Schema Changes” in the Specify 6.6
Release Notes. [This diagram shows the changes we made to Specify’s database
table relationships for molecular sample data.](https://www.specifysoftware.org/wp-content/uploads/2017/11/Specify-Schema-Update-v2.4-Context.pdf)

**Collection Data Exchange Standards and Publishing** — Due to the increasing
number
of extensions to the Darwin Core specimen data exchange standard, of which the
GGBN extension is one of the most recent, with Specify 7.3 we enhanced the
platform’s data publishing capabilities to allow for collections data export to
any standards-based schema or extension. Specify 7’s export support includes a
field mapper to link Specify’s database structure and your particular use of
Specify’s database fields to the fields required by the community standard (e.g.
Darwin Core or Audubon Core) for data publishing. This generic, external schema
mapping capability in Specify 7 provides the ultimate in flexibility and
extension in that it enables Specify collections to integrate their data with
any community aggregator or collaborative project database that requires data in
Darwin Core or other standard format. These versatile new capabilities and the
GGBN schema extensions described above were developed in collaboration with the
Global Genome Biodiversity Network. We are grateful for their financial support
underwriting the development of these integration capabilities.

**Paleo Context Plugin** — A third new feature in Specify 7.3 is a geospatial
visualization tool specifically for paleontological collections developed by
Tomislav Urban of the Texas Advanced Computing Center (TACC) in collaboration
with the Nonvertebrate Paleontology Laboratory at the University of Texas at
Austin (UT). The Paleomap plug-in in Specify operates with web mapping services
at UT that use modern day latitude/longitude values to place paleontological
specimens into the geographic context of the time period of deposition. As
pictured in the screenshot above, the app shows the point of collection on the
earth’s surface displaying semi-transparent, modern continental boundaries
overlaid on top of land masses as they were situated at the time of deposition.
Tomislav and Ann Molineux, Director of Museum Operations at the University of
Texas at Austin, envision that by putting the placement of a fossil into
paleogeographic context, Paleomap will enable paleontological researchers to
better understand the spatial biogeography of deep time. The Paleomap plug-in is
already enabled in forms for paleontological collections new to Specify with
this release; existing paleo collections upgraded to Specify 6.6.06 or 7.3 can
easily modify their existing data forms to bring Paleomap into the Specify
interface. We are grateful to TACC and to the UT Museums for their development
of Paleomap for Specify.

## [7.2.1](https://github.com/specify/specify7/compare/v7.2.0...v7.2.1) (26 April 2017)

[Bug fixes and new features](https://github.com/specify/specify7/compare/v7.2.0...v7.2.1)

## [7.2.0](https://github.com/specify/specify7/compare/v7.1.0...v7.2.0) (19 September 2016)

[Bug fixes and new features](https://github.com/specify/specify7/compare/v7.1.0...v7.2.0)

## [7.1.0](https://github.com/specify/specify7/compare/v7.0.4...v7.1.0) (6 April 2016)

[Bug fixes and new features](https://github.com/specify/specify7/compare/v7.0.4...v7.1.0)

## [7.0.4](https://github.com/specify/specify7/compare/v7.0.3...v7.0.4) (1 October 2015)

[Bug fixes and new features](https://github.com/specify/specify7/compare/v7.0.3...v7.0.4)

## [7.0.3](https://github.com/specify/specify7/compare/v7.0.2...v7.0.3) (10 July 2015)

[Bug fixes and new features](https://github.com/specify/specify7/compare/v7.0.2...v7.0.3)

## [7.0.2](https://github.com/specify/specify7/compare/v7.0.1...v7.0.2) (27 May 2015)

[Bug fixes and new features](https://github.com/specify/specify7/compare/v7.0.1...v7.0.2)

## [7.0.1](https://github.com/specify/specify7/compare/v7.0.0...v7.0.1) (20 April 2015

[Bug fixes and new features](https://github.com/specify/specify7/compare/v7.0.0...v7.0.1)

## [7.0.0](https://github.com/specify/specify7/commits/v7.0.0) (22 December 2014)

[Bug fixes and new features](https://github.com/specify/specify7/commits/v7.0.0)<|MERGE_RESOLUTION|>--- conflicted
+++ resolved
@@ -31,15 +31,12 @@
 - Fix error when adding Address of Record SubView to Borrow form
   ([#2006](https://github.com/specify/specify7/pull/2006)) -
   _Reported by CSIRO_
-<<<<<<< HEAD
 - Fix permission checking for ephemeral queries with collection override
   ([#2208](https://github.com/specify/specify7/issues/2208))
-=======
 - Fix Specify incorrectly checking for `Permissions -> List Admins ->
   read` permission ([#2019](https://github.com/specify/specify7/issues/2019))
 - Fix Specify using wrong pick list when there are multiple pick lists
   with the same name ([#2285](https://github.com/specify/specify7/issues/2285))
->>>>>>> 4e188554
 
 ## [7.7.3](https://github.com/specify/specify7/compare/v7.7.2...v7.7.3) (26 September 2022)
 
