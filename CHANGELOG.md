--- conflicted
+++ resolved
@@ -23,6 +23,8 @@
 - Fix error when adding Address of Record SubView to Borrow form
   ([#2006](https://github.com/specify/specify7/pull/2006)) -
   _Reported by CSIRO_
+- Fixed autocomplete bugs on backspace key press
+  ([#2203](https://github.com/specify/specify7/issues/2203))
 
 ## [7.7.3](https://github.com/specify/specify7/compare/v7.7.2...v7.7.3) (26 September 2022)
 
@@ -34,15 +36,6 @@
   Plugin ([#2157](https://github.com/specify/specify7/pull/2157)) - _Requested
   by CSIRO and others_
 
-<<<<<<< HEAD
-### Fixed
-
-- Fixed "Create Invite Link" having incorrect condition ([#2140](https://github.com/specify/specify7/pull/2140))
-- Fixed list of tables pick list not working on form
-  load ([#2146](https://github.com/specify/specify7/issues/2146))
-- Fixed autocomplete bugs on backspace key press
-  ([#2203](https://github.com/specify/specify7/issues/2203))
-=======
 ### Changed
 
 - Pick List size limit is no longer enforced
@@ -61,7 +54,6 @@
 - Fix for focus loss when using Query Combo Box without a mouse
   ([#2142](https://github.com/specify/specify7/issues/2142)) - _Reported
   by RGBE_
->>>>>>> 39af7c35
 
 ## [7.7.2](https://github.com/specify/specify7/compare/v7.7.1...v7.7.2) (12 September 2022)
 
