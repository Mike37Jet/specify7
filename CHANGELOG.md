--- conflicted
+++ resolved
@@ -1,15 +1,14 @@
-
 # Changelog
 
 All notable changes to this project will be documented in this file.
 
 The format is based on [Keep a Changelog](https://keepachangelog.com/en/1.0.0/).
 
+## [Unreleased](https://github.com/specify/specify7/compare/v7.7.3...HEAD)
+
+No unreleased changes
+
 ## [7.7.4](https://github.com/specify/specify7/compare/v7.7.3...v7.7.4) (12 October 2022)
-
-No unreleased changes
-
-## [7.7.4](https://github.com/specify/specify7/compare/v7.7.3...v7.7.4) (10 October 2022)
 
 ### Added
 
@@ -18,14 +17,9 @@
   by CSIRO_
 - Allow customizing the delimiter when entering the list of catalog
   numbers when creating a new interaction
-<<<<<<< HEAD
   ([#2190](https://github.com/specify/specify7/issues/2190)) - _Requested by
   CSIRO_
 
-=======
-  ([#2190](https://github.com/specify/specify7/issues/2190)) - _Requested by CSIRO_
- 
->>>>>>> 41b58a1c
 ### Changed
 
 - Having invalid query search parameters no longer prevents from running
@@ -59,13 +53,9 @@
   Emory Herbarium_
 - Fix Specify using wrong pick list when there are multiple pick lists
   with the same name ([#2285](https://github.com/specify/specify7/issues/2285))
-<<<<<<< HEAD
   - _Reported by Emory Herbarium, KU Fish and others_
 - Fix for query results fetcher not detecting scroll
   bar ([#2301](https://github.com/specify/specify7/issues/2301))
-=======
-- Fix for query results fetcher not detecting scroll bar ([#2301](https://github.com/specify/specify7/issues/2301))
->>>>>>> 41b58a1c
 
 ## [7.7.3](https://github.com/specify/specify7/compare/v7.7.2...v7.7.3) (26 September 2022)
 
