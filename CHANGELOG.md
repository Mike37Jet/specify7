# Changelog

All notable changes to this project will be documented in this file.

The format is based on [Keep a Changelog](https://keepachangelog.com/en/1.0.0/).

## [Unreleased](https://github.com/specify/specify7/compare/v7.7.2...HEAD)

### Added

- You can now upload `GUIDs` for tree tables though the
  WorkBench ([#2097](https://github.com/specify/specify7/issues/2097))

### Changed

- Pick List size limit is no longer enforced
  ([#1025](https://github.com/specify/specify7/issues/1025)) -
  _Requested by RGBE and others_

### Fixes

- Fix list of tables pick list not working on form
  load ([#2146](https://github.com/specify/specify7/issues/2146))
- Fix an error when creating Funding Agent records
  ([#715](https://github.com/specify/specify7/issues/715)) - _Reported
  by CSIRO_
- Fix for focus loss when using Query Combo Box without a mouse 
  ([#2142](https://github.com/specify/specify7/issues/2142)) - _Reported
  by RGBE_

### Fixed

<<<<<<< HEAD
- Fix error when adding Address of Record SubView to Borrow form
  ([#2006](https://github.com/specify/specify7/pull/2006)) -
  _Reported by CSIRO_
- Fix list of tables pick list not working on form
  load ([#2146](https://github.com/specify/specify7/issues/2146))
=======
- Fix "Create Invite Link" having incorrect condition ([#2140](https://github.com/specify/specify7/pull/2140))
- Using invalid field names in checkboxes no longer breaks the form
  ([#2200](https://github.com/specify/specify7/issue/2200))
>>>>>>> 9ef61ca4

## [7.7.2](https://github.com/specify/specify7/compare/v7.7.1...v7.7.2) (12 September 2022)

### Added

- Allow customizing SubView grid column
  widths ([#2035](https://github.com/specify/specify7/pull/2035))
- Allow customizing tree search
  algorithm ([#2001](https://github.com/specify/specify7/issues/2001))
- Added credits to institutions in the `CHANGELOG.md`
  file ([#2071](https://github.com/specify/specify7/issues/2071))

### Changed

- Rewrite Autocomplete to use HeadlessUI
  library ([#1986](https://github.com/specify/specify7/issues/1986))
- Fetch pick lists on
  demand ([#1988](https://github.com/specify/specify7/pull/1988))

### Fixed

- Fixed `taxonId` field on the forms not getting
  populated ([#2083](https://github.com/specify/specify7/issues/2083))
- Fixed `ExsiccataItem` table being hidden in the
  WorkBench ([#2077](https://github.com/specify/specify7/issues/2077)) - _Reported by CSIRO_
- Fix `Taxon.taxonId` field not getting
  populated ([#2087](https://github.com/specify/specify7/pull/2087))
- Don't use underscore for partial date
  fields ([#2066](https://github.com/specify/specify7/pull/2066))
- Convert "text" -> "java.lang.String" when creating report from
  query ([#2059](https://github.com/specify/specify7/pull/2059))
- Fix Sp7.7 not parsing QCB's TypeSearch
  correctly ([#2026](https://github.com/specify/specify7/pull/2026))
- Fix Schema Config failing on no description
  strings ([#2024](https://github.com/specify/specify7/pull/2024))

## [7.7.1](https://github.com/specify/specify7/compare/v7.7.0...v7.7.1) (29 August 2022)

### Added

- Allow limiting the height of SubView
  Grid ([#290](https://github.com/specify/specify7/issues/290))
- Allow making form fields
  invisible ([#1070](https://github.com/specify/specify7/issues/1070))
- Rename "Add Another" to "
  Add" ([#1922](https://github.com/specify/specify7/issues/1922)) - _Reported by
  RBGE_
- Add ability to modify some Locality
  Preferences ([#159](https://github.com/specify/specify7/issues/159)) - _Reported by CSIRO_
- Display Git Hash in the Specify "About"
  dialog ([#1980](https://github.com/specify/specify7/issues/1980)) - _Reported
  by RBGE_
- Make autocomplete search algorithm
  configurable ([#1921](https://github.com/specify/specify7/issues/1921)
  , [#1935](https://github.com/specify/specify7/issues/1935)) - _Reported by RBGE_
- In one to many displays in grid form, add border around each
  record ([#1933](https://github.com/specify/specify7/issues/1933))
- Extend localization tests to catch misplaced
  strings ([#1739](https://github.com/specify/specify7/issues/1739))

### Fixed

- Fix SubView Grid for dependent relationships displaying only first 20
  items ([#1936](https://github.com/specify/specify7/issues/1936)) - _Reported
  by RBGE_
- Fix filters for some pick lists disappear from queries in the
  UI. ([#1934](https://github.com/specify/specify7/issues/1934)) - _Reported by
  RBGE_
- Fix text fields with the `uitype="checkbox"` being always
  checked ([#1929](https://github.com/specify/specify7/issues/1929))
- Cannot export distinct query results to
  CSV ([#1956](https://github.com/specify/specify7/issues/1956)) - _Reported by
  CSIRO_
- Fix SubView's `sortField` being
  ignored ([#1872](https://github.com/specify/specify7/issues/1872)) - _Reported
  by RBGE_
- Fix Query Builder not supporting European date
  format ([#1908](https://github.com/specify/specify7/issues/1908)) - _Reported
  by RBGE_
- Fix poor WorkBench rollback performance
  back ([#1663](https://github.com/specify/specify7/issues/1663))
- Fix changes not being preserved for embedded Collecting
  Events ([#1704](https://github.com/specify/specify7/issues/1704))

Minor fixes:

- Fix inconsistent wording in boolean drop-downs in Query
  Builder ([#1931](https://github.com/specify/specify7/issues/1931)) - _Reported
  by RBGE_
- Fix WB crashing on some permission
  errors ([#1932](https://github.com/specify/specify7/issues/1932)) - _Reported
  by KU Mammals_
- Fix unable to remove record from record set on no record delete
  permission ([#1937](https://github.com/specify/specify7/issues/1937))
- Fix unable to empty a field assigned to a non-read only pick
  list ([#1924](https://github.com/specify/specify7/issues/1924)) - _Reported by
  KE Herbarium_
- Fix Query Builder marking some non-hidden fields as
  hidden ([#1894](https://github.com/specify/specify7/issues/1894)) - _Reported
  by RBGE_
- Fix table formatters displaying separators for empty
  fields ([#1873](https://github.com/specify/specify7/issues/1873)) - _Reported
  by RBGE_
- Fix "Value is not defined" error on WB record
  disambiguation ([#1878](https://github.com/specify/specify7/issues/1878))
- Fix Query Builder exposing front-end only
  fields ([#1896](https://github.com/specify/specify7/issues/1896))
- Fix opening WbPlanView when "Results" is open crashing
  WB ([#1898](https://github.com/specify/specify7/issues/1898))
- Fix unable to unset a value from a pick
  list ([#1892](https://github.com/specify/specify7/issues/1892))
- Fix forms not supporting European date
  format ([#1875](https://github.com/specify/specify7/issues/1875)) - _Reported
  by Cornell University_
- Fix forms not supporting relative date as
  default ([#1874](https://github.com/specify/specify7/issues/1874)) - _Reported
  by RBGE_
- Fix Query Builder allowing to negate an "Any"
  filter ([#1876](https://github.com/specify/specify7/issues/1876))
- Fix sorting by QB results table header not working when some fields are
  hidden ([#1880](https://github.com/specify/specify7/issues/1880)) - _Reported
  by RBGE_
- Fix WB not handling nicely pick list values over length
  limit ([#1837](https://github.com/specify/specify7/issues/1837))
- Fix QB crashing on invalid DataObjFormatter
  definitions ([#1675](https://github.com/specify/specify7/issues/1675))
- Fix Specify 7 query stringids not match Specify
  6 ([#724](https://github.com/specify/specify7/issues/724))
- Fix front-end not showing HTML error
  messages ([#1652](https://github.com/specify/specify7/issues/1652))
- Fix accessibility issue with dialog
  headings ([#1413](https://github.com/specify/specify7/issues/1413))
- Fix accessibility issue with
  autocomplete ([#1986](https://github.com/specify/specify7/pull/1986))

## [7.7.0](https://github.com/specify/specify7/compare/v7.6.1...v7.7.0) (1 July 2022)

7.7.0 is a major release with hundreds of bug fixes and new features.

### Added

- Added Security and Permissions system
- Added Single-Sign-On support
- Added Schema Editor

### Changed

- Redesigned the User Interface
- Significantly improved accessibility
- Redesigned Query Builder
- Redesigned Tree Viewer
- Redesigned Attachments Viewer

[Full list of new features and bug fixes](./release-notes/7.7.0.md)

## [7.6.1](https://github.com/specify/specify7/compare/v7.6.0...v7.6.1) (1 November 2021)

### Fixed

- Fixes typo in
  README. [#956](https://github.com/specify/specify7/issues/956)
- Fixes menu overflow on some screens.
- Fixes regression in regex
  uiformatter. [#1010](https://github.com/specify/specify7/issues/1010)
- Fixes tree level
  titles. [#740](https://github.com/specify/specify7/issues/740)
- Fixes _From Record Set_ dialog having wrong button
  label. [#1026](https://github.com/specify/specify7/issues/1026)
- Fixes Workbench upload/validation handling of over length
  values. [#1041](https://github.com/specify/specify7/issues/1041)
- Fixes Workbench mapping of _OtherIdentifier_
  table. [#1029](https://github.com/specify/specify7/issues/1029)

### Security

- Updates version of Python Requests
  library. [#1005](https://github.com/specify/specify7/issues/1005)
- Updates README to require Ubuntu 20.04.

## [7.6.0](https://github.com/specify/specify7/compare/v7.5.0...v7.6.0) (16 September 2021)

7.6.0 is a major release with a new Workbench and improved API documentation.

[Full list of new features and bug fixes](./release-notes/7.6.0.md)

## [7.5.0](https://github.com/specify/specify7/compare/v7.4.0...v7.5.0) (1 September 2020)

[Bug fixes and new features](https://github.com/specify/specify7/compare/v7.4.0...v7.5.0)

## [7.4.0](https://github.com/specify/specify7/compare/v7.3.1...v7.4.0) (18 April 2020)

> Software Releases: Specify 6.8.00, Specify 7.4.00, Specify Web Server 2.0

The Specify Collections Consortium is pleased to announce updates for Specify 6,
Specify 7, and the Specify Web Portal. The new releases include database schema
enhancements, new capabilities, and a large number of fixed bugs. Database
administrators note with these updates: (1) the Specify 6 updater modifies the
Specify database schema, and (2) the updates create new dependencies among the
three packages (Specify 6, 7, and Web Portal) that are not backward compatible
with previous releases. Specify 6.8 and Specify 7.4 work with the new database
schema update (ver. 2.7), the Specify 6 installer adds tables to the database,
and adds or changes fields in others. (See the Specify 6 release notes for more
information.)

We are committed to keeping the SCC’s development and support activities moving
forward during this extraordinary, global hiatus, and hope to return to our
Consortium offices later in the year. In the meantime, make contact if we can
help. E-mail is the best way to reach us for most things:
support@specifysoftware.org. We would be happy to set up a conversation, over
the phone or launch a Zoom or Skype session, on Specify matters large or small.

### Summary of New Capabilities

A significant new module in Specify 6 and 7 provides support for recording all
changes made to a database, including record additions, edits, and deletions.
“Audit Logging” is a background process that records every change to data along
with metadata on who made it and when.

The status of Loan transactions can be tracked more efficiently using new data
fields that summarize the disposition of loaned items (cataloged or
uncatalogued) on the Loan form.

We added a second link connecting the Storage Tree and the Preparation table in
order to provide the possibility for designating a second or alternate storage
location for a Preparation.

In an earlier Specify 6 release, we added two new tables: Collection Object
Properties and Preparation Properties, to handle attribute or trait data for
Collection Objects and Preparations, respectively. These new data tables allow a
researcher to choose the attribute being described or measured at the time of
data entry, e.g. from a drop-down pick list, and then record the corresponding
value in a second, associated field. This extensible design makes the number of
attribute types that can be recorded essentially limitless. Attributes are
variables that can be defined as logical (presence/absence, yes/no, etc.),
categorical, or quantitative. Values are represented in the database as logical,
text, integer, or floating point data. Members are invited to contact the SCC
Lab for additional information on how to configure these tables for trait data.

We implemented two Cyrillic language translations of Specify, Russian and
Ukrainian. The localizations are available for Specify 6.8. Contact us for setup
information if you are interested in using them.

With the Specify 6.8 and 7.4 updates, we confirm compatibility and support for
MariaDB, a popular open-source, relational database platform and alternative to
MySQL.

Specify 6.8 is Apple notarized by Apple to run on macOS 10.14 (Mojave), and
10.15 (Catalina).

The Specify Web Portal can now ingest, search, and display Collection Object
records from multiple Specify collections. We also changed the way the Specify 6
and 7 platforms export data to the Web Portal, and improved search behavior in
the Portal when using quoted phrases.

Additionally, URLs in Specify weblink data fields published to the Web Portal
can now be made live; public web users can click them to retrieve linked remote
resources.

With Specify 7.4, in addition to adding support for Audit Logging, we fixed a
number of issues (below). We are updating Specify 7 modules to Python 3 and
Django 2.2 in the next release.

### Sources

Specify 6.8.00: https://www.specifysoftware.org/join/download/
Specify 7.4.00: https://github.com/specify/specify7/releases/tag/v7.4.0
Specify Web Portal
2.0: https://github.com/specify/webportal-installer/releases/tag/v2.0

### Bugs Fixed

Specify 6.8.00 addresses over 135 engineering issues, about 50 user-facing. The
list is at: https://github.com/specify/specify6/milestone/5
Specify 7.4.00 listing of fixed
bugs: https://github.com/specify/specify7/milestone/16
Specify Web Portal 2.0 fixed
bugs: https://github.com/specify/webportal-installer/issues?q=is%3Aopen+is%3Aissue+label%3A%22Confirmed+Fixed%22

## [7.3.1](https://github.com/specify/specify7/compare/v7.3.0...v7.3.1) (10 June 2019)

### Fixed

- Resolved an issue that was preventing the use of images in
  reports. ([#437](https://github.com/specify/specify7/issues/437),
  [#492](https://github.com/specify/specify7/issues/492))
- Table formatters for CatalogNumber now correctly override specification
  defined in schema localization.
  ([#488](https://github.com/specify/specify7/issues/488)
  , [#430](https://github.com/specify/specify7/issues/430)
  , [#292](https://github.com/specify/specify7/issues/292))
- 'Contains' and 'Like' operators now active for the CatalogNumber field in
  the Query
  Builder. ([#487](https://github.com/specify/specify7/issues/487))
- Weblinks to external resources like GenBank now link out without regard to
  capitalization of the Specify
  field names
  involved. ([#486](https://github.com/specify/specify7/issues/486))
- Specify data fields formatted to type 'anychar' are now handled correctly
  by field
  formatters. ([#485](https://github.com/specify/specify7/issues/485))
- Passwords for Specify 7 users now work correctly with Unicode
  characters. (But Specify 6 passwords
  with non-ASCII characters will prevent Specify 6
  logins.) ([#484](https://github.com/specify/specify7/issues/484))
- Specify 7 reports will now work when a linked Specify Attachment Server is
  inaccessible. ([#482](https://github.com/specify/specify7/issues/482))
- When dates are entered partially, Specify no longer assigns current date
  information to the missing parts.
  ([#471](https://github.com/specify/specify7/issues/471)
  , [#481](https://github.com/specify/specify7/issues/481))
- An address is no longer required when using a 'Shipped To'
  Agent. ([#474](https://github.com/specify/specify7/issues/474))
- Specify WorkBench now reports the correct number of records uploaded,
  previously counts were off by
  one. ([#466](https://github.com/specify/specify7/issues/466))
- During WorkBench record uploads, Specify 7 checks to see if incoming data
  values are already present in
  related tables in the database. For example incoming Locality information
  in a Collection Object record
  upload, is checked against existing records in the Locality table. If a
  matching record is found, previously

  Specify offered the option to 'Skip' (do not upload the entire WorkBench
  row) or 'Use First' to link the
  uploaded information to the first existing (Locality) record it matched.

  Another option 'Add New' is now
  available if a match is found with an existing related data table, to
  create a new record for that data in the
  related table. ([#465](https://github.com/specify/specify7/issues/465))

- During WorkBench uploads, when the 'Use First' option is selected, when
  data in a particular uploaded
  field matches multiple existing records, Specify will now correctly link
  the incoming record to the first
  related record it finds for that particular
  field. ([#464](https://github.com/specify/specify7/issues/464))
- Customized field labels that contain character strings that meet the
  requirements for 'regular expressions'
  (a specialized syntax and sequence of characters that define a string
  search pattern), are now treated as just
  strings and do not break Specify 7's data
  forms. ([#463](https://github.com/specify/specify7/issues/463))
- Unicode characters now display correctly in customized data
  forms. ([#461](https://github.com/specify/specify7/issues/461))
- Saving new Agent records with Agent specialty information now works
  correctly. ([#460](https://github.com/specify/specify7/issues/460)
  , [#151](https://github.com/specify/specify7/issues/151))
- Lat/Long values can now be
  deleted. ([#452](https://github.com/specify/specify7/issues/452))
- Reports run using RecordSets as inputs, now use just the records in the
  RecordSet. ([#449](https://github.com/specify/specify7/issues/449))
- Queries on Taxon now run properly when they contain a Rank's
  GroupNumber. ([#445](https://github.com/specify/specify7/issues/445))
- When selecting a record in a query combo box drop down list (magnifying
  glass icon), the record selected
  is now the one linked to the
  record. ([#440](https://github.com/specify/specify7/issues/440)
  , [#329](https://github.com/specify/specify7/issues/329))
- TaxonFullName is now displayable for Current Determination in Loan Item
  subforms. ([#385](https://github.com/specify/specify7/issues/385))
- An authentication process incompatibilty between Specify 7, SQL Alchemy,
  and MySQL 8.x is resolved.

  Specify 6 does not yet support MySQL 8. ([#476](https://github.com/specify/specify7/issues/476))

## [7.3.0](https://github.com/specify/specify7/compare/v7.2.1...v7.3.0) (12 October 2017)

The Specify Project is pleased to announce updates to the Specify 6 & Specify 7
collection management platforms. Several months in the making, these releases
address numerous issues and new capabilities.
The [Specify 6 download page](https://www.specifysoftware.org/join/download/)
has release information, the Release Notes file contains details on Specify 6
enhancements. Specify 7 uses the same database schema as Specify 6, for schema
changes affecting both platforms see “Database Schema Changes” in the Specify
6.6 Release
Notes. [A list of issues fixed in Specify 7](https://github.com/specify/specify7/issues?q=is%3Aissue+is%3Aopen+label%3Afor-release-notes)
. Specify 7.3 source code is obtainable from
the [Specify Project GitHub site](https://github.com/specify/specify7). The
Specify Project is enthused to deliver these new releases that resulted from
collaborations with the Global Genome Biodiversity Network and the University of
Texas.

Institutions using Specify 6 and Specify 7 simultaneously will need to update
both platforms to continue providing database access.

If we can help you evaluate Specify for your collection, please contact us. We
would be happy to advise on that or other Specify issues.

### Overview of new features

!(Mapping capabilities are
added)[https://www.specifysoftware.org/wp-content/uploads/2017/06/paleomap_screenshot_cropped.png]

The Specify Software Project is enthused to announce three new capabilities in
Specify 7.3 (and Specify 6.6.06), which was released 12 October 2017.

**Global Genome Biodiversity Network** — Because biological collections and
biorepositories are more comprehensively managing tissue and extract information
for molecular research, we enhanced Specify to better store, publish, and
integrate tissue and extract data by adding support for the [Global Genome
Biodiversity Network’s (GGBN)](http://www.ggbn.org/)) data schema and exchange standard for ‘Material
Samples’. GGBN is an international project designed to support the discovery of
tissue and DNA extract samples for biological research. Specify 7.3 (and Specify
6.6.06) now accommodate the data fields proscribed in GGBN standard vocabularies
including information regarding quality and quantity of DNA in an extract stored
in a museum collection. We have added new data tables to Specify and
supplemented existing tables with additional GGBN vocabulary fields to
facilitate specimen curation and collection transactions of extract and tissue
samples used for DNA sequencing. In addition, for “next generation” sequencing
Specify has several new linkout fields in appropriate tables and forms that
point to resolvable NIH SRA ID numbers for web linking museum specimens (in this
case tissues and extracts) to NIH SRA database records. Specify 7 uses the same
database schema as Specify 6, for the most important data field additions
affecting both platforms see “Database Schema Changes” in the Specify 6.6
Release Notes. [This diagram shows the changes we made to Specify’s database
table relationships for molecular sample data.](https://www.specifysoftware.org/wp-content/uploads/2017/11/Specify-Schema-Update-v2.4-Context.pdf)

**Collection Data Exchange Standards and Publishing** — Due to the increasing number
of extensions to the Darwin Core specimen data exchange standard, of which the
GGBN extension is one of the most recent, with Specify 7.3 we enhanced the
platform’s data publishing capabilities to allow for collections data export to
any standards-based schema or extension. Specify 7’s export support includes a
field mapper to link Specify’s database structure and your particular use of
Specify’s database fields to the fields required by the community standard (e.g.
Darwin Core or Audubon Core) for data publishing. This generic, external schema
mapping capability in Specify 7 provides the ultimate in flexibility and
extension in that it enables Specify collections to integrate their data with
any community aggregator or collaborative project database that requires data in
Darwin Core or other standard format. These versatile new capabilities and the
GGBN schema extensions described above were developed in collaboration with the
Global Genome Biodiversity Network. We are grateful for their financial support
underwriting the development of these integration capabilities.

**Paleo Context Plugin** — A third new feature in Specify 7.3 is a geospatial
visualization tool specifically for paleontological collections developed by
Tomislav Urban of the Texas Advanced Computing Center (TACC) in collaboration
with the Nonvertebrate Paleontology Laboratory at the University of Texas at
Austin (UT). The Paleomap plug-in in Specify operates with web mapping services
at UT that use modern day latitude/longitude values to place paleontological
specimens into the geographic context of the time period of deposition. As
pictured in the screenshot above, the app shows the point of collection on the
earth’s surface displaying semi-transparent, modern continental boundaries
overlaid on top of land masses as they were situated at the time of deposition.
Tomislav and Ann Molineux, Director of Museum Operations at the University of
Texas at Austin, envision that by putting the placement of a fossil into
paleogeographic context, Paleomap will enable paleontological researchers to
better understand the spatial biogeography of deep time. The Paleomap plug-in is
already enabled in forms for paleontological collections new to Specify with
this release; existing paleo collections upgraded to Specify 6.6.06 or 7.3 can
easily modify their existing data forms to bring Paleomap into the Specify
interface. We are grateful to TACC and to the UT Museums for their development
of Paleomap for Specify.

## [7.2.1](https://github.com/specify/specify7/compare/v7.2.0...v7.2.1) (26 April 2017)

[Bug fixes and new features](https://github.com/specify/specify7/compare/v7.2.0...v7.2.1)

## [7.2.0](https://github.com/specify/specify7/compare/v7.1.0...v7.2.0) (19 September 2016)

[Bug fixes and new features](https://github.com/specify/specify7/compare/v7.1.0...v7.2.0)

## [7.1.0](https://github.com/specify/specify7/compare/v7.0.4...v7.1.0) (6 April 2016)

[Bug fixes and new features](https://github.com/specify/specify7/compare/v7.0.4...v7.1.0)

## [7.0.4](https://github.com/specify/specify7/compare/v7.0.3...v7.0.4) (1 October 2015)

[Bug fixes and new features](https://github.com/specify/specify7/compare/v7.0.3...v7.0.4)

## [7.0.3](https://github.com/specify/specify7/compare/v7.0.2...v7.0.3) (10 July 2015)

[Bug fixes and new features](https://github.com/specify/specify7/compare/v7.0.2...v7.0.3)

## [7.0.2](https://github.com/specify/specify7/compare/v7.0.1...v7.0.2) (27 May 2015)

[Bug fixes and new features](https://github.com/specify/specify7/compare/v7.0.1...v7.0.2)

## [7.0.1](https://github.com/specify/specify7/compare/v7.0.0...v7.0.1) (20 April 2015

[Bug fixes and new features](https://github.com/specify/specify7/compare/v7.0.0...v7.0.1)

## [7.0.0](https://github.com/specify/specify7/commits/v7.0.0) (22 December 2014)

[Bug fixes and new features](https://github.com/specify/specify7/commits/v7.0.0)<|MERGE_RESOLUTION|>--- conflicted
+++ resolved
@@ -30,17 +30,14 @@
 
 ### Fixed
 
-<<<<<<< HEAD
 - Fix error when adding Address of Record SubView to Borrow form
   ([#2006](https://github.com/specify/specify7/pull/2006)) -
   _Reported by CSIRO_
 - Fix list of tables pick list not working on form
   load ([#2146](https://github.com/specify/specify7/issues/2146))
-=======
 - Fix "Create Invite Link" having incorrect condition ([#2140](https://github.com/specify/specify7/pull/2140))
 - Using invalid field names in checkboxes no longer breaks the form
   ([#2200](https://github.com/specify/specify7/issue/2200))
->>>>>>> 9ef61ca4
 
 ## [7.7.2](https://github.com/specify/specify7/compare/v7.7.1...v7.7.2) (12 September 2022)
 
