# Changelog

All notable changes to this project will be documented in this file.

The format is based on [Keep a Changelog](https://keepachangelog.com/en/1.0.0/).

## [Unreleased](https://github.com/specify/specify7/compare/v7.7.3...HEAD)

### Added

- Collection Relationships can now be uploaded though WorkBench
  Plugin ([#2043](https://github.com/specify/specify7/pull/2043))
- Allow customizing the delimiter when entering the list of catalog
  numbers when creating a new interaction
  ([#2190](https://github.com/specify/specify7/issues/2190))

### Changed

- Having invalid query search parameters no longer prevents from running
  the query ([#2185](https://github.com/specify/specify7/issues/2185))

### Fixed

- Fix for query builder not allowing "in" filter on numeric fields
  ([#2115](https://github.com/specify/specify7/issues/2115))
- Using invalid field names in checkboxes no longer breaks the form
  ([#2194](https://github.com/specify/specify7/issues/2194))
- Fix Query Combo Box displaying "Add" for users that don't have
  permission to create related record
  ([#2216](https://github.com/specify/specify7/issues/2216))
- Fix error when adding Address of Record SubView to Borrow form
  ([#2006](https://github.com/specify/specify7/pull/2006)) -
  _Reported by CSIRO_
<<<<<<< HEAD
- Fixed autocomplete bugs on backspace key press
  ([#2203](https://github.com/specify/specify7/issues/2203))
=======
- Fix permission checking for ephemeral queries with collection override
  ([#2208](https://github.com/specify/specify7/issues/2208))
- Fix Specify incorrectly checking for `Permissions -> List Admins ->
  read` permission ([#2019](https://github.com/specify/specify7/issues/2019))
- Fix PickLists to relationship fields not being displayed correctly
  ([#2230](https://github.com/specify/specify7/issues/2230))
- Fix Specify using wrong pick list when there are multiple pick lists
  with the same name ([#2285](https://github.com/specify/specify7/issues/2285))
>>>>>>> cf5aa069

## [7.7.3](https://github.com/specify/specify7/compare/v7.7.2...v7.7.3) (26 September 2022)

### Added

- You can now upload `GUIDs` for tree tables though the
  WorkBench ([#2097](https://github.com/specify/specify7/issues/2097))
- Support customizing Collection Object formatter in Collection Relationship
  Plugin ([#2157](https://github.com/specify/specify7/pull/2157)) - _Requested
  by CSIRO and others_

### Changed

- Pick List size limit is no longer enforced
  ([#1025](https://github.com/specify/specify7/issues/1025)) -
  _Requested by RGBE and others_

### Fixed

- Fix "Create Invite Link" having incorrect
  condition ([#2140](https://github.com/specify/specify7/pull/2140)) - _Discovered by RGBE_
- Fix list of tables pick list not working on form
  load ([#2146](https://github.com/specify/specify7/issues/2146))
- Fix an error when creating Funding Agent records
  ([#715](https://github.com/specify/specify7/issues/715)) - _Reported
  by CSIRO_
- Fix for focus loss when using Query Combo Box without a mouse
  ([#2142](https://github.com/specify/specify7/issues/2142)) - _Reported
  by RGBE_

## [7.7.2](https://github.com/specify/specify7/compare/v7.7.1...v7.7.2) (12 September 2022)

### Added

- Allow customizing SubView grid column
  widths ([#2035](https://github.com/specify/specify7/pull/2035))
- Allow customizing tree search
  algorithm ([#2001](https://github.com/specify/specify7/issues/2001))
- Added credits to institutions in the `CHANGELOG.md`
  file ([#2071](https://github.com/specify/specify7/issues/2071))

### Changed

- Rewrite Autocomplete to use HeadlessUI
  library ([#1986](https://github.com/specify/specify7/issues/1986))
- Fetch pick lists on
  demand ([#1988](https://github.com/specify/specify7/pull/1988))

### Fixed

- Fixed `taxonId` field on the forms not getting
  populated ([#2083](https://github.com/specify/specify7/issues/2083))
- Fixed `ExsiccataItem` table being hidden in the
  WorkBench ([#2077](https://github.com/specify/specify7/issues/2077)) - _
  Reported by CSIRO_
- Fix `Taxon.taxonId` field not getting
  populated ([#2087](https://github.com/specify/specify7/pull/2087))
- Don't use underscore for partial date
  fields ([#2066](https://github.com/specify/specify7/pull/2066))
- Convert "text" -> "java.lang.String" when creating report from
  query ([#2059](https://github.com/specify/specify7/pull/2059))
- Fix Sp7.7 not parsing QCB's TypeSearch
  correctly ([#2026](https://github.com/specify/specify7/pull/2026))
- Fix Schema Config failing on no description
  strings ([#2024](https://github.com/specify/specify7/pull/2024))

## [7.7.1](https://github.com/specify/specify7/compare/v7.7.0...v7.7.1) (29 August 2022)

### Added

- Allow limiting the height of SubView
  Grid ([#290](https://github.com/specify/specify7/issues/290))
- Allow making form fields
  invisible ([#1070](https://github.com/specify/specify7/issues/1070))
- Rename "Add Another" to "
  Add" ([#1922](https://github.com/specify/specify7/issues/1922)) - _Reported by
  RBGE_
- Add ability to modify some Locality
  Preferences ([#159](https://github.com/specify/specify7/issues/159)) - _
  Reported by CSIRO_
- Display Git Hash in the Specify "About"
  dialog ([#1980](https://github.com/specify/specify7/issues/1980)) - _Reported
  by RBGE_
- Make autocomplete search algorithm
  configurable ([#1921](https://github.com/specify/specify7/issues/1921)
  , [#1935](https://github.com/specify/specify7/issues/1935)) - _Reported by
  RBGE_
- In one to many displays in grid form, add border around each
  record ([#1933](https://github.com/specify/specify7/issues/1933))
- Extend localization tests to catch misplaced
  strings ([#1739](https://github.com/specify/specify7/issues/1739))

### Fixed

- Fix SubView Grid for dependent relationships displaying only first 20
  items ([#1936](https://github.com/specify/specify7/issues/1936)) - _Reported
  by RBGE_
- Fix filters for some pick lists disappear from queries in the
  UI. ([#1934](https://github.com/specify/specify7/issues/1934)) - _Reported by
  RBGE_
- Fix text fields with the `uitype="checkbox"` being always
  checked ([#1929](https://github.com/specify/specify7/issues/1929))
- Cannot export distinct query results to
  CSV ([#1956](https://github.com/specify/specify7/issues/1956)) - _Reported by
  CSIRO_
- Fix SubView's `sortField` being
  ignored ([#1872](https://github.com/specify/specify7/issues/1872)) - _Reported
  by RBGE_
- Fix Query Builder not supporting European date
  format ([#1908](https://github.com/specify/specify7/issues/1908)) - _Reported
  by RBGE_
- Fix poor WorkBench rollback performance
  back ([#1663](https://github.com/specify/specify7/issues/1663))
- Fix changes not being preserved for embedded Collecting
  Events ([#1704](https://github.com/specify/specify7/issues/1704))

Minor fixes:

- Fix inconsistent wording in boolean drop-downs in Query
  Builder ([#1931](https://github.com/specify/specify7/issues/1931)) - _Reported
  by RBGE_
- Fix WB crashing on some permission
  errors ([#1932](https://github.com/specify/specify7/issues/1932)) - _Reported
  by KU Mammals_
- Fix unable to remove record from record set on no record delete
  permission ([#1937](https://github.com/specify/specify7/issues/1937))
- Fix unable to empty a field assigned to a non-read only pick
  list ([#1924](https://github.com/specify/specify7/issues/1924)) - _Reported by
  KE Herbarium_
- Fix Query Builder marking some non-hidden fields as
  hidden ([#1894](https://github.com/specify/specify7/issues/1894)) - _Reported
  by RBGE_
- Fix table formatters displaying separators for empty
  fields ([#1873](https://github.com/specify/specify7/issues/1873)) - _Reported
  by RBGE_
- Fix "Value is not defined" error on WB record
  disambiguation ([#1878](https://github.com/specify/specify7/issues/1878))
- Fix Query Builder exposing front-end only
  fields ([#1896](https://github.com/specify/specify7/issues/1896))
- Fix opening WbPlanView when "Results" is open crashing
  WB ([#1898](https://github.com/specify/specify7/issues/1898))
- Fix unable to unset a value from a pick
  list ([#1892](https://github.com/specify/specify7/issues/1892))
- Fix forms not supporting European date
  format ([#1875](https://github.com/specify/specify7/issues/1875)) - _Reported
  by Cornell University_
- Fix forms not supporting relative date as
  default ([#1874](https://github.com/specify/specify7/issues/1874)) - _Reported
  by RBGE_
- Fix Query Builder allowing to negate an "Any"
  filter ([#1876](https://github.com/specify/specify7/issues/1876))
- Fix sorting by QB results table header not working when some fields are
  hidden ([#1880](https://github.com/specify/specify7/issues/1880)) - _Reported
  by RBGE_
- Fix WB not handling nicely pick list values over length
  limit ([#1837](https://github.com/specify/specify7/issues/1837))
- Fix QB crashing on invalid DataObjFormatter
  definitions ([#1675](https://github.com/specify/specify7/issues/1675))
- Fix Specify 7 query stringids not match Specify
  6 ([#724](https://github.com/specify/specify7/issues/724))
- Fix front-end not showing HTML error
  messages ([#1652](https://github.com/specify/specify7/issues/1652))
- Fix accessibility issue with dialog
  headings ([#1413](https://github.com/specify/specify7/issues/1413))
- Fix accessibility issue with
  autocomplete ([#1986](https://github.com/specify/specify7/pull/1986))

## [7.7.0](https://github.com/specify/specify7/compare/v7.6.1...v7.7.0) (1 July 2022)

7.7.0 is a major release with hundreds of bug fixes and new features.

### Added

- Added Security and Permissions system
- Added Single-Sign-On support
- Added Schema Editor

### Changed

- Redesigned the User Interface
- Significantly improved accessibility
- Redesigned Query Builder
- Redesigned Tree Viewer
- Redesigned Attachments Viewer

[Full list of new features and bug fixes](./release-notes/7.7.0.md)

## [7.6.1](https://github.com/specify/specify7/compare/v7.6.0...v7.6.1) (1 November 2021)

### Fixed

- Fixes typo in
  README. [#956](https://github.com/specify/specify7/issues/956)
- Fixes menu overflow on some screens.
- Fixes regression in regex
  uiformatter. [#1010](https://github.com/specify/specify7/issues/1010)
- Fixes tree level
  titles. [#740](https://github.com/specify/specify7/issues/740)
- Fixes _From Record Set_ dialog having wrong button
  label. [#1026](https://github.com/specify/specify7/issues/1026)
- Fixes Workbench upload/validation handling of over length
  values. [#1041](https://github.com/specify/specify7/issues/1041)
- Fixes Workbench mapping of _OtherIdentifier_
  table. [#1029](https://github.com/specify/specify7/issues/1029)

### Security

- Updates version of Python Requests
  library. [#1005](https://github.com/specify/specify7/issues/1005)
- Updates README to require Ubuntu 20.04.

## [7.6.0](https://github.com/specify/specify7/compare/v7.5.0...v7.6.0) (16 September 2021)

7.6.0 is a major release with a new Workbench and improved API documentation.

[Full list of new features and bug fixes](./release-notes/7.6.0.md)

## [7.5.0](https://github.com/specify/specify7/compare/v7.4.0...v7.5.0) (1 September 2020)

[Bug fixes and new features](https://github.com/specify/specify7/compare/v7.4.0...v7.5.0)

## [7.4.0](https://github.com/specify/specify7/compare/v7.3.1...v7.4.0) (18 April 2020)

> Software Releases: Specify 6.8.00, Specify 7.4.00, Specify Web Server 2.0

The Specify Collections Consortium is pleased to announce updates for Specify 6,
Specify 7, and the Specify Web Portal. The new releases include database schema
enhancements, new capabilities, and a large number of fixed bugs. Database
administrators note with these updates: (1) the Specify 6 updater modifies the
Specify database schema, and (2) the updates create new dependencies among the
three packages (Specify 6, 7, and Web Portal) that are not backward compatible
with previous releases. Specify 6.8 and Specify 7.4 work with the new database
schema update (ver. 2.7), the Specify 6 installer adds tables to the database,
and adds or changes fields in others. (See the Specify 6 release notes for more
information.)

We are committed to keeping the SCC’s development and support activities moving
forward during this extraordinary, global hiatus, and hope to return to our
Consortium offices later in the year. In the meantime, make contact if we can
help. E-mail is the best way to reach us for most things:
support@specifysoftware.org. We would be happy to set up a conversation, over
the phone or launch a Zoom or Skype session, on Specify matters large or small.

### Summary of New Capabilities

A significant new module in Specify 6 and 7 provides support for recording all
changes made to a database, including record additions, edits, and deletions.
“Audit Logging” is a background process that records every change to data along
with metadata on who made it and when.

The status of Loan transactions can be tracked more efficiently using new data
fields that summarize the disposition of loaned items (cataloged or
uncatalogued) on the Loan form.

We added a second link connecting the Storage Tree and the Preparation table in
order to provide the possibility for designating a second or alternate storage
location for a Preparation.

In an earlier Specify 6 release, we added two new tables: Collection Object
Properties and Preparation Properties, to handle attribute or trait data for
Collection Objects and Preparations, respectively. These new data tables allow a
researcher to choose the attribute being described or measured at the time of
data entry, e.g. from a drop-down pick list, and then record the corresponding
value in a second, associated field. This extensible design makes the number of
attribute types that can be recorded essentially limitless. Attributes are
variables that can be defined as logical (presence/absence, yes/no, etc.),
categorical, or quantitative. Values are represented in the database as logical,
text, integer, or floating point data. Members are invited to contact the SCC
Lab for additional information on how to configure these tables for trait data.

We implemented two Cyrillic language translations of Specify, Russian and
Ukrainian. The localizations are available for Specify 6.8. Contact us for setup
information if you are interested in using them.

With the Specify 6.8 and 7.4 updates, we confirm compatibility and support for
MariaDB, a popular open-source, relational database platform and alternative to
MySQL.

Specify 6.8 is Apple notarized by Apple to run on macOS 10.14 (Mojave), and
10.15 (Catalina).

The Specify Web Portal can now ingest, search, and display Collection Object
records from multiple Specify collections. We also changed the way the Specify 6
and 7 platforms export data to the Web Portal, and improved search behavior in
the Portal when using quoted phrases.

Additionally, URLs in Specify weblink data fields published to the Web Portal
can now be made live; public web users can click them to retrieve linked remote
resources.

With Specify 7.4, in addition to adding support for Audit Logging, we fixed a
number of issues (below). We are updating Specify 7 modules to Python 3 and
Django 2.2 in the next release.

### Sources

Specify 6.8.00: https://www.specifysoftware.org/join/download/
Specify 7.4.00: https://github.com/specify/specify7/releases/tag/v7.4.0
Specify Web Portal
2.0: https://github.com/specify/webportal-installer/releases/tag/v2.0

### Bugs Fixed

Specify 6.8.00 addresses over 135 engineering issues, about 50 user-facing. The
list is at: https://github.com/specify/specify6/milestone/5
Specify 7.4.00 listing of fixed
bugs: https://github.com/specify/specify7/milestone/16
Specify Web Portal 2.0 fixed
bugs: https://github.com/specify/webportal-installer/issues?q=is%3Aopen+is%3Aissue+label%3A%22Confirmed+Fixed%22

## [7.3.1](https://github.com/specify/specify7/compare/v7.3.0...v7.3.1) (10 June 2019)

### Fixed

- Resolved an issue that was preventing the use of images in
  reports. ([#437](https://github.com/specify/specify7/issues/437),
  [#492](https://github.com/specify/specify7/issues/492))
- Table formatters for CatalogNumber now correctly override specification
  defined in schema localization.
  ([#488](https://github.com/specify/specify7/issues/488)
  , [#430](https://github.com/specify/specify7/issues/430)
  , [#292](https://github.com/specify/specify7/issues/292))
- 'Contains' and 'Like' operators now active for the CatalogNumber field in
  the Query
  Builder. ([#487](https://github.com/specify/specify7/issues/487))
- Weblinks to external resources like GenBank now link out without regard to
  capitalization of the Specify
  field names
  involved. ([#486](https://github.com/specify/specify7/issues/486))
- Specify data fields formatted to type 'anychar' are now handled correctly
  by field
  formatters. ([#485](https://github.com/specify/specify7/issues/485))
- Passwords for Specify 7 users now work correctly with Unicode
  characters. (But Specify 6 passwords
  with non-ASCII characters will prevent Specify 6
  logins.) ([#484](https://github.com/specify/specify7/issues/484))
- Specify 7 reports will now work when a linked Specify Attachment Server is
  inaccessible. ([#482](https://github.com/specify/specify7/issues/482))
- When dates are entered partially, Specify no longer assigns current date
  information to the missing parts.
  ([#471](https://github.com/specify/specify7/issues/471)
  , [#481](https://github.com/specify/specify7/issues/481))
- An address is no longer required when using a 'Shipped To'
  Agent. ([#474](https://github.com/specify/specify7/issues/474))
- Specify WorkBench now reports the correct number of records uploaded,
  previously counts were off by
  one. ([#466](https://github.com/specify/specify7/issues/466))
- During WorkBench record uploads, Specify 7 checks to see if incoming data
  values are already present in
  related tables in the database. For example incoming Locality information
  in a Collection Object record
  upload, is checked against existing records in the Locality table. If a
  matching record is found, previously

  Specify offered the option to 'Skip' (do not upload the entire WorkBench
  row) or 'Use First' to link the
  uploaded information to the first existing (Locality) record it matched.

  Another option 'Add New' is now
  available if a match is found with an existing related data table, to
  create a new record for that data in the
  related table. ([#465](https://github.com/specify/specify7/issues/465))

- During WorkBench uploads, when the 'Use First' option is selected, when
  data in a particular uploaded
  field matches multiple existing records, Specify will now correctly link
  the incoming record to the first
  related record it finds for that particular
  field. ([#464](https://github.com/specify/specify7/issues/464))
- Customized field labels that contain character strings that meet the
  requirements for 'regular expressions'
  (a specialized syntax and sequence of characters that define a string
  search pattern), are now treated as just
  strings and do not break Specify 7's data
  forms. ([#463](https://github.com/specify/specify7/issues/463))
- Unicode characters now display correctly in customized data
  forms. ([#461](https://github.com/specify/specify7/issues/461))
- Saving new Agent records with Agent specialty information now works
  correctly. ([#460](https://github.com/specify/specify7/issues/460)
  , [#151](https://github.com/specify/specify7/issues/151))
- Lat/Long values can now be
  deleted. ([#452](https://github.com/specify/specify7/issues/452))
- Reports run using RecordSets as inputs, now use just the records in the
  RecordSet. ([#449](https://github.com/specify/specify7/issues/449))
- Queries on Taxon now run properly when they contain a Rank's
  GroupNumber. ([#445](https://github.com/specify/specify7/issues/445))
- When selecting a record in a query combo box drop down list (magnifying
  glass icon), the record selected
  is now the one linked to the
  record. ([#440](https://github.com/specify/specify7/issues/440)
  , [#329](https://github.com/specify/specify7/issues/329))
- TaxonFullName is now displayable for Current Determination in Loan Item
  subforms. ([#385](https://github.com/specify/specify7/issues/385))
- An authentication process incompatibilty between Specify 7, SQL Alchemy,
  and MySQL 8.x is resolved.

  Specify 6 does not yet support MySQL 8. ([#476](https://github.com/specify/specify7/issues/476))

## [7.3.0](https://github.com/specify/specify7/compare/v7.2.1...v7.3.0) (12 October 2017)

The Specify Project is pleased to announce updates to the Specify 6 & Specify 7
collection management platforms. Several months in the making, these releases
address numerous issues and new capabilities.
The [Specify 6 download page](https://www.specifysoftware.org/join/download/)
has release information, the Release Notes file contains details on Specify 6
enhancements. Specify 7 uses the same database schema as Specify 6, for schema
changes affecting both platforms see “Database Schema Changes” in the Specify
6.6 Release
Notes. [A list of issues fixed in Specify 7](https://github.com/specify/specify7/issues?q=is%3Aissue+is%3Aopen+label%3Afor-release-notes)
. Specify 7.3 source code is obtainable from
the [Specify Project GitHub site](https://github.com/specify/specify7). The
Specify Project is enthused to deliver these new releases that resulted from
collaborations with the Global Genome Biodiversity Network and the University of
Texas.

Institutions using Specify 6 and Specify 7 simultaneously will need to update
both platforms to continue providing database access.

If we can help you evaluate Specify for your collection, please contact us. We
would be happy to advise on that or other Specify issues.

### Overview of new features

!(Mapping capabilities are
added)[https://www.specifysoftware.org/wp-content/uploads/2017/06/paleomap_screenshot_cropped.png]

The Specify Software Project is enthused to announce three new capabilities in
Specify 7.3 (and Specify 6.6.06), which was released 12 October 2017.

**Global Genome Biodiversity Network** — Because biological collections and
biorepositories are more comprehensively managing tissue and extract information
for molecular research, we enhanced Specify to better store, publish, and
integrate tissue and extract data by adding support for the [Global Genome
Biodiversity Network’s (GGBN)](http://www.ggbn.org/)) data schema and exchange
standard for ‘Material
Samples’. GGBN is an international project designed to support the discovery of
tissue and DNA extract samples for biological research. Specify 7.3 (and Specify
6.6.06) now accommodate the data fields proscribed in GGBN standard vocabularies
including information regarding quality and quantity of DNA in an extract stored
in a museum collection. We have added new data tables to Specify and
supplemented existing tables with additional GGBN vocabulary fields to
facilitate specimen curation and collection transactions of extract and tissue
samples used for DNA sequencing. In addition, for “next generation” sequencing
Specify has several new linkout fields in appropriate tables and forms that
point to resolvable NIH SRA ID numbers for web linking museum specimens (in this
case tissues and extracts) to NIH SRA database records. Specify 7 uses the same
database schema as Specify 6, for the most important data field additions
affecting both platforms see “Database Schema Changes” in the Specify 6.6
Release Notes. [This diagram shows the changes we made to Specify’s database
table relationships for molecular sample data.](https://www.specifysoftware.org/wp-content/uploads/2017/11/Specify-Schema-Update-v2.4-Context.pdf)

**Collection Data Exchange Standards and Publishing** — Due to the increasing
number
of extensions to the Darwin Core specimen data exchange standard, of which the
GGBN extension is one of the most recent, with Specify 7.3 we enhanced the
platform’s data publishing capabilities to allow for collections data export to
any standards-based schema or extension. Specify 7’s export support includes a
field mapper to link Specify’s database structure and your particular use of
Specify’s database fields to the fields required by the community standard (e.g.
Darwin Core or Audubon Core) for data publishing. This generic, external schema
mapping capability in Specify 7 provides the ultimate in flexibility and
extension in that it enables Specify collections to integrate their data with
any community aggregator or collaborative project database that requires data in
Darwin Core or other standard format. These versatile new capabilities and the
GGBN schema extensions described above were developed in collaboration with the
Global Genome Biodiversity Network. We are grateful for their financial support
underwriting the development of these integration capabilities.

**Paleo Context Plugin** — A third new feature in Specify 7.3 is a geospatial
visualization tool specifically for paleontological collections developed by
Tomislav Urban of the Texas Advanced Computing Center (TACC) in collaboration
with the Nonvertebrate Paleontology Laboratory at the University of Texas at
Austin (UT). The Paleomap plug-in in Specify operates with web mapping services
at UT that use modern day latitude/longitude values to place paleontological
specimens into the geographic context of the time period of deposition. As
pictured in the screenshot above, the app shows the point of collection on the
earth’s surface displaying semi-transparent, modern continental boundaries
overlaid on top of land masses as they were situated at the time of deposition.
Tomislav and Ann Molineux, Director of Museum Operations at the University of
Texas at Austin, envision that by putting the placement of a fossil into
paleogeographic context, Paleomap will enable paleontological researchers to
better understand the spatial biogeography of deep time. The Paleomap plug-in is
already enabled in forms for paleontological collections new to Specify with
this release; existing paleo collections upgraded to Specify 6.6.06 or 7.3 can
easily modify their existing data forms to bring Paleomap into the Specify
interface. We are grateful to TACC and to the UT Museums for their development
of Paleomap for Specify.

## [7.2.1](https://github.com/specify/specify7/compare/v7.2.0...v7.2.1) (26 April 2017)

[Bug fixes and new features](https://github.com/specify/specify7/compare/v7.2.0...v7.2.1)

## [7.2.0](https://github.com/specify/specify7/compare/v7.1.0...v7.2.0) (19 September 2016)

[Bug fixes and new features](https://github.com/specify/specify7/compare/v7.1.0...v7.2.0)

## [7.1.0](https://github.com/specify/specify7/compare/v7.0.4...v7.1.0) (6 April 2016)

[Bug fixes and new features](https://github.com/specify/specify7/compare/v7.0.4...v7.1.0)

## [7.0.4](https://github.com/specify/specify7/compare/v7.0.3...v7.0.4) (1 October 2015)

[Bug fixes and new features](https://github.com/specify/specify7/compare/v7.0.3...v7.0.4)

## [7.0.3](https://github.com/specify/specify7/compare/v7.0.2...v7.0.3) (10 July 2015)

[Bug fixes and new features](https://github.com/specify/specify7/compare/v7.0.2...v7.0.3)

## [7.0.2](https://github.com/specify/specify7/compare/v7.0.1...v7.0.2) (27 May 2015)

[Bug fixes and new features](https://github.com/specify/specify7/compare/v7.0.1...v7.0.2)

## [7.0.1](https://github.com/specify/specify7/compare/v7.0.0...v7.0.1) (20 April 2015

[Bug fixes and new features](https://github.com/specify/specify7/compare/v7.0.0...v7.0.1)

## [7.0.0](https://github.com/specify/specify7/commits/v7.0.0) (22 December 2014)

[Bug fixes and new features](https://github.com/specify/specify7/commits/v7.0.0)<|MERGE_RESOLUTION|>--- conflicted
+++ resolved
@@ -12,7 +12,8 @@
   Plugin ([#2043](https://github.com/specify/specify7/pull/2043))
 - Allow customizing the delimiter when entering the list of catalog
   numbers when creating a new interaction
-  ([#2190](https://github.com/specify/specify7/issues/2190))
+  ([#2190](https://github.com/specify/specify7/issues/2190)) -
+  _Requested by CSIRO_
 
 ### Changed
 
@@ -31,10 +32,9 @@
 - Fix error when adding Address of Record SubView to Borrow form
   ([#2006](https://github.com/specify/specify7/pull/2006)) -
   _Reported by CSIRO_
-<<<<<<< HEAD
 - Fixed autocomplete bugs on backspace key press
-  ([#2203](https://github.com/specify/specify7/issues/2203))
-=======
+  ([#2203](https://github.com/specify/specify7/issues/2203)) - _Reported
+  by Natural Science Collections Facility_
 - Fix permission checking for ephemeral queries with collection override
   ([#2208](https://github.com/specify/specify7/issues/2208))
 - Fix Specify incorrectly checking for `Permissions -> List Admins ->
@@ -43,7 +43,6 @@
   ([#2230](https://github.com/specify/specify7/issues/2230))
 - Fix Specify using wrong pick list when there are multiple pick lists
   with the same name ([#2285](https://github.com/specify/specify7/issues/2285))
->>>>>>> cf5aa069
 
 ## [7.7.3](https://github.com/specify/specify7/compare/v7.7.2...v7.7.3) (26 September 2022)
 
