name: Tests

on: [push]

jobs:
  changes:
    name: Check if back-end or front-end files changed
    runs-on: ubuntu-latest
    outputs:
      backend_changed: ${{ steps.back-end-check.outputs.changed }}
      frontend: ${{ steps.filter.outputs.frontend }}

    steps:
      - uses: actions/checkout@v3

      - name: Find all changed files
        uses: dorny/paths-filter@v2
        id: filter
        with:
          base: ${{ github.ref }}
          list-files: escape
          filters: |
            frontend:
              - 'specifyweb/frontend/**'
            backend:
              - '**'

      - name: Check if any non-front-end files changed
        id: back-end-check
        run: |
          changed_files=`echo "${{steps.filter.outputs.backend_files}}" | tr " " "\n" | grep -v 'specifyweb/frontend/' || echo ""`
          echo "Changed back-end files: ${changed_files}"
          echo "changed=$([[ -z "${changed_files}" ]] && echo "0" || echo "1")" >> $GITHUB_OUTPUT

  test-back-end:
    name: Run back-end tests
    needs: changes
    if: needs.changes.outputs.backend_changed
    runs-on: ubuntu-latest

    services:
      mariadb:
        image: mariadb:latest
        ports:
          - 3306
        env:
          MYSQL_USER: MasterUser
          MYSQL_PASSWORD: MasterPassword
          MYSQL_DATABASE: test_SpecifyDB
          MYSQL_ROOT_PASSWORD: password
        options: --health-cmd="mysqladmin ping" --health-interval=5s --health-timeout=2s --health-retries=3

    steps:
      - uses: actions/checkout@v3

      - name: Get Specify 6 from cache
        id: cache-specify6
        uses: actions/cache@v3
        with:
          path: Specify6
          key: specify6.8.01-cache

      - name: Install Specify 6
        if: steps.cache-specify6.outputs.cache-hit != 'true'
        run: |
          wget https://update.specifysoftware.org/6801/Specify_unix_64.sh
          sh Specify_unix_64.sh -q -dir ./Specify6

      - name: Patch Specify datamodel (Sam, you made the Attachment.origFilename too long)
        run: sed -i 's/name="origFilename" type="java.lang.String"/name="origFilename" type="text"/' ./Specify6/config/specify_datamodel.xml

      - name: Install ubuntu dependencies
        run: |
          sudo apt update
          sudo apt install -y libmysqlclient-dev libsasl2-dev libldap2-dev libssl-dev

      - name: Set up Python ${{ matrix.python-version }}
        uses: actions/setup-python@v4
        with:
          python-version: 3.8

      - name: Install python dependencies
        run: |
          python -m pip install --upgrade pip
          python -m venv ve
          ve/bin/pip install -r requirements.txt

      - name: Install testing python dependencies
        run: ve/bin/pip install -r requirements-testing.txt

      - name: Create settings file
        run: |
          echo "THICK_CLIENT_LOCATION = '${{ github.workspace }}/Specify6'" >> specifyweb/settings/local_specify_settings.py
          echo "DATABASE_HOST = '127.0.0.1'" >> specifyweb/settings/local_specify_settings.py
          echo "DATABASE_PORT = ${{ job.services.mariadb.ports[3306] }}" >> specifyweb/settings/local_specify_settings.py

      - name: Need these files to be present
        run: make specifyweb/settings/build_version.py specifyweb/settings/secret_key.py

      - name: Verify MariaDB connection
        env:
          PORT: ${{ job.services.mariadb.ports[3306] }}
        run: |
          while ! mysqladmin ping -h"127.0.0.1" -P"$PORT" --silent; do
            sleep 1
          done

      - name: Run Mypy type checker
        run: VIRTUAL_ENV=./ve make typecheck

<<<<<<< HEAD
      - name: Run test suite
        run: ./ve/bin/python manage.py test --keepdb
=======
  test-front-end:
    name: Run front-end tests
    needs: changes
    if: ${{ needs.changes.outputs.frontend == 'true' }}
    runs-on: ubuntu-latest

    steps:
      - uses: actions/checkout@v3
      - uses: actions/setup-node@v3
        with:
          node-version: 18
          cache: "npm"
          cache-dependency-path: specifyweb/frontend/js_src/package-lock.json
>>>>>>> 154bd31a

      - name: Build frontend
        run: make frontend

        # See https://jestjs.io/docs/troubleshooting#tests-are-extremely-slow-on-docker-andor-continuous-integration-ci-server
      - name: Get number of CPU cores
        id: cpu-cores
        uses: SimenB/github-actions-cpu-cores@v1

      - name: Run JS test suite
        working-directory: specifyweb/frontend/js_src
        run: |
          npm run typecheck && \
          npm run unitTests -- --maxWorkers ${{ steps.cpu-cores.outputs.count }}

      - name: Localization Tests
        working-directory: specifyweb/frontend/js_src
        run: |
          npm run localizationTests -- --emit ./localization-strings

      - name: Clone branch that stores localization strings
        # Listen for changes to production branch
        if: github.ref == format('refs/heads/{0}', github.event.repository.default_branch)
        id: weblate
        uses: actions/checkout@v3
        with:
          path: weblate-localization
          ref: weblate-localization
          fetch-depth: 0

      - name: Sync localization strings with Weblate (only on production branch)
        # Only run this step if previous step was not skipped
        if: steps.weblate.outcome == 'success'
        working-directory: weblate-localization
        run: |
          # Replace old localization strings
          rm -rf strings
          mv -f ../specifyweb/frontend/js_src/localization-strings strings
          git add strings

          if git diff-index --quiet HEAD --; then
            echo "Localization strings are unchanged"
          else
            # Set the committer and author to the name and email of the person
            # who triggered the action
            git config --local user.name "${{ github.event.head_commit.author.name }}"
            git config --local user.email "${{ github.event.head_commit.author.email }}"
            git commit \
              --author 'github-actions <41898282+github-actions[bot]@users.noreply.github.com>' \
              -m 'Sync localization strings with Weblate' \
              -m "Triggered by ${{ github.sha }} on branch ${{ github.ref }}"
            git push
          fi

      - name: Make sure Weblate settings are up to date
        if: steps.weblate.outcome == 'success'
        working-directory: specifyweb/frontend/js_src
        env:
          WEBLATE_API_TOKEN: ${{ secrets.WEBLATE_API_TOKEN }}
        run: npm run validateWeblate<|MERGE_RESOLUTION|>--- conflicted
+++ resolved
@@ -108,10 +108,9 @@
       - name: Run Mypy type checker
         run: VIRTUAL_ENV=./ve make typecheck
 
-<<<<<<< HEAD
       - name: Run test suite
         run: ./ve/bin/python manage.py test --keepdb
-=======
+
   test-front-end:
     name: Run front-end tests
     needs: changes
@@ -125,7 +124,6 @@
           node-version: 18
           cache: "npm"
           cache-dependency-path: specifyweb/frontend/js_src/package-lock.json
->>>>>>> 154bd31a
 
       - name: Build frontend
         run: make frontend
