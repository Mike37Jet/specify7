---
name: Bug report
about: Create a report to help us improve
<<<<<<< HEAD
title: ""
labels: "1 - Bug"
assignees: ""
=======
title: ''
labels: 1 - Bug
assignees: ''

>>>>>>> 1fe3e3f2
---

**Describe the bug**
A clear and concise description of what the bug is.

**To Reproduce**
Steps to reproduce the behavior:

1. Go to '...'
2. Click on '....'
3. Scroll down to '....'
4. See error

**Expected behavior**
A clear and concise description of what you expected to happen.

**Screenshots**
If applicable, add screenshots to help explain your problem.

**Crash Report**

If the bug resulted in an error message, please click on "Download Error
Message" and attach it here

Alternatively, please fill out the following information manually:

- OS: [e.g. Windows 10]
- Browser: [e.g. Chrome, Safari]
- Specify 7 Version: [e.g. 7.6.1]
- Database Name: [e.g. kufish] (you can see this in the "About Specify 7" dialog)

**Reported By**
Name of your institution

**Additional context**
Database name or any other context about the problem here.<|MERGE_RESOLUTION|>--- conflicted
+++ resolved
@@ -1,16 +1,10 @@
 ---
 name: Bug report
 about: Create a report to help us improve
-<<<<<<< HEAD
-title: ""
-labels: "1 - Bug"
-assignees: ""
-=======
 title: ''
 labels: 1 - Bug
 assignees: ''
 
->>>>>>> 1fe3e3f2
 ---
 
 **Describe the bug**
