--- conflicted
+++ resolved
@@ -221,7 +221,6 @@
 				<altview name="COS Table View" viewdef="CollectionObjectSub Table" mode="view"/>
 			</altviews>
 		</view>
-<<<<<<< HEAD
 		<view name="Component" class="edu.ku.brc.specify.datamodel.Component" usedefbusrule="false" resourcelabels="false" busrules="edu.ku.brc.specify.datamodel.busrules.ComponentBusRules">
 			<desc>The Collection Object Subfrom for Components.</desc>
 			<altviews>
@@ -231,8 +230,6 @@
 				<altview name="COS Table Edit" viewdef="Component Grid" mode="edit"/>
 			</altviews>
 		</view>
-=======
->>>>>>> ca7992c7
 		<view name="CommonNameTx" class="edu.ku.brc.specify.datamodel.CommonNameTx">
 			<desc>The Common Name form.</desc>
 			<altviews>
@@ -2161,7 +2158,6 @@
 				</row>
 			</rows>
 		</viewdef>
-<<<<<<< HEAD
 		<viewdef type="formtable" name="Component Table" class="edu.ku.brc.specify.datamodel.Component" gettable="edu.ku.brc.af.ui.forms.DataGetterForObj" settable="edu.ku.brc.af.ui.forms.DataSetterForObj">
 			<desc>Component subform table for COs.</desc>
 			<definition>Component Grid</definition>
@@ -2232,8 +2228,6 @@
                 </row> -->
 			</rows>
 		</viewdef>
-=======
->>>>>>> ca7992c7
 		<viewdef type="form" name="ConservDescription" class="edu.ku.brc.specify.datamodel.ConservDescription" gettable="edu.ku.brc.af.ui.forms.DataGetterForObj" settable="edu.ku.brc.af.ui.forms.DataSetterForObj">
 			<desc>Conservation Description</desc>
 			<enableRules/>
