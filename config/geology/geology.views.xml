--- conflicted
+++ resolved
@@ -140,12 +140,7 @@
 					<cell type="label" labelfor="5"/>
 					<cell type="field" id="5" uitype="plugin" name="this" initialize="name=PartialDateUI;df=catalogedDate;tp=catalogedDatePrecision" default="today" uifieldformatter="Date"/>
 				</row>
-<<<<<<< HEAD
-				<row>
-=======
-				<!-- Show if you want to use Collection Object Group (https://discourse.specifysoftware.org/t/collection-object-groups/2226) -->
-				<!-- <row>
->>>>>>> ca7992c7
+				<row>
 					<cell type="subview" viewname="CollectionObjectGroupJoin_Sub" id="co_cog_join" name="cojo" colspan="14"/>
 				</row>
 				<!-- Show if you want to use Children Components -->
