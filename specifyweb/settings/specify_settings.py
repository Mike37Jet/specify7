
# The webapp server piggy backs on the thick client.
# Set the path to a thick client installation.
THICK_CLIENT_LOCATION = '/opt/Specify'

# Set the database name to the mysql database you
# want to access.
DATABASE_NAME = 'SpecifyDB'

DATABASE_HOST = ''
DATABASE_PORT = ''

# The master user login. Use the same values as
# you did setting up the thick client.
MASTER_NAME = 'MasterUser'
MASTER_PASSWORD = 'MasterPassword'

# The Specify web attachement server URL.
WEB_ATTACHMENT_URL = "http://example.com/web_asset_store.xml"

# The Specify web attachment server key.
WEB_ATTACHMENT_KEY = None

# The collection name to use with the web attachment server.
WEB_ATTACHMENT_COLLECTION = None

# Set to true if asset server requires auth token to get files.
WEB_ATTACHMENT_REQUIRES_KEY_FOR_GET = False

# Report runner service
REPORT_RUNNER_HOST = ''
REPORT_RUNNER_PORT = ''

# To allow anonymous use, set ANONYMOUS_USER to a Specify username
# to use for anonymous access.
ANONYMOUS_USER = None

<<<<<<< HEAD
# For exception logging using Sentry (https://github.com/getsentry/sentry).
RAVEN_CONFIG = None
=======
# Support login mechanism.
ALLOW_SUPPORT_LOGIN = False
SUPPORT_LOGIN_TTL = 300
>>>>>>> 7486b2da
<|MERGE_RESOLUTION|>--- conflicted
+++ resolved
@@ -35,11 +35,9 @@
 # to use for anonymous access.
 ANONYMOUS_USER = None
 
-<<<<<<< HEAD
 # For exception logging using Sentry (https://github.com/getsentry/sentry).
 RAVEN_CONFIG = None
-=======
+
 # Support login mechanism.
 ALLOW_SUPPORT_LOGIN = False
 SUPPORT_LOGIN_TTL = 300
->>>>>>> 7486b2da
