# Main Specify Settings file

import os
import sys
sys.dont_write_bytecode = True

ALLOW_SPECIFY6_PASSWORDS = True

from .specify_settings import *

try:
    from .local_specify_settings import *
except ImportError:
    pass

try:
    from .ldap_settings import *
except ImportError:
    AUTH_LDAP_SERVER_URI = None

try:
    from .debug import DEBUG
except ImportError:
    DEBUG = False

try:
    from .build_version import VERSION
except ImportError:
    raise Exception('Specify 7 needs to be built. Run make.')

if DEBUG:
    VERSION += "(debug)"

from .secret_key import SECRET_KEY

ADMINS = (
    # ('Your Name', 'your_email@example.com'),
)

MANAGERS = ADMINS

DATABASES = {
    'default': {
        'ENGINE': 'specifyweb.backend.hibernateboolsbackend.backends.mysql',
        'NAME': DATABASE_NAME,
        'USER': MASTER_NAME,
        'PASSWORD': MASTER_PASSWORD,
        'HOST': DATABASE_HOST,
        'PORT': DATABASE_PORT,
        'OPTIONS': DATABASE_OPTIONS,
        'TEST': {
            }
    },
 }

def get_sa_db_url(db_name):
    return 'mysql://{}:{}@{}:{}/{}?charset=utf8'.format(
        MASTER_NAME,
        MASTER_PASSWORD,
        DATABASE_HOST,
        DATABASE_PORT or 3306,
        db_name)

SA_DATABASE_URL = get_sa_db_url(DATABASE_NAME)

SA_TEST_DB_URL = get_sa_db_url(f'test_{DATABASE_NAME}')

# Prevent MySQL connection timeouts
SA_POOL_RECYCLE = 3600

SPECIFY_THICK_CLIENT = os.path.expanduser(THICK_CLIENT_LOCATION)

SPECIFY_CONFIG_DIR = os.environ.get('SPECIFY_CONFIG_DIR', os.path.join(SPECIFY_THICK_CLIENT, "config"))

RO_MODE = False

# Local time zone for this installation. Choices can be found here:
# https://en.wikipedia.org/wiki/List_of_tz_zones_by_name
# although not all choices may be available on all operating systems.
# On Unix systems, a value of None will cause Django to use the same
# timezone as the operating system.
# If running in a Windows environment this must be set to the same as your
# system time zone.
TIME_ZONE = 'America/Chicago'

# Language code for this installation. All choices can be found here:
# http://www.i18nguy.com/unicode/language-identifiers.html
LANGUAGE_CODE = 'en-us'

LOCALE_PATHS = (
    os.path.join(
        os.path.abspath(os.path.dirname(__name__)),
        'frontend','locale'
    ),
)

# On any changes here, also update languageCodeMapper in
# /specifyweb/frontend/js_src/lib/localization/utils/config.ts
# Available language codes:
# http://www.i18nguy.com/unicode/language-identifiers.html
LANGUAGES = [
    ('en-us', 'English'),
    ('ru-ru', 'русский'),
    ('uk-ua', 'українська'),
    ('fr-fr', 'français'),
    ('es-es', 'español'),
    ('de-ch', 'deutsch (schweiz)'),
    ('pt-br', 'português (brasil)'),
]

SITE_ID = 1

# If you set this to False, Django will make some optimizations so as not
# to load the internationalization machinery.
USE_I18N = True

# If you set this to False, Django will not format dates, numbers and
# calendars according to the current locale
USE_L10N = True

LANGUAGE_COOKIE_NAME='language'

# Absolute filesystem path to the directory that will hold user-uploaded files.
# Example: "/home/media/media.lawrence.com/media/"
MEDIA_ROOT = ''

# URL that handles the media served from MEDIA_ROOT. Make sure to use a
# trailing slash.
# Examples: "https://media.lawrence.com/media/", "https://example.com/media/"
MEDIA_URL = ''

# Absolute path to the directory static files should be collected to.
# Don't put anything in this directory yourself; store your static files
# in apps' "static/" subdirectories and in STATICFILES_DIRS.
# Example: "/home/media/media.lawrence.com/static/"
STATIC_ROOT = ''

# URL prefix for static files.
# Example: "https://media.lawrence.com/static/"
STATIC_URL = '/static/'

# URL prefix for admin static files -- CSS, JavaScript and images.
# Make sure to use a trailing slash.
# Examples: "https://foo.com/static/admin/", "/static/admin/".
ADMIN_MEDIA_PREFIX = '/static/admin/'

# Additional locations of static files
STATICFILES_DIRS = (
    # Put strings here, like "/home/html/static" or "C:/www/django/static".
    # Always use forward slashes, even on Windows.
    # Don't forget to use absolute paths, not relative paths.
    ('config', SPECIFY_CONFIG_DIR),
)

# Add web app manifest
WEBPACK_LOADER = {
    'MANIFEST_FILE': os.path.join(SPECIFY_CONFIG_DIR, "/static/manifest.json"),
}

# List of finder classes that know how to find static files in
# various locations.
STATICFILES_FINDERS = (
    'django.contrib.staticfiles.finders.FileSystemFinder',
    'django.contrib.staticfiles.finders.AppDirectoriesFinder',
#    'django.contrib.staticfiles.finders.DefaultStorageFinder',
)

TEMPLATES = [
    {
        'BACKEND': 'django.template.backends.django.DjangoTemplates',
        'DIRS': [
            # insert your TEMPLATE_DIRS here
        ],
        'APP_DIRS': True,
        'OPTIONS': {
            'context_processors': [
                # Insert your TEMPLATE_CONTEXT_PROCESSORS here or use this
                # list if you haven't customized them:
                'django.contrib.auth.context_processors.auth',
                'django.template.context_processors.debug',
                'django.template.context_processors.i18n',
                'django.template.context_processors.media',
                'django.template.context_processors.static',
                'django.template.context_processors.tz',
                'django.contrib.messages.context_processors.messages',
                'django.template.context_processors.request',
            ],
        },
    },
]

MIDDLEWARE = [
#    'middleware.profilemiddleware.ProfileMiddleware',
    'django.middleware.gzip.GZipMiddleware',
    'django.contrib.sessions.middleware.SessionMiddleware',
    'django.middleware.locale.LocaleMiddleware',
    'django.middleware.common.CommonMiddleware',
    'django.middleware.csrf.CsrfViewMiddleware',
    'django.contrib.auth.middleware.AuthenticationMiddleware',
    'specifyweb.backend.context.middleware.ContextMiddleware',
    'specifyweb.backend.permissions.middleware.PermissionsMiddleware',
    'specifyweb.middleware.general.GeneralMiddleware',
]

ROOT_URLCONF = 'specifyweb.urls'

SPECIFY_APPS  = [
    'specifyweb.specify',
    'specifyweb.backend.permissions',
    'specifyweb.backend.accounts',
    'specifyweb.backend.stored_queries',
    'specifyweb.backend.businessrules',
    'specifyweb.backend.express_search',
    'specifyweb.backend.context',
    'specifyweb.backend.attachment_gw',
    'specifyweb.frontend',
    'specifyweb.backend.barvis',
    'specifyweb.backend.patches',
    'specifyweb.backend.report_runner',
    'specifyweb.backend.interactions',
    'specifyweb.backend.workbench',
    'specifyweb.backend.notifications',
    'specifyweb.backend.export',
    'specifyweb.backend.raven_placeholder' if RAVEN_CONFIG is None else 'raven.contrib.django.raven_compat',
    'specifyweb.backend.stats',
]

INSTALLED_APPS = (
    'django.contrib.sessions',
    'django.contrib.staticfiles',
    'django.contrib.contenttypes',
    'django.contrib.auth',
<<<<<<< HEAD
    'specifyweb.specify',
    'specifyweb.permissions',
    'specifyweb.accounts',
    'specifyweb.stored_queries',
    'specifyweb.businessrules',
    'specifyweb.express_search',
    'specifyweb.context',
    'specifyweb.attachment_gw',
    'specifyweb.frontend',
    'specifyweb.barvis',
    'specifyweb.patches',
    'specifyweb.report_runner',
    'specifyweb.interactions',
    'specifyweb.workbench',
    'specifyweb.notifications',
    'specifyweb.export',
    'specifyweb.backup_tool',
    'specifyweb.raven_placeholder' if RAVEN_CONFIG is None else 'raven.contrib.django.raven_compat',
=======
    *SPECIFY_APPS,
>>>>>>> dadc8725
)

AUTH_USER_MODEL = 'specify.Specifyuser'

DEFAULT_AUTO_FIELD = 'django.db.models.AutoField'

AUTHENTICATION_BACKENDS = []
if ALLOW_SUPPORT_LOGIN:
    AUTHENTICATION_BACKENDS.append('specifyweb.specify.support_login.SupportLoginBackend')

if ALLOW_SPECIFY6_PASSWORDS:
    AUTHENTICATION_BACKENDS.append('django.contrib.auth.backends.ModelBackend')

if AUTH_LDAP_SERVER_URI is not None:
    AUTHENTICATION_BACKENDS.append('django_auth_ldap.backend.LDAPBackend')

LOGIN_REDIRECT_URL = '/'

SESSION_ENGINE = 'django.contrib.sessions.backends.file'
SESSION_EXPIRE_AT_BROWSER_CLOSE = True

JAVA_PATH = '/usr/bin/java'

DATA_UPLOAD_MAX_MEMORY_SIZE = 419430400  # 300mb
FILE_UPLOAD_MAX_MEMORY_SIZE = 104857600  # 100mb

try:
    from .local_logging_settings import LOGGING
except ImportError:
    from .logging_settings import LOGGING

try:
    from .local_settings import *
except ImportError:
    pass

SILENCED_SYSTEM_CHECKS = [
    "fields.W342", # Allow ForeignKey(unique=True) instead of OneToOneField without gettig a warning
]<|MERGE_RESOLUTION|>--- conflicted
+++ resolved
@@ -230,28 +230,7 @@
     'django.contrib.staticfiles',
     'django.contrib.contenttypes',
     'django.contrib.auth',
-<<<<<<< HEAD
-    'specifyweb.specify',
-    'specifyweb.permissions',
-    'specifyweb.accounts',
-    'specifyweb.stored_queries',
-    'specifyweb.businessrules',
-    'specifyweb.express_search',
-    'specifyweb.context',
-    'specifyweb.attachment_gw',
-    'specifyweb.frontend',
-    'specifyweb.barvis',
-    'specifyweb.patches',
-    'specifyweb.report_runner',
-    'specifyweb.interactions',
-    'specifyweb.workbench',
-    'specifyweb.notifications',
-    'specifyweb.export',
-    'specifyweb.backup_tool',
-    'specifyweb.raven_placeholder' if RAVEN_CONFIG is None else 'raven.contrib.django.raven_compat',
-=======
     *SPECIFY_APPS,
->>>>>>> dadc8725
 )
 
 AUTH_USER_MODEL = 'specify.Specifyuser'
