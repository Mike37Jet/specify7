--- conflicted
+++ resolved
@@ -223,11 +223,8 @@
     'specifyweb.backend.export',
     'specifyweb.backend.raven_placeholder' if RAVEN_CONFIG is None else 'raven.contrib.django.raven_compat',
     'specifyweb.backend.stats',
-<<<<<<< HEAD
     'specifyweb.backend.trees',
-=======
     'specifyweb.backend.backup_tool',
->>>>>>> 75dc1f5d
     'specifyweb.backend.merge',
     'specifyweb.backend.locality_update_tool'
 ]
