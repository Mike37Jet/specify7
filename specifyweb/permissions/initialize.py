from django.db import transaction, connection
from django.apps import apps
from django.core.exceptions import MultipleObjectsReturned

from specifyweb.specify.datamodel import datamodel
from specifyweb.specify.model_extras import is_legacy_admin
from specifyweb.specify.auditlog import auditlog

from .permissions import CollectionAccessPT

def wipe_permissions(apps = apps) -> None:
    RolePolicy = apps.get_model('permissions', 'RolePolicy')
    UserRole = apps.get_model('permissions', 'UserRole')
    Role = apps.get_model('permissions', 'Role')
    LibraryRolePolicy = apps.get_model('permissions', 'LibraryRolePolicy')
    LibraryRole = apps.get_model('permissions', 'LibraryRole')
    UserPolicy = apps.get_model('permissions', 'UserPolicy')

    RolePolicy.objects.all().delete()
    UserRole.objects.all().delete()
    Role.objects.all().delete()
    LibraryRolePolicy.objects.all().delete()
    LibraryRole.objects.all().delete()
    UserPolicy.objects.all().delete()

def initialize(wipe: bool=False, apps=apps) -> None:
    with transaction.atomic():
        if wipe:
            wipe_permissions(apps)
        create_admins(apps)
        create_roles(apps)
        assign_users_to_roles(apps)

def create_admins(apps=apps) -> None:
    UserPolicy = apps.get_model('permissions', 'UserPolicy')
    Specifyuser = apps.get_model('specify', 'Specifyuser')

    if UserPolicy.objects.filter(collection__isnull=True, resource='%', action='%').exists():
        # don't do anything if there is already any admin.
        return

    users = Specifyuser.objects.all()
    for user in users:
        if is_legacy_admin(user):
            user_policy, is_new = UserPolicy.objects.get_or_create(
                collection=None,
                specifyuser_id=user.id,
                resource="%",
                action="%",
            )
            if is_new:
                auditlog.insert(user_policy)

def assign_users_to_roles(apps=apps) -> None:
    from specifyweb.context.views import users_collections_for_sp6

    Role = apps.get_model('permissions', 'Role')
    UserRole = apps.get_model('permissions', 'UserRole')
    UserPolicy = apps.get_model('permissions', 'UserPolicy')
    Collection = apps.get_model('specify', 'Collection')
    Specifyuser = apps.get_model('specify', 'Specifyuser')
    Agent = apps.get_model('specify', 'Agent')

    cursor = connection.cursor()
    for user in Specifyuser.objects.all():
        for collection in Collection.objects.all():
            if user.usertype == 'Manager':
                roles = Role.objects.filter(collection=collection, name="Collection Admin")
                for role in roles:
                    try:
                        user_role, created = UserRole.objects.get_or_create(specifyuser=user, role=role)
                    except MultipleObjectsReturned:
                        user_role = UserRole.objects.filter(specifyuser=user, role=role).first()
                        created = False
                    if created:
                        auditlog.insert(user_role)
            if user.usertype == 'FullAccess':
                roles = Role.objects.filter(collection=collection, name="Full Access - Legacy")
                for role in roles:
                    try:
                        user_role, created = UserRole.objects.get_or_create(specifyuser=user, role=role)
                    except MultipleObjectsReturned:
                        user_role = UserRole.objects.filter(specifyuser=user, role=role).first()
                        created = False
                    if created:
                        auditlog.insert(user_role)
            if user.usertype in ('LimitedAccess', 'Guest'):
                roles = Role.objects.filter(collection=collection, name="Read Only - Legacy")
                for role in roles:
                    try:
                        user_role, created = UserRole.objects.get_or_create(specifyuser=user, role=role)
                    except MultipleObjectsReturned:
                        user_role = UserRole.objects.filter(specifyuser=user, role=role).first()
                        created = False
                    if created:
                        auditlog.insert(user_role)

        for colid, _ in users_collections_for_sp6(cursor, user.id):
            # Does the user have an agent for the collection?
            if Agent.objects.filter(specifyuser=user, division__disciplines__collections__id=colid).exists():
                # Give them access to the collection.
                try:
                    user_policy, created = UserPolicy.objects.get_or_create(
                        collection_id=colid,
                        specifyuser_id=user.id,
                        resource=CollectionAccessPT.access.resource(),
                        action=CollectionAccessPT.access.action(),
                    )
                except MultipleObjectsReturned:
                    user_policy = UserPolicy.objects.filter(
                        collection_id=colid,
                        specifyuser_id=user.id,
                        resource=CollectionAccessPT.access.resource(),
                        action=CollectionAccessPT.access.action(),
                    ).first()
                    created = False
                if created:
                    auditlog.insert(user_policy, None)

def get_or_create_role(model, name, description, extra_fields=None):
    kwargs = {"name": name, "description": description}
    if extra_fields:
        kwargs.update(extra_fields)
    try:
        role_obj, created = model.objects.get_or_create(**kwargs)
    except MultipleObjectsReturned:
        role_obj = model.objects.filter(**kwargs).first()
        created = False
    if created:
        auditlog.insert(role_obj)
    return role_obj

def get_or_create_policy(role, resource, action):
    try:
        policy_obj, created = role.policies.get_or_create(resource=resource, action=action)
    except MultipleObjectsReturned:
        policy_obj = role.policies.filter(resource=resource, action=action).first()
        created = False
    if created:
        auditlog.insert(policy_obj)
    return policy_obj

def create_roles(apps=apps) -> None:
    LibraryRole = apps.get_model('permissions', 'LibraryRole')
    Role = apps.get_model('permissions', 'Role')
    Collection = apps.get_model('specify', 'Collection')
    Specifyuser = apps.get_model('specify', 'Specifyuser')

    # Library Roles
    assign_roles = get_or_create_role(
        LibraryRole,
        "Assign Roles",
        "Gives ability to assign existing roles to existing users."
    )
    for resource, action in [
        ("/permissions/user/roles", "read"),
        ("/permissions/user/roles", "update"),
        ("/permissions/roles", "read"),
    ]:
        get_or_create_policy(assign_roles, resource, action)

    create_datasets = get_or_create_role(
        LibraryRole,
        "Create Data Sets",
        ("Allows creating new Data Sets in the WorkBench, without ability to upload them.\n\n"
         "Such user would create a Data Sets, map the columns, fix validation issues, and then transfer the Data Set to another user for review and upload.")
    )
    for resource, action in [
        ("/workbench/dataset", "create"),
        ("/workbench/dataset", "update"),
        ("/workbench/dataset", "delete"),
        ("/workbench/dataset", "validate"),
        ("/workbench/dataset", "transfer"),
    ]:
        get_or_create_policy(create_datasets, resource, action)

    edit_forms = get_or_create_role(
        LibraryRole,
        "Edit Forms and Global Preferences",
        "Grants full access to resource editor. This allows editing form definitions and global Specify preferences."
    )
    for resource, action in [
        ("/table/spappresource", "read"),
        ("/table/spappresource", "create"),
        ("/table/spappresource", "update"),
        ("/table/spappresource", "delete"),
        ("/table/spappresourcedata", "read"),
        ("/table/spappresourcedata", "create"),
        ("/table/spappresourcedata", "update"),
        ("/table/spappresourcedata", "delete"),
        ("/table/spappresourcedir", "read"),
        ("/table/spappresourcedir", "create"),
        ("/table/spappresourcedir", "update"),
        ("/table/spappresourcedir", "delete"),
        ("/table/spviewsetobj", "read"),
        ("/table/spviewsetobj", "create"),
        ("/table/spviewsetobj", "update"),
        ("/table/spviewsetobj", "delete"),
    ]:
        get_or_create_policy(edit_forms, resource, action)

    edit_picklists = get_or_create_role(
        LibraryRole,
        "Edit Pick lists",
        "Gives full access to modifying pick lists."
    )
    for resource, action in [
        ("/table/picklist", "read"),
        ("/table/picklist", "create"),
        ("/table/picklist", "update"),
        ("/table/picklist", "delete"),
        ("/table/picklistitem", "read"),
        ("/table/picklistitem", "create"),
        ("/table/picklistitem", "update"),
        ("/table/picklistitem", "delete"),
    ]:
        get_or_create_policy(edit_picklists, resource, action)

    edit_taxon_tree = get_or_create_role(
        LibraryRole,
        "Edit Taxon Tree",
        ("Gives full access to the Taxon Tree.\n\nWarning: Taxon Tree may be shared between collections. "
         "Edits in one collection may affect another.")
    )
    for resource, action in [
        ("/tree/edit/taxon", "merge"),
        ("/tree/edit/taxon", "move"),
        ("/tree/edit/taxon", "synonymize"),
        ("/tree/edit/taxon", "desynonymize"),
        ("/tree/edit/taxon", "repair"),
        ("/table/taxon", "read"),
        ("/table/taxon", "update"),
        ("/table/taxon", "delete"),
        ("/table/taxon", "create"),
        ("/table/taxonattribute", "read"),
        ("/table/taxonattribute", "delete"),
        ("/table/taxonattribute", "update"),
        ("/table/taxonattribute", "create"),
        ("/table/taxoncitation", "read"),
        ("/table/taxoncitation", "create"),
        ("/table/taxoncitation", "update"),
        ("/table/taxoncitation", "delete"),
        ("/table/taxontreedef", "read"),
        ("/table/taxontreedef", "update"),
        ("/table/taxontreedefitem", "read"),
        ("/table/taxontreedefitem", "update"),
        ("/table/taxonattachment", "read"),
        ("/table/taxonattachment", "create"),
        ("/table/taxonattachment", "update"),
        ("/table/taxonattachment", "delete"),
    ]:
        get_or_create_policy(edit_taxon_tree, resource, action)

    export_data = get_or_create_role(
        LibraryRole,
        "Export Data",
        "Gives ability to export DwC Archive from any table."
    )
    for resource, action in [
        ("/export/dwca", "execute"),
        ("/table/%", "read"),
    ]:
        get_or_create_policy(export_data, resource, action)

    full_data_access = get_or_create_role(
        LibraryRole,
        "Full Data Access",
        "Grants read and edit access to all tables"
    )
    for resource, action in [
        ("/table/%", "read"),
        ("/table/%", "create"),
        ("/table/%", "update"),
        ("/table/%", "delete"),
    ]:
        get_or_create_policy(full_data_access, resource, action)

    full_workbench = get_or_create_role(
        LibraryRole,
        "Full WorkBench access",
        "Gives full access to the WorkBench. Allows creating new records in any table."
    )
    for resource, action in [
        ("/workbench/dataset", "create"),
        ("/workbench/dataset", "update"),
        ("/workbench/dataset", "delete"),
        ("/workbench/dataset", "validate"),
        ("/workbench/dataset", "upload"),
        ("/workbench/dataset", "unupload"),
        ("/workbench/dataset", "transfer"),
        ("/table/%", "read"),
        ("/table/%", "create"),
    ]:
        get_or_create_policy(full_workbench, resource, action)

    inspect_audit_log = get_or_create_role(
        LibraryRole,
        "Inspect Audit Log",
        "Allows to run a query builder query on the Audit Log table."
    )
    for resource, action in [
        ("/table/spauditlog", "read"),
        ("/table/spauditlogfield", "read"),
        ("/querybuilder/query", "execute"),
    ]:
        get_or_create_policy(inspect_audit_log, resource, action)

    manage_interactions = get_or_create_role(
        LibraryRole,
        "Manage Interactions",
        "Grants full access to interactions tables."
    )
    for resource, action in [
        ("/table/appraisal", "read"),
        ("/table/appraisal", "create"),
        ("/table/appraisal", "update"),
        ("/table/appraisal", "delete"),
        ("/table/borrow", "read"),
        ("/table/borrow", "create"),
        ("/table/borrow", "delete"),
        ("/table/borrow", "update"),
        ("/table/borrowagent", "read"),
        ("/table/borrowagent", "create"),
        ("/table/borrowagent", "update"),
        ("/table/borrowagent", "delete"),
        ("/table/borrowmaterial", "read"),
        ("/table/borrowmaterial", "create"),
        ("/table/borrowmaterial", "update"),
        ("/table/borrowmaterial", "delete"),
        ("/table/borrowreturnmaterial", "read"),
        ("/table/borrowreturnmaterial", "create"),
        ("/table/borrowreturnmaterial", "update"),
        ("/table/borrowreturnmaterial", "delete"),
        ("/table/deaccession", "read"),
        ("/table/deaccession", "create"),
        ("/table/deaccession", "update"),
        ("/table/deaccession", "delete"),
        ("/table/deaccessionagent", "read"),
        ("/table/deaccessionagent", "create"),
        ("/table/deaccessionagent", "update"),
        ("/table/deaccessionagent", "delete"),
        ("/table/disposal", "read"),
        ("/table/disposal", "create"),
        ("/table/disposal", "update"),
        ("/table/disposal", "delete"),
        ("/table/disposalagent", "read"),
        ("/table/disposalagent", "create"),
        ("/table/disposalagent", "update"),
        ("/table/disposalagent", "delete"),
        ("/table/disposalpreparation", "read"),
        ("/table/disposalpreparation", "create"),
        ("/table/disposalpreparation", "update"),
        ("/table/disposalpreparation", "delete"),
        ("/table/exchangein", "read"),
        ("/table/exchangein", "create"),
        ("/table/exchangein", "update"),
        ("/table/exchangein", "delete"),
        ("/table/exchangeinprep", "read"),
        ("/table/exchangeinprep", "create"),
        ("/table/exchangeinprep", "delete"),
        ("/table/exchangeinprep", "update"),
        ("/table/exchangeout", "read"),
        ("/table/exchangeout", "update"),
        ("/table/exchangeout", "delete"),
        ("/table/exchangeout", "create"),
        ("/table/exchangeoutprep", "read"),
        ("/table/exchangeoutprep", "create"),
        ("/table/exchangeoutprep", "update"),
        ("/table/exchangeoutprep", "delete"),
        ("/table/gift", "read"),
        ("/table/gift", "create"),
        ("/table/gift", "update"),
        ("/table/gift", "delete"),
        ("/table/giftagent", "read"),
        ("/table/giftagent", "create"),
        ("/table/giftagent", "update"),
        ("/table/giftagent", "delete"),
        ("/table/giftpreparation", "read"),
        ("/table/giftpreparation", "update"),
        ("/table/giftpreparation", "delete"),
        ("/table/giftpreparation", "create"),
        ("/table/inforequest", "read"),
        ("/table/inforequest", "create"),
        ("/table/inforequest", "update"),
        ("/table/inforequest", "delete"),
        ("/table/loan", "read"),
        ("/table/loan", "create"),
        ("/table/loan", "update"),
        ("/table/loan", "delete"),
        ("/table/loanagent", "read"),
        ("/table/loanagent", "create"),
        ("/table/loanagent", "update"),
        ("/table/loanagent", "delete"),
        ("/table/loanpreparation", "read"),
        ("/table/loanpreparation", "create"),
        ("/table/loanpreparation", "update"),
        ("/table/loanpreparation", "delete"),
        ("/table/loanreturnpreparation", "read"),
        ("/table/loanreturnpreparation", "create"),
        ("/table/loanreturnpreparation", "update"),
        ("/table/loanreturnpreparation", "delete"),
        ("/table/permit", "read"),
        ("/table/permit", "create"),
        ("/table/permit", "update"),
        ("/table/permit", "delete"),
        ("/table/shipment", "read"),
        ("/table/shipment", "create"),
        ("/table/shipment", "update"),
        ("/table/shipment", "delete"),
        ("/table/borrowattachment", "read"),
        ("/table/borrowattachment", "create"),
        ("/table/borrowattachment", "update"),
        ("/table/borrowattachment", "delete"),
        ("/table/deaccessionattachment", "read"),
        ("/table/deaccessionattachment", "create"),
        ("/table/deaccessionattachment", "update"),
        ("/table/deaccessionattachment", "delete"),
        ("/table/disposalattachment", "read"),
        ("/table/disposalattachment", "create"),
        ("/table/disposalattachment", "update"),
        ("/table/disposalattachment", "delete"),
        ("/table/giftattachment", "read"),
        ("/table/giftattachment", "create"),
        ("/table/giftattachment", "update"),
        ("/table/giftattachment", "delete"),
        ("/table/loanattachment", "create"),
        ("/table/loanattachment", "update"),
        ("/table/loanattachment", "delete"),
        ("/table/loanattachment", "read"),
        ("/table/permitattachment", "read"),
        ("/table/permitattachment", "create"),
        ("/table/permitattachment", "update"),
        ("/table/permitattachment", "delete"),
    ]:
        get_or_create_policy(manage_interactions, resource, action)

    print_reports = get_or_create_role(
        LibraryRole,
        "Print Reports",
        "Gives ability to execute reports from any table."
    )
    for resource, action in [
        ("/report", "execute"),
        ("/table/%", "read"),
    ]:
        get_or_create_policy(print_reports, resource, action)

    legacy_read_only = get_or_create_role(
        LibraryRole,
        "Read Only - Legacy",
        ("This is a legacy role that provides read only access and is assigned to user in the Limited Access and Guest groups from Specify 6. "
         "This is to maintain consistency with the permissions granted these users in previous versions of Specify 7.")
    )
    for resource, action in [
        ("/field/%", "%"),
        ("/table/%", "read"),
        ("/querybuilder/%", "%"),
    ]:
        get_or_create_policy(legacy_read_only, resource, action)

    run_queries = get_or_create_role(
        LibraryRole,
        "Run Queries",
        "Gives access to execute queries on any table, export query results and create record sets."
    )
    for resource, action in [
        ("/querybuilder/query", "execute"),
        ("/querybuilder/query", "export_csv"),
        ("/querybuilder/query", "export_kml"),
        ("/querybuilder/query", "create_recordset"),
        ("/table/spquery", "read"),
        ("/table/spquery", "create"),
        ("/table/spquery", "update"),
        ("/table/spquery", "delete"),
        ("/table/spqueryfield", "read"),
        ("/table/spqueryfield", "create"),
        ("/table/spqueryfield", "update"),
        ("/table/spqueryfield", "delete"),
        ("/table/recordset", "read"),
        ("/table/recordset", "create"),
        ("/table/recordset", "update"),
        ("/table/recordset", "delete"),
        ("/table/recordsetitem", "read"),
        ("/table/recordsetitem", "create"),
        ("/table/recordsetitem", "update"),
        ("/table/recordsetitem", "delete"),
        ("/table/%", "read"),
    ]:
        get_or_create_policy(run_queries, resource, action)

    security_admin = get_or_create_role(
        LibraryRole,
        "Security Admin",
        "Grants full access to security settings within a collection."
    )
    for resource, action in [
        ("/permissions/%", "read"),
        ("/permissions/%", "update"),
        ("/permissions/%", "create"),
        ("/permissions/%", "delete"),
        ("/permissions/%", "copy_from_library"),
        ("/table/specifyuser", "read"),
        ("/table/specifyuser", "create"),
        ("/table/specifyuser", "update"),
        ("/table/specifyuser", "delete"),
    ]:
        get_or_create_policy(security_admin, resource, action)

    collection_admin = get_or_create_role(
        LibraryRole,
        "Collection Admin",
        "Grants full access to all abilities within a collection."
    )
    get_or_create_policy(collection_admin, "%", "%")

    legacy_full_access = get_or_create_role(
        LibraryRole,
        "Full Access - Legacy",
        ("This is a legacy role that provides read write access to most Specify resources and is assigned to users in the Full Access group from Specify 6. "
         "This is to maintain consistency with the permissions granted these users in previous versions of Specify 7.")
    )
    get_or_create_policy(legacy_full_access, "/field/%", "%")
    get_or_create_policy(legacy_full_access, "/table/%", "read")
    for table in datamodel.tables:
        if not table.system or table.name.endswith('Attachment'):
            get_or_create_policy(legacy_full_access, f"/table/{table.name.lower()}", "%")
    for resource in ["/table/picklist", "/table/picklistitem",
                     "/table/recordset", "/table/recordsetitem",
                     "/table/spquery", "/table/spqueryfield",
                     "/tree/%", "/report", "/querybuilder/%"]:
        get_or_create_policy(legacy_full_access, resource, "%")

    # Copy library Roles into individual collections
    users = Specifyuser.objects.all()
<<<<<<< HEAD
    user_types = set(user.usertype for user in users)
=======
    user_types = {user.usertype for user in users}
>>>>>>> 01b82183

    if 'Guest' in user_types or 'LimitedAccess' in user_types:
        for collection in Collection.objects.all():
            coll_read_only = get_or_create_role(
                Role,
                legacy_read_only.name,
                legacy_read_only.description,
                extra_fields={'collection_id': collection.id}
            )
            for lp in legacy_read_only.policies.all():
                get_or_create_policy(coll_read_only, lp.resource, lp.action)

    if 'FullAccess' in user_types:
        for collection in Collection.objects.all():
            coll_full_access = get_or_create_role(
                Role,
                legacy_full_access.name,
                legacy_full_access.description,
                extra_fields={'collection_id': collection.id}
            )
            for lp in legacy_full_access.policies.all():
                get_or_create_policy(coll_full_access, lp.resource, lp.action)

    for collection_id in Collection.objects.values_list('id', flat=True):
        ca = get_or_create_role(
            Role,
            collection_admin.name,
            collection_admin.description,
            extra_fields={'collection_id': collection_id}
        )
        for lp in collection_admin.policies.all():
            get_or_create_policy(ca, lp.resource, lp.action)<|MERGE_RESOLUTION|>--- conflicted
+++ resolved
@@ -532,11 +532,7 @@
 
     # Copy library Roles into individual collections
     users = Specifyuser.objects.all()
-<<<<<<< HEAD
-    user_types = set(user.usertype for user in users)
-=======
     user_types = {user.usertype for user in users}
->>>>>>> 01b82183
 
     if 'Guest' in user_types or 'LimitedAccess' in user_types:
         for collection in Collection.objects.all():
