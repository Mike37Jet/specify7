from functools import reduce
import logging
import json
from typing import Union, Dict, List, Any, TypedDict, Optional
from collections.abc import Iterable

from django.apps import apps
from django.db import connections
from django.db.models import Q, Count
from django.db.migrations.recorder import MigrationRecorder
from django.core.exceptions import ObjectDoesNotExist
from specifyweb.specify.api import get_model
from specifyweb.specify.datamodel import datamodel
from specifyweb.middleware.general import serialize_django_obj
from specifyweb.specify.scoping import in_same_scope
from .orm_signal_handler import orm_signal_handler
from .exceptions import BusinessRuleException
from . import models

DEFAULT_UNIQUENESS_RULES:  dict[str, list[dict[str, Union[list[list[str]], bool]]]] = json.load(
    open('specifyweb/businessrules/uniqueness_rules.json'))

UNIQUENESS_DISPATCH_UID = 'uniqueness-rules'


NO_FIELD_VALUE = {}


logger = logging.getLogger(__name__)


@orm_signal_handler('pre_save', None, dispatch_uid=UNIQUENESS_DISPATCH_UID)
def validate_unique(model, instance):
    """
    Before a model instance is saved, check whether saving the model would 
    break any uniqueness rules. 
    If the model is in violation of any rules, raise a BusinessRuleException
    """
    model_name = instance.__class__.__name__
    cannonical_model = get_model(model_name)

    if not cannonical_model:
        # The model is not a Specify Model
        # probably a Django-specific model
        # Skip logging for Migration class to not pollute migration log output
        if model_name != "Migration":
            logger.info(
                f"Skipping uniqueness rule check on non-Specify model: '{model_name}'")
        return

    applied_migrations = MigrationRecorder(
        connections['default']).applied_migrations()

    for migration in applied_migrations:
        app, migration_name = migration
        if app == 'businessrules' and migration_name == '0001_initial':
            break
    else:
        return

    # We can't directly use the main app registry in the context of migrations, which uses fake models
    registry = model._meta.apps

    UniquenessRule = registry.get_model('businessrules', 'UniquenessRule')
    UniquenessRuleField = registry.get_model(
        'businessrules', 'UniquenessRuleField')

    rules = UniquenessRule.objects.filter(modelName=model_name)
    for rule in rules:
        rule_fields = UniquenessRuleField.objects.filter(uniquenessrule=rule)
        if not rule_is_global(tuple(field.fieldPath for field in rule_fields.filter(isScope=True))) and not in_same_scope(rule, instance):
            continue

        field_names = [
            field.fieldPath.lower() for field in rule_fields.filter(isScope=False)]

        _scope = rule_fields.filter(isScope=True)
        scope = None if len(_scope) == 0 else _scope[0]

        all_fields = [*field_names]

        if scope is not None:
            all_fields.append(scope.fieldPath.lower())

        def get_matchable(instance):
            def best_match_or_none(field_name: str):
                try:
                    return field_path_with_value(instance, model_name, field_name, NO_FIELD_VALUE)
                except ObjectDoesNotExist:
                    return None

            matchable = {}
            field_mapping = {}
            for field in all_fields:
                matched_or_none = best_match_or_none(field)
                if matched_or_none is not None:
                    field_mapping[field] = matched_or_none[0]
                    matchable[matched_or_none[0]] = matched_or_none[1]

            return field_mapping, matchable

        def get_exception(conflicts, matchable, field_map):
            error_message = '{} must have unique {}'.format(model_name,
                                                            join_with_and(field_names))

            response = {"table": model_name,
                        "localizationKey": "fieldNotUnique"
                        if scope is None
                        else "childFieldNotUnique",
                        "fieldName": ','.join(field_names),
                        "fieldData": serialize_multiple_django(matchable, field_map, field_names),
                        }

            if scope is not None:
                error_message += f' in {scope.fieldPath.lower()}'
                response.update({
                    "parentField": scope.fieldPath,
                    "parentData": serialize_multiple_django(matchable, field_map, [scope.fieldPath.lower()])
                })
            response['conflicting'] = list(
                conflicts.values_list('id', flat=True)[:100])
            return BusinessRuleException(error_message, response)

        match_result = get_matchable(instance)
        if match_result is None:
            continue

        field_map, matchable = match_result
        if len(matchable.keys()) == 0 or set(all_fields) != set(field_map.keys()):
            continue

        conflicts = model.objects.only('id').filter(**matchable)
        if instance.id is not None:
            conflicts = conflicts.exclude(id=instance.id)
        if conflicts:
            raise get_exception(conflicts, matchable, field_map)


class ViolatedUniquenessCheck(TypedDict):
    duplicates: int
    # Mapping of field names to detected duplicate values
    fields: Dict[str, Any]


class UniquenessCheck(TypedDict):
    totalDuplicates: int
    fields: List[ViolatedUniquenessCheck]


def check_uniqueness(model_name: str, raw_fields: list[str], raw_scopes: list[str], registry=None) -> Optional[UniquenessCheck]:
    """
    Given a model, a list of fields, and a list of scopes, check whether there
    are models of model_name which have duplicate values of fields in scopes. 
    Returns None if model_name is invalid.
    """
    table = datamodel.get_table(model_name)
    django_model = get_model(model_name, registry or apps)
    if table is None or django_model is None:
        return None
    fields = [field.lower() for field in raw_fields]
    scopes = [scope.lower() for scope in raw_scopes]

    required_fields = {field: table.get_field(
        field).required for field in fields}

    strict_filters = Q()
    for field, is_required in required_fields.items():
        if not is_required:
            strict_filters &= (~Q(**{f"{field}": None}))

    for scope in scopes:
        strict_filters &= (~Q(**{f"{scope}": None}))

    all_fields = [*fields, *scopes]

    duplicates_field = '__duplicates'

    duplicates = django_model.objects.values(
        *all_fields).annotate(**{duplicates_field: Count('id')}).filter(strict_filters).filter(**{f"{duplicates_field}__gt": 1}).order_by(f'-{duplicates_field}')

    total_duplicates = sum(duplicate[duplicates_field]
                           for duplicate in duplicates)

    final = {
        "totalDuplicates": total_duplicates,
        "fields": [{"duplicates": duplicate[duplicates_field], "fields": {field: value for field, value in duplicate.items() if field != duplicates_field}}
                   for duplicate in duplicates]}
    return final


def field_path_with_value(instance, model_name: str, field_path: str, default):
    object_or_field = reduce(lambda obj, field: getattr(
        obj, field, default), field_path.split('__'), instance)

    if object_or_field is default:
        return None

    if object_or_field is None:
        if '__' in field_path or hasattr(object_or_field, 'id'):
            return None

        table = datamodel.get_table(model_name)
        if table is None:
            return None

        field = table.get_field(field_path)
        field_required = field.required if field is not None else False
        if not field_required:
            return None

    return field_path, object_or_field


def serialize_multiple_django(matchable, field_map, fields):
    return {field: serialize_django_obj(matchable[field_map[field]])
            for field in fields}


def join_with_and(fields):
    return ' and '.join(fields)


def apply_default_uniqueness_rules(discipline, registry=None):
<<<<<<< HEAD
    UniquenessRule = registry.get_model('businessrules', 'UniquenessRule') if registry else models.UniquenessRule
    has_set_global_rules = len(UniquenessRule.objects.filter(discipline=None)) > 0

=======
>>>>>>> 01b82183
    for table, rules in DEFAULT_UNIQUENESS_RULES.items():
        model_name = getattr(datamodel.get_table(table), "django_name", None)
        if model_name is None:
            continue
        for rule in rules:
            fields, scopes = rule["rule"]
            isDatabaseConstraint = rule["isDatabaseConstraint"]

            create_uniqueness_rule(
                model_name, discipline, isDatabaseConstraint, fields, scopes, registry)


def create_uniqueness_rule(model_name, raw_discipline, is_database_constraint, fields, scopes, registry=None):
    UniquenessRule = registry.get_model(
        'businessrules', 'UniquenessRule') if registry else models.UniquenessRule
    UniquenessRuleField = registry.get_model(
        'businessrules', 'UniquenessRuleField') if registry else models.UniquenessRuleField
    
    discipline = None if rule_is_global(scopes) else raw_discipline

<<<<<<< HEAD
    # If the rule already exists, skip creating the rule
    if uniquenessrule_exists(UniquenessRule, model_name, discipline, is_database_constraint, fields, scopes):
        return
=======
    candidate_rules = UniquenessRule.objects.filter(modelName=model_name, isDatabaseConstraint=is_database_constraint, discipline=discipline)

    for rule in candidate_rules: 
        all_fields = rule.uniquenessrulefield_set.all()
        matching_fields = all_fields.filter(fieldPath__in=fields, isScope=False)
        matching_scopes = all_fields.filter(fieldPath__in=scopes, isScope=True)
        # If the rule already exists, skip creating the rule
        if len(matching_fields) == len(fields) and len(matching_scopes) == len(scopes): 
            return
>>>>>>> 01b82183

    rule = UniquenessRule.objects.create(
        discipline=discipline,
        modelName=model_name,
        isDatabaseConstraint=is_database_constraint,
    )

    for field in fields:
        UniquenessRuleField.objects.create(uniquenessrule=rule, fieldPath=field, isScope=False)
    for scope in scopes:
        UniquenessRuleField.objects.create(uniquenessrule=rule, fieldPath=scope, isScope=True)

def uniquenessrule_exists(UniquenessRule, model_name, discipline, is_database_constraint, fields, scopes):

    model_rules = UniquenessRule.objects.filter(modelName=model_name, discipline=discipline, isDatabaseConstraint=is_database_constraint)

    for rule in model_rules: 
        rule_fields = rule.uniquenessrulefield_set.all()

        matching_fields = rule_fields.filter(isScope=False, fieldPath__in=fields)
        matching_scopes = rule_fields.filter(isScope=True, fieldPath__in=scopes)

        if len(matching_fields) == len(fields) and len(matching_scopes) == len(scopes): 
            return True

    return False

def check_discipline_added_to_uniqueness_rules(discipline):
    return models.UniquenessRule.objects.filter(discipline=discipline).exists()

def remove_uniqueness_rule(model_name, raw_discipline, is_database_constraint, fields, scopes, registry=None):
    UniquenessRule = registry.get_model(
        'businessrules', 'UniquenessRule') if registry else models.UniquenessRule
    UniquenessRuleField = registry.get_model(
        'businessrules', 'UniquenessRuleField') if registry else models.UniquenessRuleField

    discipline = None if rule_is_global(scopes) else raw_discipline

    candidate_rules = UniquenessRule.objects.filter(modelName=model_name, isDatabaseConstraint=is_database_constraint, discipline=discipline)

    rule_ids = []
    for rule in candidate_rules: 
        all_fields = rule.uniquenessrulefield_set.all()
        matching_fields = all_fields.filter(fieldPath__in=fields, isScope=False)
        matching_scopes = all_fields.filter(fieldPath__in=scopes, isScope=True)
        # If the rule exists, add it to the list of rules to be deleted
        if len(matching_fields) == len(fields) and len(matching_scopes) == len(scopes): 
            rule_ids.append(rule.id)

    UniquenessRuleField.objects.filter(
        uniquenessrule__id__in=rule_ids).delete()
    UniquenessRule.objects.filter(id__in=rule_ids).delete()


"""If a uniqueness rule has a scope which traverses through a hiearchy 
relationship scoped above the discipline level, that rule should not be 
scoped to discipline and instead be global
"""
GLOBAL_RULE_FIELDS = ["division", 'institution']

def rule_is_global(scopes: Iterable[str]) -> bool:
    return len(scopes) == 0 or any(any(scope_field.lower() in GLOBAL_RULE_FIELDS for scope_field in scope.split('__')) for scope in scopes)<|MERGE_RESOLUTION|>--- conflicted
+++ resolved
@@ -221,12 +221,9 @@
 
 
 def apply_default_uniqueness_rules(discipline, registry=None):
-<<<<<<< HEAD
     UniquenessRule = registry.get_model('businessrules', 'UniquenessRule') if registry else models.UniquenessRule
     has_set_global_rules = len(UniquenessRule.objects.filter(discipline=None)) > 0
 
-=======
->>>>>>> 01b82183
     for table, rules in DEFAULT_UNIQUENESS_RULES.items():
         model_name = getattr(datamodel.get_table(table), "django_name", None)
         if model_name is None:
@@ -247,11 +244,10 @@
     
     discipline = None if rule_is_global(scopes) else raw_discipline
 
-<<<<<<< HEAD
     # If the rule already exists, skip creating the rule
     if uniquenessrule_exists(UniquenessRule, model_name, discipline, is_database_constraint, fields, scopes):
         return
-=======
+
     candidate_rules = UniquenessRule.objects.filter(modelName=model_name, isDatabaseConstraint=is_database_constraint, discipline=discipline)
 
     for rule in candidate_rules: 
@@ -261,7 +257,6 @@
         # If the rule already exists, skip creating the rule
         if len(matching_fields) == len(fields) and len(matching_scopes) == len(scopes): 
             return
->>>>>>> 01b82183
 
     rule = UniquenessRule.objects.create(
         discipline=discipline,
