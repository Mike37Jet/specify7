--- conflicted
+++ resolved
@@ -531,126 +531,19 @@
             version="0",
             division=self.division
         )
-<<<<<<< HEAD
 
         accession.collectionobjects.set(self.collectionobjects)
 
         self.assertEqual(accession, self.collectionobjects[0].accession)
 
-        collection_objects_to_set = [self.collectionobjects[0], self.collectionobjects[3]]
+        collection_objects_to_remove = [self.collectionobjects[0], self.collectionobjects[3]]
+
+        cos_to_keep = [collection_object for collection_object in self.collectionobjects if not collection_object in collection_objects_to_remove]
 
         accession_data = {
             'accessionnumber': "a",
             'division': api.uri_for_model('division', self.division.id),
             'collectionobjects': {
-                "remove": [
-                    api.uri_for_model('collectionobject', collection_object.id) 
-                    for index, collection_object in enumerate(collection_objects_to_set)
-                    if index % 2 == 0
-                ]
-            }
-        }
-        accession = api.update_obj(self.collection, self.agent, 'Accession', accession.id, accession.version, accession_data)
-
-        self.assertEqual(list(accession.collectionobjects.all()), collection_objects_to_set)
-
-        # ensure the other CollectionObjects have not been deleted
-        self.assertEqual(len(models.Collectionobject.objects.all()), len(self.collectionobjects))
-
-    def test_updating_independent_to_many_resource(self): 
-        co_to_modify = api.obj_to_data(self.collectionobjects[2])
-        co_to_modify.update({
-            'integer1': 10,
-            'determinations': [
-                {
-                    'iscurrent': True,
-                    'collectionmemberid': self.collection.id,
-                    'collectionobject': api.uri_for_model('Collectionobject', self.collectionobjects[2].id) 
-                }
-            ]
-        })
-
-        accession_data = {
-            'accessionnumber': "a",
-            'division': api.uri_for_model('division', self.division.id),
-            'collectionobjects': {
-                "update": [
-                co_to_modify
-                ]
-            }
-        }
-
-        self.assertEqual(self.collectionobjects[2].integer1, None)
-        self.assertEqual(list(self.collectionobjects[2].determinations.all()), [])
-        accession = api.create_obj(self.collection, self.agent, 'Accession', accession_data)
-        self.collectionobjects[2].refresh_from_db()
-        self.assertEqual(self.collectionobjects[2].integer1, 10)
-        self.assertEqual(len(self.collectionobjects[2].determinations.all()), 1)
-
-    def test_updating_independent_to_one_resource(self): 
-        accession_data = {
-            'accessionnumber': "a",
-            'division': api.uri_for_model('division', self.division.id)
-        }
-        accession = api.create_obj(self.collection, self.agent, 'Accession', accession_data)
-
-        accession_text = 'someText'
-        accession_data.update({
-            'id': accession.id,
-            'accessionnumber': "a1",
-            'text1': accession_text,
-            'version': accession.version
-        })
-
-        collection_object_data = {
-            'collection': api.uri_for_model('collection', self.collection.id),
-            'accession': accession_data
-        }
-
-        self.assertEqual(accession.text1, None)
-        self.assertEqual(accession.accessionnumber, 'a')
-        created_co = api.create_obj(self.collection, self.agent, 'Collectionobject', collection_object_data)
-        accession.refresh_from_db()
-        self.assertEqual(accession.text1, accession_text)
-        self.assertEqual(accession.accessionnumber, 'a1')
-
-    def test_independent_to_many_creating_from_remoteside(self):
-        new_catalognumber = f'num-{len(self.collectionobjects)}'
-=======
-
-        accession.collectionobjects.set(self.collectionobjects)
-
-        self.assertEqual(accession, self.collectionobjects[0].accession)
-
-        collection_objects_to_remove = [self.collectionobjects[0], self.collectionobjects[3]]
-
-        cos_to_keep = [collection_object for collection_object in self.collectionobjects if not collection_object in collection_objects_to_remove]
-
->>>>>>> 8e4b9e4d
-        accession_data = {
-            'accessionnumber': "a",
-            'division': api.uri_for_model('division', self.division.id),
-            'collectionobjects': {
-<<<<<<< HEAD
-                "update": [
-                {
-                    'catalognumber': new_catalognumber,
-                    'collection': api.uri_for_model('Collection', self.collection.id)
-                }
-                ]
-            }
-        }
-
-        accession = api.create_obj(self.collection, self.agent, 'Accession', accession_data)
-        self.assertTrue(models.Collectionobject.objects.filter(catalognumber=new_catalognumber).exists())
-
-    def test_reassigning_independent_to_many(self): 
-        acc1 = models.Accession.objects.create(
-            accessionnumber="a",
-            division = self.division
-        )
-
-=======
                 "remove": [
                     api.uri_for_model('collectionobject', collection_object.id) 
                     for collection_object in collection_objects_to_remove
@@ -745,7 +638,6 @@
             division = self.division
         )
 
->>>>>>> 8e4b9e4d
         self.collectionobjects[0].accession = acc1
         self.collectionobjects[0].save()
         self.collectionobjects[1].accession = acc1
@@ -767,24 +659,6 @@
         self.assertEqual(self.collectionobjects[0].accession, acc2)
         self.assertEqual(self.collectionobjects[1].accession, acc2)
     
-<<<<<<< HEAD
-    def test_inline_error_handling(self): 
-        collection_object_data = {
-            'id': self.collectionobjects[0].id,
-            'catalognumber': self.collectionobjects[0].catalognumber,
-            'collection': api.uri_for_model('Collection', self.collection.id),
-            'determinations': f'/api/specify/determination/?collectionobject={self.collectionobjects[0].id}'
-        }
-
-        with self.assertRaises(AssertionError):
-            api.update_obj(self.collection, self.agent, 
-                           'Collectionobject', self.collectionobjects[0].id,
-                            self.collectionobjects[0].version, collection_object_data)
-
-
-    
-=======
->>>>>>> 8e4b9e4d
     # version control on inlined resources should be tested
 
 
