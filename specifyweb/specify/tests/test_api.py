--- conflicted
+++ resolved
@@ -163,11 +163,7 @@
                 'collection': api.uri_for_model('collection', self.collection.id),
                 'catalognumber': 'foobar'})
         api.delete_resource(self.collection, self.agent, 'collectionobject', obj.id, obj.version)
-<<<<<<< HEAD
-        self.assertEqual(models.Collectionobject.objects.filter(id=obj.id).count(), 0)
-=======
         self.assertEqual(Collectionobject.objects.filter(id=obj.id).count(), 0)
->>>>>>> d403274b
 
 class RecordSetTests(ApiTests):
     def setUp(self):
