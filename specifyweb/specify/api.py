"""
Implements the RESTful business data API
"""

import json
import logging
import re
from typing import Any, Dict, List, Optional, Tuple, Iterable, Union, \
    Callable, TypedDict
from urllib.parse import urlencode

from typing_extensions import TypedDict

from specifyweb.specify.tree_utils import TREE_MODELS

logger = logging.getLogger(__name__)

from django import forms
from django.db import transaction
from django.apps import apps
from django.http import (HttpResponse, HttpResponseBadRequest,
                         Http404, HttpResponseNotAllowed, QueryDict)
from django.core.exceptions import ObjectDoesNotExist, FieldError, FieldDoesNotExist
from django.db.models.fields import DateTimeField, FloatField, DecimalField

from specifyweb.permissions.permissions import enforce, check_table_permissions, check_field_permissions, table_permissions_checker
from specifyweb.specify.models_by_table_id import get_model_by_table_id

from . import models
from .autonumbering import autonumber_and_save
from .uiformatters import AutonumberOverflowException
from .filter_by_col import filter_by_collection
from .auditlog import auditlog
from .datamodel import datamodel
from .calculated_fields import calculate_extra_fields

ReadPermChecker = Callable[[Any], None]

# Regex matching api uris for extracting the model name and id number.
URI_RE = re.compile(r'^/api/specify/(\w+)/($|(\d+))')

def strict_get_model(name: str):
    """Fetch an ORM model from the module dynamically so that
    the typechecker doesn't complain.
    """
    model_name = name.capitalize()
    name = name.lower()
    try:
        return getattr(models, model_name)
    except AttributeError as e:
        for app in apps.get_app_configs():
            for model in app.get_models():
                if model._meta.model_name == name:
                    return model
        raise e
    
def get_model(name: str): 
    try: 
        return strict_get_model(name)
    except AttributeError: 
        return None

def correct_field_name(model, field_name: str, ignore_properties: bool = True) -> str:
    """Return the correct field name for a model given a case insensitive
    field name. If the field is not found, raise FieldDoesNotExist.
    """
    if not ignore_properties:
        try:
            getattr(model, field_name) # Able to retrieve model @property
            return field_name
        except AttributeError as e:
            pass
    
    try:
        model._meta.get_field(field_name) # Retrieve field from model by proper name
        return field_name
    except FieldDoesNotExist:
        pass

    # Retrieve field from model by case insensitive name
    field_name = field_name.lower()
    for field in model._meta.get_fields():
        if field.name.lower() == field_name:
            return field.name
    
    raise FieldDoesNotExist(f"field '{field_name}' not found in {model}")

class JsonEncoder(json.JSONEncoder):
    """Augmented JSON encoder that handles datetime and decimal objects."""
    def default(self, obj):
        from decimal import Decimal
        # if isinstance(obj, CallableBool):
        #     return obj()
        # JSON numbers are double precision floating point values, while Python
        # decimals are fixed precision. Thus, need to convert them to strings
        if isinstance(obj, Decimal):
            return str(obj)
        if hasattr(obj, 'isoformat'):
            return obj.isoformat()
        if isinstance(obj, bytes):
            # assume byte data is utf encoded text.
            # this works for things like app resources.
            return obj.decode()
        return json.JSONEncoder.default(self, obj)

def toJson(obj: Any) -> str:
    return json.dumps(obj, cls=JsonEncoder)

class RecordSetException(Exception):
    """Raised for problems related to record sets."""
    pass

class OptimisticLockException(Exception):
    """Raised when there is a problem related to optimistic locking."""
    pass

class MissingVersionException(OptimisticLockException):
    """Raised when an object is expected to have an optimistic locking
    version number, but none can be determined from the request.
    """
    pass

class StaleObjectException(OptimisticLockException):
    """Raised when attempting to mutate a resource with a newer
    version than the client has supplied.
    """
    pass

class FilterError(Exception):
    """Raised when filter a resource collection using a bad value."""
    pass

class OrderByError(Exception):
    """Raised for bad fields in order by clause."""
    pass

class HttpResponseCreated(HttpResponse):
    """Returned to the client when a POST request succeeds and a new
    resource is created.
    """
    status_code = 201

def resource_dispatch(request, model, id) -> HttpResponse:
    """Handles requests related to individual resources.

    Determines the client's version of the resource.
    Determines the logged-in user and collection from the request.
    Dispatches on the request type.
    De/Encodes structured data as JSON.
    """
    request_params = QueryDict(request.META['QUERY_STRING'])

    # Get the version the client has, if it is given
    # in URL query string or in the HTTP if-match header.
    try:
        version = request_params['version']
    except KeyError:
        try:
            version = request.META['HTTP_IF_MATCH']
        except KeyError:
            version = None

    checker = table_permissions_checker(request.specify_collection, request.specify_user_agent, "read")

    # Dispatch on the request type.
    if request.method == 'GET':
        data = get_resource(model, id, checker, request.GET.get('recordsetid', None))
        resp = HttpResponse(toJson(data), content_type='application/json')

    elif request.method == 'PUT':
        data = json.load(request)
        # Look for a version field in the resource data itself.
        try:
            version = data['version']
        except KeyError:
            pass

        obj = put_resource(request.specify_collection,
                           request.specify_user_agent,
                           model, id, version, data)

        resp = HttpResponse(toJson(_obj_to_data(obj, checker)),
                            content_type='application/json')

    elif request.method == 'DELETE':
        delete_resource(request.specify_collection,
                        request.specify_user_agent,
                        model, id, version)

        resp = HttpResponse('', status=204)

    else:
        # Unhandled request type.
        resp = HttpResponseNotAllowed(['GET', 'PUT', 'DELETE'])

    return resp

class GetCollectionForm(forms.Form):
    # Use the logged_in_collection to limit request
    # to relevant items.
    domainfilter = forms.ChoiceField(choices=(('true', 'true'), ('false', 'false')),
                                     required=False)

    # Return at most 'limit' items.
    # Zero for all.
    limit = forms.IntegerField(required=False)

    # Return items starting from 'offset'.
    offset = forms.IntegerField(required=False)

    orderby = forms.CharField(required=False)

    defaults = dict(
        domainfilter=None,
        limit=0,
        offset=0,
        orderby=None,
    )

    def clean_limit(self):
        limit = self.cleaned_data['limit']
        return 20 if limit is None else limit

    def clean_offset(self):
        offset = self.cleaned_data['offset']
        return 0 if offset is None else offset

def collection_dispatch(request, model) -> HttpResponse:
    """Handles requests related to collections of resources.

    Dispatches on the request type.
    Determines the logged-in user and collection from the request.
    De/Encodes structured data as JSON.
    """

    checker = table_permissions_checker(request.specify_collection, request.specify_user_agent, "read")

    if request.method == 'GET':
        control_params = GetCollectionForm(request.GET)
        if not control_params.is_valid():
            return HttpResponseBadRequest(toJson(control_params.errors),
                                          content_type='application/json')
        try:
            data = get_collection(request.specify_collection, model, checker,
                                  control_params.cleaned_data, request.GET)
        except (FilterError, OrderByError) as e:
            return HttpResponseBadRequest(e)
        resp = HttpResponse(toJson(data), content_type='application/json')

    elif request.method == 'POST':
        obj = post_resource(request.specify_collection,
                            request.specify_user_agent,
                            model, json.loads(request.body),
                            request.GET.get('recordsetid', None))

        resp = HttpResponseCreated(toJson(_obj_to_data(obj, checker)),
                                   content_type='application/json')
    else:
        # Unhandled request type.
        resp = HttpResponseNotAllowed(['GET', 'POST'])

    return resp

def collection_dispatch_bulk(request, model) -> HttpResponse:
    """
    Do the same as collection_dispatch, but for bulk POST operations.
    Call this endpoint with a list of objects of the same type to create.
    This reduces the amount of API calls needed to create multiple objects, like when creating multiple carry forwards.
    """
    checker = table_permissions_checker(request.specify_collection, request.specify_user_agent, "read")

    if request.method != 'POST':
        return HttpResponseNotAllowed(['POST'])
        
    data = json.loads(request.body)
    resp_objs = []
    for obj_data in data:
        obj = post_resource(
            request.specify_collection,
            request.specify_user_agent,
            model,
            obj_data,
            request.GET.get("recordsetid", None),
        )
        resp_objs.append(_obj_to_data(obj, checker))

    return HttpResponseCreated(toJson(resp_objs), content_type='application/json')

def collection_dispatch_bulk_copy(request, model, copies) -> HttpResponse:
    checker = table_permissions_checker(request.specify_collection, request.specify_user_agent, "read")

    if request.method != 'POST':
        return HttpResponseNotAllowed(['POST'])

    data = json.loads(request.body)
    data = dict(filter(lambda item: item[0] != 'id', data.items())) # Remove ID field before making copies
    resp_objs = []
    for _ in range(int(copies)):
        obj = post_resource(
            request.specify_collection,
            request.specify_user_agent,
            model,
            data,
            request.GET.get("recordsetid", None),
        )
        resp_objs.append(_obj_to_data(obj, checker))

    return HttpResponseCreated(toJson(resp_objs), content_type='application/json')

def get_model_or_404(name: str):
    """Lookup a specify model by name. Raise Http404 if not found."""
    try:
        return strict_get_model(name)
    except AttributeError as e:
        raise Http404(e)

def get_object_or_404(model, *args, **kwargs):
    """A version of get_object_or_404 that can accept a model name
    in place of the model class."""
    from django.shortcuts import get_object_or_404 as get_object

    if isinstance(model, str):
        model = get_model_or_404(model)
    return get_object(model, *args, **kwargs)

def get_resource(name, id, checker: ReadPermChecker, recordsetid=None) -> Dict:
    """Return a dict of the fields from row 'id' in model 'name'.

    If given a recordset id, the data will be suplemented with
    data about the resource's relationship to the given record set.
    """
    obj = get_object_or_404(name, id=int(id))
    data = _obj_to_data(obj, checker)
    if recordsetid is not None:
        data['recordset_info'] = get_recordset_info(obj, recordsetid)
    return data

RecordSetInfo = TypedDict('RecordSetInfo', {
    'recordsetid': int,
    'total_count': int,
    'index': int,
    'previous': Optional[str],
    'next': Optional[str],
})

def get_recordset_info(obj, recordsetid: int) -> Optional[RecordSetInfo]:
    """Return a dict of info about how the resource 'obj' is related to
    the recordset with id 'recordsetid'.
    """
    # Queryset of record set items in the given record set with
    # the additional condition that they match the resource's table.
    Recordsetitem = models.Recordsetitem
    rsis = Recordsetitem.objects.filter(
        recordset__id=recordsetid, recordset__dbtableid=obj.specify_model.tableId)

    # Get the one which points to the resource 'obj'.
    try:
        rsi = rsis.get(recordid=obj.id)
    except Recordsetitem.DoesNotExist:
        return None

    # Querysets for the recordset items before and after the one in question.
    prev_rsis = rsis.filter(recordid__lt=obj.id).order_by('-recordid')
    next_rsis = rsis.filter(recordid__gt=obj.id).order_by('recordid')

    # Build URIs for the previous and the next recordsetitem, if present.
    try:
        prev: Optional[str] = uri_for_model(obj.__class__, prev_rsis[0].recordid)
    except IndexError:
        prev = None

    try:
        next: Optional[str] = uri_for_model(obj.__class__, next_rsis[0].recordid)
    except IndexError:
        next = None

    return {
        'recordsetid': rsi.recordset_id,
        'total_count': rsis.count(),
        'index': prev_rsis.count(),
        'previous': prev,
        'next': next
        }

@transaction.atomic
def post_resource(collection, agent, name: str, data, recordsetid: Optional[int]=None):
    """Create a new resource in the database.

    collection - the collection the client is logged into.
    agent - the agent associated with the specify user logged in.
    name - the model name of the resource to be created.
    data - a dict of the data for the resource to be created.
    recordsetid - created resource will be added to the given recordset (optional)
    """
    obj = create_obj(collection, agent, name, data)

    if recordsetid is not None:
        # add the resource to the record set
        Recordset = models.Recordset
        try:
            recordset = Recordset.objects.get(id=recordsetid)
        except Recordset.DoesNotExist as e:
            raise RecordSetException(e)

        if recordset.dbtableid != obj.specify_model.tableId:
            # the resource is not of the right kind to go in the recordset
            raise RecordSetException(
                "expected %s, got %s when adding object to recordset",
                (get_model_by_table_id(recordset.dbtableid), obj.__class__))

        recordset.recordsetitems.create(recordid=obj.id)
    return obj

def set_field_if_exists(obj, field: str, value) -> None:
    """Where 'obj' is a Django model instance, a resource object, check
    if a field named 'field' exists and set it to 'value' if so. Do nothing otherwise.
    """
    try:
        f = obj._meta.get_field(field)
    except FieldDoesNotExist:
        return

    if f.concrete:
        setattr(obj, field, value)

def _maybe_delete(data: Dict[str, Any], to_delete: str):
    if to_delete in data:
        del data[to_delete]

def cleanData(model, data: Dict[str, Any], agent) -> Dict[str, Any]:
    """Returns a copy of data with only fields that are part of model, removing
    metadata fields and warning on unexpected extra fields."""
    cleaned = {}
    for field_name in list(data.keys()):
        if field_name in ('resource_uri', 'recordset_info', '_tableName'):
            # These fields are meta data, not part of the resource.
            continue
        try:
            db_field_name = correct_field_name(model, field_name)
        except FieldDoesNotExist:
            logger.warn('field "%s" does not exist in %s', field_name, model)
        else:
            cleaned[db_field_name] = data[field_name]

        # Unset date precision if date is not set, but precision is
        # Set date precision if date is set, but precision is not
        if field_name.endswith('precision'):
            precision_field_name = field_name
            date_field_name = field_name[:-len('precision')]
            if date_field_name in data:
                date = data[date_field_name]
                has_date = date is not None and date != ''
                has_precision = data[precision_field_name] is not None
                if has_date and not has_precision:
                    # Assume full precision
                    cleaned[precision_field_name] = 1
                elif not has_date and has_precision:
                    cleaned[precision_field_name] = None
        
    if model is models.Agent:
        # setting user agents is part of the user management system.
        _maybe_delete(cleaned, 'specifyuser')

    # guid should only be updatable for taxon and geography
    if model not in (models.Taxon, models.Geography):
        _maybe_delete(cleaned, 'guid')

    # timestampcreated should never be updated.
    #  _maybe_delete(cleaned, 'timestampcreated')

    # Password should be set though the /api/set_password/<id>/ endpoint
    if model is models.Specifyuser: 
        _maybe_delete(cleaned, 'password')

    return cleaned

def create_obj(collection, agent, model, data: Dict[str, Any], parent_obj=None):
    """Create a new instance of 'model' and populate it with 'data'."""
    logger.debug("creating %s with data: %s", model, data)
    if isinstance(model, str):
        model = get_model_or_404(model)
    data = cleanData(model, data, agent)
    obj = model()
    handle_fk_fields(collection, agent, obj, data)
    set_fields_from_data(obj, data)
    set_field_if_exists(obj, 'createdbyagent', agent)
    set_field_if_exists(obj, 'collectionmemberid', collection.id)
    try:
        autonumber_and_save(collection, agent.specifyuser, obj)
    except AutonumberOverflowException as e:
        logger.warn("autonumbering overflow: %s", e)

    if obj.id is not None: # was the object actually saved?
        check_table_permissions(collection, agent, obj, "create")
        auditlog.insert(obj, agent, parent_obj)
    if model in TREE_MODELS:
        # handle_new_tree_creation(collection, agent, obj, data)
        handle_to_many(collection, agent, obj, data, is_new_tree=True)
    else:
        handle_to_many(collection, agent, obj, data)
    return obj

FieldChangeInfo = TypedDict('FieldChangeInfo', {'field_name': str, 'old_value': Any, 'new_value': Any})

def fld_change_info(obj, field, val) -> Optional[FieldChangeInfo]:
    if field.name != 'timestampmodified':
        value = prepare_value(field, val)
        if isinstance(field, FloatField) or isinstance(field, DecimalField):
            value = None if value is None else float(value)
        old_value = getattr(obj, field.name)
        if str(old_value) != str(value): # ugh
            return {'field_name': field.name, 'old_value': old_value, 'new_value': value}
    return None

def set_fields_from_data(obj, data: Dict[str, Any]) -> List[FieldChangeInfo]:
     """Where 'obj' is a Django model instance and 'data' is a dict,
     set all fields provided by data that are not related object fields.
     """
     dirty_flds = []
     for field_name, val in list(data.items()):
         field = obj._meta.get_field(field_name)
         if not field.is_relation:
             fld_change = fld_change_info(obj, field, val)
             if fld_change is not None:
                 dirty_flds.append(fld_change)
             setattr(obj, field_name, prepare_value(field, val))
     return dirty_flds

def is_dependent_field(obj, field_name: str) -> bool:
    if obj.specify_model.get_field(field_name) is None:
        return False

    return (
        obj.specify_model.get_field(field_name).dependent

        or (obj.__class__ is models.Collectionobject and
            field_name == 'collectingevent' and
            obj.collection.isembeddedcollectingevent)

        or (field_name == 'paleocontext' and (

            (obj.__class__ is models.Collectionobject and
             obj.collection.discipline.paleocontextchildtable == "collectionobject" and
             obj.collection.discipline.ispaleocontextembedded)

            or (obj.__class__ is models.Collectingevent and
                obj.discipline.paleocontextchildtable == "collectingevent" and
                obj.discipline.ispaleocontextembedded)

            or (obj.__class__ is models.Locality and
                obj.discipline.paleocontextchildtable == "locality" and
                obj.discipline.ispaleocontextembedded))))

def get_related_or_none(obj, field_name: str) -> Any:
    try:
        return getattr(obj, field_name)
    except ObjectDoesNotExist:
        return None

def reorder_fields_for_embedding(cls, data: Dict[str, Any]) -> Iterable[Tuple[str, Any]]:
    """For objects which can have embedded collectingevent or
    paleocontext, we have to make sure the domain field gets set
    first so that is_dependent_field will work.
    """
    put_first = {
        models.Collectionobject: 'collection',
        models.Collectingevent: 'discipline',
        models.Locality: 'discipline',
    }.get(cls, None)

    if put_first in data:
        yield (put_first, data[put_first])
    for key in data.keys() - {put_first}:
        yield (key, data[key])


def handle_fk_fields(collection, agent, obj, data: Dict[str, Any]) -> Tuple[List, List[FieldChangeInfo]]:
    """Where 'obj' is a Django model instance and 'data' is a dict,
    set foreign key fields in the object from the provided data.
    """

    # This function looks at arbitrary related objects so it needs to be able to check read permissions
    read_checker = table_permissions_checker(collection, agent, "read")

    items = reorder_fields_for_embedding(obj.__class__, data)
    dependents_to_delete = []
    dirty: List[FieldChangeInfo] = []
    for field_name, val in items:
        field = obj._meta.get_field(field_name)
        if not field.many_to_one and not field.one_to_one: continue

        old_related = get_related_or_none(obj, field_name)
        dependent = is_dependent_field(obj, field_name)
        old_related_id = None if old_related is None else old_related.id
        new_related_id = None

        if val is None:
            setattr(obj, field_name, None)
            if dependent and old_related:
                dependents_to_delete.append(old_related)

        elif isinstance(val, field.related_model):
            # The related value was patched into the data by a parent object.
            setattr(obj, field_name, val)
            new_related_id = val.id

        elif isinstance(val, str):
            # The related object is given by a URI reference.
            assert not dependent, "didn't get inline data for dependent field %s in %s: %r" % (field_name, obj, val)
            fk_model, fk_id = strict_uri_to_model(val, field.related_model.__name__)
            setattr(obj, field_name, get_object_or_404(fk_model, id=fk_id))
            new_related_id = fk_id

        elif hasattr(val, 'items'):  # i.e. it's a dict of some sort
            # The related object is represented by a nested dict of data.
            rel_model = field.related_model

            rel_obj = update_or_create_resource(collection, agent, rel_model, val, obj if dependent else None)

            setattr(obj, field_name, rel_obj)
            if dependent and old_related and old_related.id != rel_obj.id:
                dependents_to_delete.append(old_related)
            new_related_id = rel_obj.id
            data[field_name] = _obj_to_data(rel_obj, read_checker)
        else:
            raise Exception('bad foreign key field in data')
        if str(old_related_id) != str(new_related_id):
            dirty.append({'field_name': field_name, 'old_value': old_related_id, 'new_value': new_related_id})

    return dependents_to_delete, dirty

def handle_to_many(collection, agent, obj, data: Dict[str, Any], is_new_tree: bool = False) -> None:
    """For every key in the dict 'data' which is a *-to-many field in the
    Django model instance 'obj', if nested data is provided, use it to
    update the set of related objects.

    The assumption is that provided data represents ALL related objects for
    'obj'. Any existing related objects not in the nested data will be deleted.
    Nested data items with ids will be updated. Those without ids will be
    created as new resources.
    """
    for field_name, val in list(data.items()):
        field = obj._meta.get_field(field_name)
        if not field.is_relation or (field.many_to_one or field.one_to_one): continue # Skip *-to-one fields.
        dependent = is_dependent_field(obj, field_name)

        if isinstance(val, list): 
            assert dependent or (isinstance(obj, models.Recordset) and field_name == 'recordsetitems'), \
                "got inline data for non dependent field %s in %s: %r" % (field_name, obj, val)
        elif hasattr(val, "items"): 
            assert not dependent, "got inline dictionary data for dependent field %s in %s: %r" % (field_name, obj, val)
        else: 
            # The field contains something other than nested data. 
            # Probably the URI of the collection
            continue

<<<<<<< HEAD
        if dependent or (isinstance(obj, models.Recordset) and field_name == 'recordsetitems'): 
            _handle_dependent_to_many(collection, agent, obj, field, val)
        else: 
            _handle_independent_to_many(collection, agent, obj, field, val)

def _handle_dependent_to_many(collection, agent, obj, field, value):
    if not isinstance(value, list): 
        assert isinstance(value, list), "didn't get inline data for dependent field %s in %s: %r" % (field.name, obj, value)
        
    rel_model = field.related_model
    ids = [] # Ids not in this list will be deleted (if dependent) or removed from obj (if independent) at the end.

    for rel_data in value:
        rel_data[field.field.name] = obj

        rel_obj = update_or_create_resource(collection, agent, rel_model, rel_data, parent_obj=obj)

        ids.append(rel_obj.id) # Record the id as one to keep.

    # Delete related objects not in the ids list.
    # TODO: Check versions for optimistic locking.
    to_remove = getattr(obj, field.name).exclude(id__in=ids).select_for_update()
    for rel_obj in to_remove:
        check_table_permissions(collection, agent, rel_obj, "delete")
        auditlog.remove(rel_obj, agent, obj)
    
    to_remove.delete()

class IndependentInline(TypedDict): 
    update: List[Union[str, Dict[str, Any]]]
    remove: List[str]

def _handle_independent_to_many(collection, agent, obj, field, value: IndependentInline): 
    logger.warning("Updating independent collections via the API is experimental and the structure may be changed in the future")
    
    rel_model = field.related_model

    to_update = value.get('update', [])
    to_remove = value.get('remove', [])

    ids_to_fetch = []
    cached_objs = dict()
    fk_model = None

    to_fetch = [*to_update, *to_remove]

    # Fetch the related records which are provided as strings
    for rel_data in to_fetch: 
        if not isinstance(rel_data, str): continue
        fk_model, fk_id = strict_uri_to_model(rel_data, rel_model.__name__)
        ids_to_fetch.append(fk_id)

    if fk_model is not None: 
        cached_objs: Dict[int, Dict[str, Any]] = {item.id: obj_to_data(item) for item in get_model(fk_model).objects.filter(id__in=ids_to_fetch).select_for_update()}

    for rel_data in to_update: 
        if isinstance(rel_data, str): 
            fk_model, fk_id = strict_uri_to_model(rel_data, rel_model.__name__)
            rel_data: Optional[Dict[str, Any]] = cached_objs.get(fk_id)
            if rel_data is None: 
                raise Http404(f"{rel_model.specify_model.name} with id {fk_id} does not exist")
            if rel_data[field.field.name] == uri_for_model(obj.__class__, obj.id): 
                continue

        rel_data[field.field.name] = obj
        update_or_create_resource(collection, agent, rel_model, rel_data, None)
    
    if len(to_remove) > 0:
        assert obj.pk is not None, f"Unable to remove {obj.__class__.__name__}.{field.field.name} resources from new {obj.__class__.__name__}"
        related_field = datamodel.reverse_relationship(obj.specify_model.get_field_strict(field.name))
        assert related_field is not None, f"no reverse relationship for {obj.__class__.__name__}.{field.field.name}" 
        for rel_obj in to_remove: 
            fk_model, fk_id = strict_uri_to_model(rel_obj, rel_model.__name__)
            rel_data: Optional[Dict[str, Any]] = cached_objs.get(fk_id)
            if rel_data is None: 
                raise Http404(f"{rel_model.specify_model.name} with id {fk_id} does not exist")
            assert rel_data[field.field.name] == uri_for_model(obj.__class__, obj.pk), f"Related {related_field.relatedModelName} does not belong to {obj.__class__.__name__}.{field.field.name}: {rel_obj}"
            rel_data[field.field.name] = None
            update_obj(collection, agent, rel_model, rel_data["id"], rel_data["version"], rel_data)

def update_or_create_resource(collection, agent, model, data, parent_obj): 
    if 'id' in data: 
        return update_obj(collection, agent, 
                          model, data['id'], 
                          data['version'], data, 
                          parent_obj=parent_obj)
    else: 
        return create_obj(collection, agent, model, data, parent_obj=parent_obj)
=======
        rel_model = field.related_model
        ids = [] # Ids not in this list will be deleted at the end.
        parent_treedefitem_id = None
        for rel_data in val:
            rel_data[field.field.name] = obj

            if is_new_tree and parent_treedefitem_id is not None:
                rel_data['parent'] = parent_treedefitem_id

            if 'id' in rel_data:
                # Update an existing related object.
                rel_obj = update_obj(collection, agent,
                                     rel_model, rel_data['id'],
                                     rel_data['version'], rel_data,
                                     parent_obj=obj)
            else:
                # Create a new related object.
                rel_obj = create_obj(collection, agent, rel_model, rel_data, parent_obj=obj)

            if is_new_tree:
                parent_treedefitem_id = uri_for_model(rel_obj.__class__, rel_obj.id)

            ids.append(rel_obj.id) # Record the id as one to keep.

        # Delete related objects not in the ids list.
        # TODO: Check versions for optimistic locking.
        to_delete = getattr(obj, field_name).exclude(id__in=ids)
        for rel_obj in to_delete:
            check_table_permissions(collection, agent, rel_obj, "delete")
            auditlog.remove(rel_obj, agent, obj)
        to_delete.delete()
>>>>>>> 4a19c165

@transaction.atomic
def delete_resource(collection, agent, name, id, version) -> None:
    """Delete the resource with 'id' and model named 'name' with optimistic
    locking 'version'.
    """
    obj = get_object_or_404(name, id=int(id))
    return delete_obj(obj, version, collection=collection, agent=agent)

def delete_obj(obj, version=None, parent_obj=None, collection=None, agent=None, clean_predelete=None) -> None:
    # need to delete dependent -to-one records
    # e.g. delete CollectionObjectAttribute when CollectionObject is deleted
    # but have to delete the referring record first
    dependents_to_delete = [_f for _f in (
        get_related_or_none(obj, field.name)
        for field in obj._meta.get_fields()
        if (field.many_to_one or field.one_to_one) and is_dependent_field(obj, field.name)
    ) if _f]

    if collection and agent:
        check_table_permissions(collection, agent, obj, "delete")
        auditlog.remove(obj, agent, parent_obj)
    if version is not None:
        bump_version(obj, version)
    if clean_predelete:
        clean_predelete(obj)
    if hasattr(obj, 'pre_constraints_delete'):
        obj.pre_constraints_delete()
    obj.delete()

    for dep in dependents_to_delete:
      delete_obj(dep, version, parent_obj=obj, collection=collection, agent=agent, clean_predelete=clean_predelete)


@transaction.atomic
def put_resource(collection, agent, name: str, id, version, data: Dict[str, Any]):
    return update_obj(collection, agent, name, id, version, data)

def update_obj(collection, agent, name: str, id, version, data: Dict[str, Any], parent_obj=None):
    """Update the resource with 'id' in model named 'name' with given
    'data'.
    """
    obj = get_object_or_404(name, id=int(id))
    check_table_permissions(collection, agent, obj, "update")

    data = cleanData(obj.__class__, data, agent)
    dependents_to_delete, fk_dirty = handle_fk_fields(collection, agent, obj, data)
    dirty = fk_dirty + set_fields_from_data(obj, data)

    check_field_permissions(collection, agent, obj, [d['field_name'] for d in dirty], "update")

    try:
        obj._meta.get_field('modifiedbyagent')
    except FieldDoesNotExist:
        pass
    else:
        obj.modifiedbyagent = agent

    bump_version(obj, version)
    obj.save(force_update=True)
    auditlog.update(obj, agent, parent_obj, dirty)
    for dep in dependents_to_delete:
        delete_obj(dep, parent_obj=obj, collection=collection, agent=agent)
    handle_to_many(collection, agent, obj, data)
    return obj

def bump_version(obj, version) -> None:
    """Implements the optimistic locking mechanism.

    If the Django model resource 'obj' has a version field and it
    does not match 'version' which comes from the client, an
    OptimisticLockingException is raised. Otherwise the version
    is incremented.
    """
    # If the object has no version field, there's nothing to do.
    try:
        obj._meta.get_field('version')
    except FieldDoesNotExist:
        return

    try:
        version = int(version)
    except (ValueError, TypeError):
        raise MissingVersionException("%s object cannot be updated without version info" % obj.__class__.__name__)

    # Try to update a row with the PK and the version number we have.
    # If our version is stale, the rows updated will be 0.
    logger.info("Incrementing version of %s object %d from %d.", obj.__class__.__name__, obj.id, version)
    manager = obj.__class__._base_manager
    updated = manager.filter(pk=obj.pk, version=version).update(version=version+1)
    if not updated:
        raise StaleObjectException("%s object %d is out of date" % (obj.__class__.__name__, obj.id))
    obj.version = version + 1

def prepare_value(field, val: Any) -> Any:
    if isinstance(field, DateTimeField) and isinstance(val, str):
        return val.replace('T', ' ')
    return val

def parse_uri(uri: str) -> Tuple[str, str]:
    """Return the model name and id from a resource or collection URI."""
    match = URI_RE.match(uri)
    assert match is not None, f"Bad URI: {uri}"
    groups = match.groups()
    return groups[0], groups[2]

def strict_uri_to_model(uri: str, model: str) -> Tuple[str, int]:
    uri_model, uri_id = parse_uri(uri)
    assert model.lower() == uri_model.lower(), f"{model} does not match model in uri: {uri_model}"
    assert uri_id is not None
    return uri_model, int(uri_id)

def obj_to_data(obj) -> Dict[str, Any]:
    "Wrapper for backwards compat w/ other modules that use this function."
    # TODO: Such functions should be audited for whether they should apply
    # read permisions enforcement.
    return _obj_to_data(obj, lambda o: None)

def _obj_to_data(obj, perm_checker: ReadPermChecker) -> Dict[str, Any]:
    """Return a (potentially nested) dictionary of the fields of the
    Django model instance 'obj'.
    """
    perm_checker(obj)

    # Get regular and *-to-one fields.
    fields = obj._meta.get_fields()
    if isinstance(obj, models.Specifyuser):
        # block out password field from users table
        fields = [f for f in fields if f.name != 'password']

    data = dict((field.name, field_to_val(obj, field, perm_checker))
                for field in fields
                if not (field.auto_created or field.one_to_many or field.many_to_many))
    # Get *-to-many fields.
    data.update(dict((ro.get_accessor_name(), to_many_to_data(obj, ro, perm_checker))
                     for ro in obj._meta.get_fields()
                     if ro.one_to_many
                     and obj.specify_model.get_field(ro.get_accessor_name()) is not None))
    # Add a meta data field with the resource's URI.
    data['resource_uri'] = uri_for_model(obj.__class__.__name__.lower(), obj.id)

    data.update(calculate_extra_fields(obj, data))
    return data

def to_many_to_data(obj, rel, checker: ReadPermChecker) -> Union[str, List[Dict[str, Any]]]:
    """Return the URI or nested data of the 'rel' collection
    depending on if the field is included in the 'inlined_fields' global.
    """
    parent_model = rel.model.specify_model
    field_name = rel.get_accessor_name()
    field = parent_model.get_field(field_name)
    if field is not None and field.dependent:
        objs = getattr(obj, field_name)
        return [_obj_to_data(o, checker) for o in objs.all()]

    collection_uri = uri_for_model(rel.related_model)
    return collection_uri + '?' + urlencode([(rel.field.name.lower(), str(obj.id))])

def field_to_val(obj, field, checker: ReadPermChecker) -> Any:
    """Return the value or nested data or URI for the given field which should
    be either a regular field or a *-to-one field.
    """
    if field.many_to_one or (field.one_to_one and not field.auto_created):
        if is_dependent_field(obj, field.name):
            related_obj = getattr(obj, field.name)
            if related_obj is None: return None
            return _obj_to_data(related_obj, checker)
        related_id = getattr(obj, field.name + '_id')
        if related_id is None: return None
        return uri_for_model(field.related_model, related_id)
    else:
        return getattr(obj, field.name)

CollectionPayloadMeta = TypedDict('CollectionPayloadMeta', {
    'limit': int,
    'offset': int,
    'total_count': int
})

CollectionPayload = TypedDict('CollectionPayload', {
    'objects': List[Dict[str, Any]],
    'meta': CollectionPayloadMeta
})

def get_collection(logged_in_collection, model, checker: ReadPermChecker, control_params=GetCollectionForm.defaults, params={}) -> CollectionPayload:
    """Return a list of structured data for the objects from 'model'
    subject to the request 'params'."""

    objs = apply_filters(logged_in_collection, params, model, control_params)

    try:
        return objs_to_data_(objs, objs.count(), lambda o: _obj_to_data(o, checker), control_params['offset'], control_params['limit'])
    except FieldError as e:
        raise OrderByError(e)

def apply_filters(logged_in_collection, params, model, control_params=GetCollectionForm.defaults):
    filters = {}

    if isinstance(model, str):
        model = get_model_or_404(model)

    for param, val in list(params.items()):
        if param in control_params:
            # filter out control parameters
            continue

        if param.endswith('__in') or param.endswith('__range'):
            # this is a bit kludgy
            val = val.split(',')

        filters.update({param: val})
    try:
        objs = model.objects.filter(**filters)
    except (ValueError, FieldError) as e:
        raise FilterError(e)

    if control_params['domainfilter'] == 'true':
        objs = filter_by_collection(objs, logged_in_collection)
    if control_params['orderby']:
        try:
            fields = control_params['orderby'].split(',')
            objs = objs.order_by(*fields)
        except FieldError as e:
            raise OrderByError(e)

    return objs

def objs_to_data(objs, offset=0, limit=20) -> CollectionPayload:
    """Wrapper for backwards compatibility."""
    return objs_to_data_(objs, objs.count(), lambda o: _obj_to_data(o, lambda x: None), offset, limit)

def objs_to_data_(
    objs,
    total_count,
    mapper: Callable[[Any], Dict[str, Any]],
    offset=0,
    limit=20
) -> CollectionPayload:
    """Return a collection structure with a list of the data of given objects
    and collection meta data.
    """
    offset, limit = int(offset), int(limit)

    if limit == 0:
        objs = objs[offset:]
    else:
        objs = objs[offset:offset + limit]

    return {'objects': [mapper(o) for o in objs],
            'meta': {'limit': limit,
                     'offset': offset,
                     'total_count': total_count}}

def uri_for_model(model, id=None) -> str:
    """Given a Django model and optionally an id, return a URI
    for the collection or resource (if an id is given).
    """
    if not isinstance(model, str):
        model = model.__name__
    uri = '/api/specify/%s/' % model.lower()
    if id is not None:
        uri += '%d/' % int(id)
    return uri

class RowsForm(GetCollectionForm):
    fields = forms.CharField(required=True) # type: ignore
    distinct = forms.CharField(required=False)
    defaults = dict(
        domainfilter=None,
        limit=0,
        offset=0,
        orderby=None,
        distinct=False,
        fields=None,
    )

def rows(request, model_name: str) -> HttpResponse:
    enforce(request.specify_collection, request.specify_user_agent, [f'/table/{model_name.lower()}'], "read")

    form = RowsForm(request.GET)

    if not form.is_valid():
        return HttpResponseBadRequest(toJson(form.errors), content_type='application/json')

    query = apply_filters(request.specify_collection, request.GET, model_name, form.cleaned_data)
    fields = form.cleaned_data['fields'].split(',')
    try:
        query = query.values_list(*fields).order_by(*fields)
    except FieldError as e:
        return HttpResponseBadRequest(e)
    if form.cleaned_data['domainfilter'] == 'true':
        query = filter_by_collection(query, request.specify_collection)
    if form.cleaned_data['orderby']:
        try:
            query = query.order_by(form.cleaned_data['orderby'])
        except FieldError as e:
            raise OrderByError(e)
    if form.cleaned_data['distinct']:
        query = query.distinct()

    limit = form.cleaned_data['limit']
    offset = form.cleaned_data['offset']
    if limit == 0:
        query = query[offset:]
    else:
        query = query[offset:offset + limit]

    data = list(query)
    return HttpResponse(toJson(data), content_type='application/json')<|MERGE_RESOLUTION|>--- conflicted
+++ resolved
@@ -10,8 +10,6 @@
 from urllib.parse import urlencode
 
 from typing_extensions import TypedDict
-
-from specifyweb.specify.tree_utils import TREE_MODELS
 
 logger = logging.getLogger(__name__)
 
@@ -493,11 +491,7 @@
     if obj.id is not None: # was the object actually saved?
         check_table_permissions(collection, agent, obj, "create")
         auditlog.insert(obj, agent, parent_obj)
-    if model in TREE_MODELS:
-        # handle_new_tree_creation(collection, agent, obj, data)
-        handle_to_many(collection, agent, obj, data, is_new_tree=True)
-    else:
-        handle_to_many(collection, agent, obj, data)
+    handle_to_many(collection, agent, obj, data)
     return obj
 
 FieldChangeInfo = TypedDict('FieldChangeInfo', {'field_name': str, 'old_value': Any, 'new_value': Any})
@@ -629,7 +623,7 @@
 
     return dependents_to_delete, dirty
 
-def handle_to_many(collection, agent, obj, data: Dict[str, Any], is_new_tree: bool = False) -> None:
+def handle_to_many(collection, agent, obj, data: Dict[str, Any]) -> None:
     """For every key in the dict 'data' which is a *-to-many field in the
     Django model instance 'obj', if nested data is provided, use it to
     update the set of related objects.
@@ -654,7 +648,6 @@
             # Probably the URI of the collection
             continue
 
-<<<<<<< HEAD
         if dependent or (isinstance(obj, models.Recordset) and field_name == 'recordsetitems'): 
             _handle_dependent_to_many(collection, agent, obj, field, val)
         else: 
@@ -743,39 +736,6 @@
                           parent_obj=parent_obj)
     else: 
         return create_obj(collection, agent, model, data, parent_obj=parent_obj)
-=======
-        rel_model = field.related_model
-        ids = [] # Ids not in this list will be deleted at the end.
-        parent_treedefitem_id = None
-        for rel_data in val:
-            rel_data[field.field.name] = obj
-
-            if is_new_tree and parent_treedefitem_id is not None:
-                rel_data['parent'] = parent_treedefitem_id
-
-            if 'id' in rel_data:
-                # Update an existing related object.
-                rel_obj = update_obj(collection, agent,
-                                     rel_model, rel_data['id'],
-                                     rel_data['version'], rel_data,
-                                     parent_obj=obj)
-            else:
-                # Create a new related object.
-                rel_obj = create_obj(collection, agent, rel_model, rel_data, parent_obj=obj)
-
-            if is_new_tree:
-                parent_treedefitem_id = uri_for_model(rel_obj.__class__, rel_obj.id)
-
-            ids.append(rel_obj.id) # Record the id as one to keep.
-
-        # Delete related objects not in the ids list.
-        # TODO: Check versions for optimistic locking.
-        to_delete = getattr(obj, field_name).exclude(id__in=ids)
-        for rel_obj in to_delete:
-            check_table_permissions(collection, agent, rel_obj, "delete")
-            auditlog.remove(rel_obj, agent, obj)
-        to_delete.delete()
->>>>>>> 4a19c165
 
 @transaction.atomic
 def delete_resource(collection, agent, name, id, version) -> None:
