"""
Implements the RESTful business data API
"""

import json
import logging
import re
from typing import Any, Dict, List, Optional, Tuple, Iterable, Union, \
    Callable
from urllib.parse import urlencode

from typing_extensions import TypedDict

logger = logging.getLogger(__name__)

from django import forms
from django.db import transaction
from django.http import (HttpResponse, HttpResponseBadRequest,
                         Http404, HttpResponseNotAllowed, QueryDict)
<<<<<<< HEAD
from django.core.exceptions import ObjectDoesNotExist, FieldError, FieldDoesNotExist
from django.db.models.fields.related import ForeignKey
from django.db.models.fields import DateTimeField, FloatField, DecimalField
=======
from django.core.exceptions import ObjectDoesNotExist, FieldError
from django.db.models.fields import DateTimeField, FieldDoesNotExist, FloatField, DecimalField
>>>>>>> e436ac63
# from django.utils.deprecation import CallableBool

from specifyweb.permissions.permissions import enforce, check_table_permissions, check_field_permissions, table_permissions_checker

from . import models
from .autonumbering import autonumber_and_save, AutonumberOverflowException
from .filter_by_col import filter_by_collection
from .auditlog import auditlog
from .calculated_fields import calculate_extra_fields

ReadPermChecker = Callable[[Any], None]

# Regex matching api uris for extracting the model name and id number.
URI_RE = re.compile(r'^/api/specify/(\w+)/($|(\d+))')

def get_model(name: str):
    """Fetch an ORM model from the module dynamically so that
    the typechecker doesn't complain.
    """
    return getattr(models, name.capitalize())

class JsonEncoder(json.JSONEncoder):
    """Augmented JSON encoder that handles datetime and decimal objects."""
    def default(self, obj):
        from decimal import Decimal
        # if isinstance(obj, CallableBool):
        #     return obj()
        # JSON numbers are double precision floating point values, while Python
        # decimals are fixed precision. Thus, need to convert them to strings
        if isinstance(obj, Decimal):
            return str(obj)
        if hasattr(obj, 'isoformat'):
            return obj.isoformat()
        if isinstance(obj, bytes):
            # assume byte data is utf encoded text.
            # this works for things like app resources.
            return obj.decode()
        return json.JSONEncoder.default(self, obj)

def toJson(obj: Any) -> str:
    return json.dumps(obj, cls=JsonEncoder)

class RecordSetException(Exception):
    """Raised for problems related to record sets."""
    pass

class OptimisticLockException(Exception):
    """Raised when there is a problem related to optimistic locking."""
    pass

class MissingVersionException(OptimisticLockException):
    """Raised when an object is expected to have an optimistic locking
    version number, but none can be determined from the request.
    """
    pass

class StaleObjectException(OptimisticLockException):
    """Raised when attempting to mutate a resource with a newer
    version than the client has supplied.
    """
    pass

class FilterError(Exception):
    """Raised when filter a resource collection using a bad value."""
    pass

class OrderByError(Exception):
    """Raised for bad fields in order by clause."""
    pass

class HttpResponseCreated(HttpResponse):
    """Returned to the client when a POST request succeeds and a new
    resource is created.
    """
    status_code = 201

def resource_dispatch(request, model, id) -> HttpResponse:
    """Handles requests related to individual resources.

    Determines the client's version of the resource.
    Determines the logged-in user and collection from the request.
    Dispatches on the request type.
    De/Encodes structured data as JSON.
    """
    request_params = QueryDict(request.META['QUERY_STRING'])

    # Get the version the client has, if it is given
    # in URL query string or in the HTTP if-match header.
    try:
        version = request_params['version']
    except KeyError:
        try:
            version = request.META['HTTP_IF_MATCH']
        except KeyError:
            version = None

    checker = table_permissions_checker(request.specify_collection, request.specify_user_agent, "read")

    # Dispatch on the request type.
    if request.method == 'GET':
        data = get_resource(model, id, checker, request.GET.get('recordsetid', None))
        resp = HttpResponse(toJson(data), content_type='application/json')

    elif request.method == 'PUT':
        data = json.load(request)
        # Look for a version field in the resource data itself.
        try:
            version = data['version']
        except KeyError:
            pass

        obj = put_resource(request.specify_collection,
                           request.specify_user_agent,
                           model, id, version, data)

        resp = HttpResponse(toJson(_obj_to_data(obj, checker)),
                            content_type='application/json')

    elif request.method == 'DELETE':
        delete_resource(request.specify_collection,
                        request.specify_user_agent,
                        model, id, version)

        resp = HttpResponse('', status=204)

    else:
        # Unhandled request type.
        resp = HttpResponseNotAllowed(['GET', 'PUT', 'DELETE'])

    return resp

class GetCollectionForm(forms.Form):
    # Use the logged_in_collection to limit request
    # to relevant items.
    domainfilter = forms.ChoiceField(choices=(('true', 'true'), ('false', 'false')),
                                     required=False)

    # Return at most 'limit' items.
    # Zero for all.
    limit = forms.IntegerField(required=False)

    # Return items starting from 'offset'.
    offset = forms.IntegerField(required=False)

    orderby = forms.CharField(required=False)

    defaults = dict(
        domainfilter=None,
        limit=0,
        offset=0,
        orderby=None,
    )

    def clean_limit(self):
        limit = self.cleaned_data['limit']
        return 20 if limit is None else limit

    def clean_offset(self):
        offset = self.cleaned_data['offset']
        return 0 if offset is None else offset

def collection_dispatch(request, model) -> HttpResponse:
    """Handles requests related to collections of resources.

    Dispatches on the request type.
    Determines the logged-in user and collection from the request.
    De/Encodes structured data as JSON.
    """

    checker = table_permissions_checker(request.specify_collection, request.specify_user_agent, "read")

    if request.method == 'GET':
        control_params = GetCollectionForm(request.GET)
        if not control_params.is_valid():
            return HttpResponseBadRequest(toJson(control_params.errors),
                                          content_type='application/json')
        try:
            data = get_collection(request.specify_collection, model, checker,
                                  control_params.cleaned_data, request.GET)
        except (FilterError, OrderByError) as e:
            return HttpResponseBadRequest(e)
        resp = HttpResponse(toJson(data), content_type='application/json')

    elif request.method == 'POST':
        obj = post_resource(request.specify_collection,
                            request.specify_user_agent,
                            model, json.load(request),
                            request.GET.get('recordsetid', None))

        resp = HttpResponseCreated(toJson(_obj_to_data(obj, checker)),
                                   content_type='application/json')
    else:
        # Unhandled request type.
        resp = HttpResponseNotAllowed(['GET', 'POST'])

    return resp

def get_model_or_404(name: str):
    """Lookup a specify model by name. Raise Http404 if not found."""
    try:
        return get_model(name)
    except AttributeError as e:
        raise Http404(e)

def get_object_or_404(model, *args, **kwargs):
    """A version of get_object_or_404 that can accept a model name
    in place of the model class."""
    from django.shortcuts import get_object_or_404 as get_object

    if isinstance(model, str):
        model = get_model_or_404(model)
    return get_object(model, *args, **kwargs)

def get_resource(name, id, checker: ReadPermChecker, recordsetid=None) -> Dict:
    """Return a dict of the fields from row 'id' in model 'name'.

    If given a recordset id, the data will be suplemented with
    data about the resource's relationship to the given record set.
    """
    obj = get_object_or_404(name, id=int(id))
    data = _obj_to_data(obj, checker)
    if recordsetid is not None:
        data['recordset_info'] = get_recordset_info(obj, recordsetid)
    return data

RecordSetInfo = TypedDict('RecordSetInfo', {
    'recordsetid': int,
    'total_count': int,
    'index': int,
    'previous': Optional[str],
    'next': Optional[str],
})

def get_recordset_info(obj, recordsetid: int) -> Optional[RecordSetInfo]:
    """Return a dict of info about how the resource 'obj' is related to
    the recordset with id 'recordsetid'.
    """
    # Queryset of record set items in the given record set with
    # the additional condition that they match the resource's table.
    Recordsetitem = get_model('Recordsetitem')
    rsis = Recordsetitem.objects.filter(
        recordset__id=recordsetid, recordset__dbtableid=obj.specify_model.tableId)

    # Get the one which points to the resource 'obj'.
    try:
        rsi = rsis.get(recordid=obj.id)
    except Recordsetitem.DoesNotExist:
        return None

    # Querysets for the recordset items before and after the one in question.
    prev_rsis = rsis.filter(recordid__lt=obj.id).order_by('-recordid')
    next_rsis = rsis.filter(recordid__gt=obj.id).order_by('recordid')

    # Build URIs for the previous and the next recordsetitem, if present.
    try:
        prev: Optional[str] = uri_for_model(obj.__class__, prev_rsis[0].recordid)
    except IndexError:
        prev = None

    try:
        next: Optional[str] = uri_for_model(obj.__class__, next_rsis[0].recordid)
    except IndexError:
        next = None

    return {
        'recordsetid': rsi.recordset_id,
        'total_count': rsis.count(),
        'index': prev_rsis.count(),
        'previous': prev,
        'next': next
        }

@transaction.atomic
def post_resource(collection, agent, name: str, data, recordsetid: Optional[int]=None):
    """Create a new resource in the database.

    collection - the collection the client is logged into.
    agent - the agent associated with the specify user logged in.
    name - the model name of the resource to be created.
    data - a dict of the data for the resource to be created.
    recordsetid - created resource will be added to the given recordset (optional)
    """
    obj = create_obj(collection, agent, name, data)

    if recordsetid is not None:
        # add the resource to the record set
        Recordset = get_model('Recordset')
        try:
            recordset = Recordset.objects.get(id=recordsetid)
        except Recordset.DoesNotExist as e:
            raise RecordSetException(e)

        if recordset.dbtableid != obj.specify_model.tableId:
            # the resource is not of the right kind to go in the recordset
            raise RecordSetException(
                "expected %s, got %s when adding object to recordset",
                (models.models_by_tableid[recordset.dbtableid], obj.__class__))

        recordset.recordsetitems.create(recordid=obj.id)
    return obj

def set_field_if_exists(obj, field: str, value) -> None:
    """Where 'obj' is a Django model instance, a resource object, check
    if a field named 'field' exists and set it to 'value' if so. Do nothing otherwise.
    """
    try:
        f = obj._meta.get_field(field)
    except FieldDoesNotExist:
        return

    if f.concrete:
        setattr(obj, field, value)

def cleanData(model, data: Dict[str, Any], agent) -> Dict[str, Any]:
    """Returns a copy of data with only fields that are part of model, removing
    metadata fields and warning on unexpected extra fields."""
    cleaned = {}
    for field_name in list(data.keys()):
        if field_name in ('resource_uri', 'recordset_info'):
            # These fields are meta data, not part of the resource.
            continue
        try:
            model._meta.get_field(field_name)
        except FieldDoesNotExist:
            logger.warn('field "%s" does not exist in %s', field_name, model)
        else:
            cleaned[field_name] = data[field_name]
    if model is get_model('Agent'):
        # setting user agents is part of the user managment system.
        try:
            del cleaned['specifyuser']
        except KeyError:
            pass

    # guid should only be updatable for taxon and geography
    if model not in (get_model('Taxon'), get_model('Geography')):
        try:
            del cleaned['guid']
        except KeyError:
            pass

    # timestampcreated should never be updated.
    try:
        del cleaned['timestampcreated']
    except KeyError:
        pass

    # Password should be set though the /api/set_password/<id>/ endpoint
    if model is get_model('Specifyuser') and 'password' in cleaned:
        del cleaned['password']

    return cleaned

def create_obj(collection, agent, model, data: Dict[str, Any], parent_obj=None):
    """Create a new instance of 'model' and populate it with 'data'."""
    logger.debug("creating %s with data: %s", model, data)
    if isinstance(model, str):
        model = get_model_or_404(model)
    data = cleanData(model, data, agent)
    obj = model()
    handle_fk_fields(collection, agent, obj, data)
    set_fields_from_data(obj, data)
    set_field_if_exists(obj, 'createdbyagent', agent)
    set_field_if_exists(obj, 'collectionmemberid', collection.id)
    try:
        autonumber_and_save(collection, agent.specifyuser, obj)
    except AutonumberOverflowException as e:
        logger.warn("autonumbering overflow: %s", e)

    if obj.id is not None: # was the object actually saved?
        check_table_permissions(collection, agent, obj, "create")
        auditlog.insert(obj, agent, parent_obj)
    handle_to_many(collection, agent, obj, data)
    return obj

FieldChangeInfo = TypedDict('FieldChangeInfo', {'field_name': str, 'old_value': Any, 'new_value': Any})

def fld_change_info(obj, field, val) -> Optional[FieldChangeInfo]:
    if field.name != 'timestampmodified':
        value = prepare_value(field, val)
        if isinstance(field, FloatField) or isinstance(field, DecimalField):
            value = None if value is None else float(value)
        old_value = getattr(obj, field.name)
        if str(old_value) != str(value): # ugh
            return {'field_name': field.name, 'old_value': old_value, 'new_value': value}
    return None

def set_fields_from_data(obj, data: Dict[str, Any]) -> List[FieldChangeInfo]:
     """Where 'obj' is a Django model instance and 'data' is a dict,
     set all fields provided by data that are not related object fields.
     """
     dirty_flds = []
     for field_name, val in list(data.items()):
         field = obj._meta.get_field(field_name)
         if not field.is_relation:
             fld_change = fld_change_info(obj, field, val)
             if fld_change is not None:
                 dirty_flds.append(fld_change)
             setattr(obj, field_name, prepare_value(field, val))
     return dirty_flds

def is_dependent_field(obj, field_name: str) -> bool:
    return (
        obj.specify_model.get_field(field_name).dependent

        or (obj.__class__ is get_model('Collectionobject') and
            field_name == 'collectingevent' and
            obj.collection.isembeddedcollectingevent)

        or (field_name == 'paleocontext' and (

            (obj.__class__ is get_model('Collectionobject') and
             obj.collection.discipline.paleocontextchildtable == "collectionobject" and
             obj.collection.discipline.ispaleocontextembedded)

            or (obj.__class__ is get_model('Collectingevent') and
                obj.discipline.paleocontextchildtable == "collectingevent" and
                obj.discipline.ispaleocontextembedded)

            or (obj.__class__ is get_model('Locality') and
                obj.discipline.paleocontextchildtable == "locality" and
                obj.discipline.ispaleocontextembedded))))

def get_related_or_none(obj, field_name: str) -> Any:
    try:
        return getattr(obj, field_name)
    except ObjectDoesNotExist:
        return None

def reorder_fields_for_embedding(cls, data: Dict[str, Any]) -> Iterable[Tuple[str, Any]]:
    """For objects which can have embedded collectingevent or
    paleocontext, we have to make sure the domain field gets set
    first so that is_dependent_field will work.
    """
    put_first = {
        get_model('Collectionobject'): 'collection',
        get_model('Collectingevent'): 'discipline',
        get_model('Locality'): 'discipline',
    }.get(cls, None)

    if put_first in data:
        yield (put_first, data[put_first])
    for key in data.keys() - {put_first}:
        yield (key, data[key])


def handle_fk_fields(collection, agent, obj, data: Dict[str, Any]) -> Tuple[List, List[FieldChangeInfo]]:
    """Where 'obj' is a Django model instance and 'data' is a dict,
    set foreign key fields in the object from the provided data.
    """

    # This function looks at arbitrary related objects so it needs to be able to check read permissions
    read_checker = table_permissions_checker(collection, agent, "read")

    items = reorder_fields_for_embedding(obj.__class__, data)
    dependents_to_delete = []
    dirty: List[FieldChangeInfo] = []
    for field_name, val in items:
        field = obj._meta.get_field(field_name)
        if not field.many_to_one: continue

        old_related = get_related_or_none(obj, field_name)
        dependent = is_dependent_field(obj, field_name)
        old_related_id = None if old_related is None else old_related.id
        new_related_id = None

        if val is None:
            setattr(obj, field_name, None)
            if dependent and old_related:
                dependents_to_delete.append(old_related)

        elif isinstance(val, field.related_model):
            # The related value was patched into the data by a parent object.
            setattr(obj, field_name, val)
            new_related_id = val.id

        elif isinstance(val, str):
            # The related object is given by a URI reference.
            assert not dependent, "didn't get inline data for dependent field %s in %s: %r" % (field_name, obj, val)
            fk_model, fk_id = parse_uri(val)
            assert fk_model == field.related_model.__name__.lower()
            assert fk_id is not None
            setattr(obj, field_name, get_object_or_404(fk_model, id=fk_id))
            new_related_id = fk_id

        elif hasattr(val, 'items'):  # i.e. it's a dict of some sort
            # The related object is represented by a nested dict of data.
            assert dependent, "got inline data for non dependent field %s in %s: %r" % (field_name, obj, val)
            rel_model = field.related_model
            if 'id' in val:
                # The related object is an existing resource with an id.
                # This should never happen.
                rel_obj = update_obj(collection, agent,
                                     rel_model, val['id'],
                                     val['version'], val,
                                     parent_obj=obj)
            else:
                # The related object is to be created.
                rel_obj = create_obj(collection, agent,
                                     rel_model, val,
                                     parent_obj=obj)

            setattr(obj, field_name, rel_obj)
            if dependent and old_related and old_related.id != rel_obj.id:
                dependents_to_delete.append(old_related)
            new_related_id = rel_obj.id
            data[field_name] = _obj_to_data(rel_obj, read_checker)
        else:
            raise Exception('bad foreign key field in data')
        if str(old_related_id) != str(new_related_id):
            dirty.append({'field_name': field_name, 'old_value': old_related_id, 'new_value': new_related_id})

    return dependents_to_delete, dirty

def handle_to_many(collection, agent, obj, data: Dict[str, Any]) -> None:
    """For every key in the dict 'data' which is a *-to-many field in the
    Django model instance 'obj', if nested data is provided, use it to
    update the set of related objects.

    The assumption is that provided data represents ALL related objects for
    'obj'. Any existing related objects not in the nested data will be deleted.
    Nested data items with ids will be updated. Those without ids will be
    created as new resources.
    """
    for field_name, val in list(data.items()):
        field = obj._meta.get_field(field_name)
        if not field.is_relation or (field.many_to_one or field.one_to_one): continue # Skip *-to-one fields.

        if isinstance(val, list):
            assert isinstance(obj, getattr(models, 'Recordset')) or obj.specify_model.get_field(field_name).dependent, \
                   "got inline data for non dependent field %s in %s: %r" % (field_name, obj, val)
        else:
            # The field contains something other than nested data.
            # Probably the URI of the collection of objects.
            assert not obj.specify_model.get_field(field_name).dependent, \
                "didn't get inline data for dependent field %s in %s: %r" % (field_name, obj, val)
            continue

        rel_model = field.related_model
        ids = [] # Ids not in this list will be deleted at the end.
        for rel_data in val:
            rel_data[field.field.name] = obj
            if 'id' in rel_data:
                # Update an existing related object.
                rel_obj = update_obj(collection, agent,
                                     rel_model, rel_data['id'],
                                     rel_data['version'], rel_data,
                                     parent_obj=obj)
            else:
                # Create a new related object.
                rel_obj = create_obj(collection, agent, rel_model, rel_data, parent_obj=obj)
            ids.append(rel_obj.id) # Record the id as one to keep.

        # Delete related objects not in the ids list.
        # TODO: Check versions for optimistic locking.
        to_delete = getattr(obj, field_name).exclude(id__in=ids)
        for rel_obj in to_delete:
            check_table_permissions(collection, agent, rel_obj, "delete")
            auditlog.remove(rel_obj, agent, obj)
        to_delete.delete()

@transaction.atomic
def delete_resource(collection, agent, name, id, version) -> None:
    """Delete the resource with 'id' and model named 'name' with optimistic
    locking 'version'.
    """
    obj = get_object_or_404(name, id=int(id))
    return delete_obj(collection, agent, obj, version)

def delete_obj(collection, agent, obj, version=None, parent_obj=None) -> None:
    # need to delete dependent -to-one records
    # e.g. delete CollectionObjectAttribute when CollectionObject is deleted
    # but have to delete the referring record first
    dependents_to_delete = [_f for _f in (
        get_related_or_none(obj, field.name)
        for field in obj._meta.get_fields()
        if (field.many_to_one or field.one_to_one) and is_dependent_field(obj, field.name)
    ) if _f]

    check_table_permissions(collection, agent, obj, "delete")
    auditlog.remove(obj, agent, parent_obj)
    if version is not None:
        bump_version(obj, version)
    obj.delete()

    for dep in dependents_to_delete:
      delete_obj(collection, agent, dep, parent_obj=obj)


@transaction.atomic
def put_resource(collection, agent, name: str, id, version, data: Dict[str, Any]):
    return update_obj(collection, agent, name, id, version, data)

def update_obj(collection, agent, name: str, id, version, data: Dict[str, Any], parent_obj=None):
    """Update the resource with 'id' in model named 'name' with given
    'data'.
    """
    obj = get_object_or_404(name, id=int(id))
    check_table_permissions(collection, agent, obj, "update")

    data = cleanData(obj.__class__, data, agent)
    dependents_to_delete, fk_dirty = handle_fk_fields(collection, agent, obj, data)
    dirty = fk_dirty + set_fields_from_data(obj, data)

    check_field_permissions(collection, agent, obj, [d['field_name'] for d in dirty], "update")

    try:
        obj._meta.get_field('modifiedbyagent')
    except FieldDoesNotExist:
        pass
    else:
        obj.modifiedbyagent = agent

    bump_version(obj, version)
    obj.save(force_update=True)
    auditlog.update(obj, agent, parent_obj, dirty)
    for dep in dependents_to_delete:
        delete_obj(collection, agent, dep, parent_obj=obj)
    handle_to_many(collection, agent, obj, data)
    return obj

def bump_version(obj, version) -> None:
    """Implements the optimistic locking mechanism.

    If the Django model resource 'obj' has a version field and it
    does not match 'version' which comes from the client, an
    OptimisticLockingException is raised. Otherwise the version
    is incremented.
    """
    # If the object has no version field, there's nothing to do.
    try:
        obj._meta.get_field('version')
    except FieldDoesNotExist:
        return

    try:
        version = int(version)
    except (ValueError, TypeError):
        raise MissingVersionException("%s object cannot be updated without version info" % obj.__class__.__name__)

    # Try to update a row with the PK and the version number we have.
    # If our version is stale, the rows updated will be 0.
    logger.info("Incrementing version of %s object %d from %d.", obj.__class__.__name__, obj.id, version)
    manager = obj.__class__._base_manager
    updated = manager.filter(pk=obj.pk, version=version).update(version=version+1)
    if not updated:
        raise StaleObjectException("%s object %d is out of date" % (obj.__class__.__name__, obj.id))
    obj.version = version + 1

def prepare_value(field, val: Any) -> Any:
    if isinstance(field, DateTimeField) and isinstance(val, str):
        return val.replace('T', ' ')
    return val

def parse_uri(uri: str) -> Tuple[str, str]:
    """Return the model name and id from a resource or collection URI."""
    match = URI_RE.match(uri)
    assert match is not None, f"Bad URI: {uri}"
    groups = match.groups()
    return groups[0], groups[2]

def obj_to_data(obj) -> Dict[str, Any]:
    "Wrapper for backwards compat w/ other modules that use this function."
    # TODO: Such functions should be audited for whether they should apply
    # read permisions enforcement.
    return _obj_to_data(obj, lambda o: None)

def _obj_to_data(obj, perm_checker: ReadPermChecker) -> Dict[str, Any]:
    """Return a (potentially nested) dictionary of the fields of the
    Django model instance 'obj'.
    """
    perm_checker(obj)

    # Get regular and *-to-one fields.
    fields = obj._meta.get_fields()
    if isinstance(obj, get_model('Specifyuser')):
        # block out password field from users table
        fields = [f for f in fields if f.name != 'password']

    data = dict((field.name, field_to_val(obj, field, perm_checker))
                for field in fields
                if not (field.auto_created or field.one_to_many or field.many_to_many))
    # Get *-to-many fields.
    data.update(dict((ro.get_accessor_name(), to_many_to_data(obj, ro, perm_checker))
                     for ro in obj._meta.get_fields()
                     if ro.one_to_many
                     and obj.specify_model.get_field(ro.get_accessor_name()) is not None))
    # Add a meta data field with the resource's URI.
    data['resource_uri'] = uri_for_model(obj.__class__.__name__.lower(), obj.id)

    data.update(calculate_extra_fields(obj, data))
    return data

def to_many_to_data(obj, rel, checker: ReadPermChecker) -> Union[str, List[Dict[str, Any]]]:
    """Return the URI or nested data of the 'rel' collection
    depending on if the field is included in the 'inlined_fields' global.
    """
    parent_model = rel.model.specify_model
    field_name = rel.get_accessor_name()
    field = parent_model.get_field(field_name)
    if field is not None and field.dependent:
        objs = getattr(obj, field_name)
        return [_obj_to_data(o, checker) for o in objs.all()]

    collection_uri = uri_for_model(rel.related_model)
    return collection_uri + '?' + urlencode([(rel.field.name.lower(), str(obj.id))])

def field_to_val(obj, field, checker: ReadPermChecker) -> Any:
    """Return the value or nested data or URI for the given field which should
    be either a regular field or a *-to-one field.
    """
    if field.many_to_one or (field.one_to_one and not field.auto_created):
        if is_dependent_field(obj, field.name):
            related_obj = getattr(obj, field.name)
            if related_obj is None: return None
            return _obj_to_data(related_obj, checker)
        related_id = getattr(obj, field.name + '_id')
        if related_id is None: return None
        return uri_for_model(field.related_model, related_id)
    else:
        return getattr(obj, field.name)

CollectionPayloadMeta = TypedDict('CollectionPayloadMeta', {
    'limit': int,
    'offset': int,
    'total_count': int
})

CollectionPayload = TypedDict('CollectionPayload', {
    'objects': List[Dict[str, Any]],
    'meta': CollectionPayloadMeta
})

def get_collection(logged_in_collection, model, checker: ReadPermChecker, control_params=GetCollectionForm.defaults, params={}) -> CollectionPayload:
    """Return a list of structured data for the objects from 'model'
    subject to the request 'params'."""

    objs = apply_filters(logged_in_collection, params, model, control_params)

    try:
        return objs_to_data_(objs, checker, control_params['offset'], control_params['limit'])
    except FieldError as e:
        raise OrderByError(e)

def apply_filters(logged_in_collection, params, model, control_params=GetCollectionForm.defaults):
    filters = {}

    if isinstance(model, str):
        model = get_model_or_404(model)

    for param, val in list(params.items()):
        if param in control_params:
            # filter out control parameters
            continue

        if param.endswith('__in'):
            # this is a bit kludgy
            val = val.split(',')

        filters.update({param: val})
    try:
        objs = model.objects.filter(**filters)
    except (ValueError, FieldError) as e:
        raise FilterError(e)

    if control_params['domainfilter'] == 'true':
        objs = filter_by_collection(objs, logged_in_collection)
    if control_params['orderby']:
        try:
            objs = objs.order_by(control_params['orderby'])
        except FieldError as e:
            raise OrderByError(e)

    return objs

def objs_to_data(objs, offset=0, limit=20) -> CollectionPayload:
    """Wrapper for backwards compatibility."""
    return objs_to_data_(objs, lambda x: None, offset, limit)

def objs_to_data_(objs, checker: ReadPermChecker, offset=0, limit=20) -> CollectionPayload:
    """Return a collection structure with a list of the data of given objects
    and collection meta data.
    """
    offset, limit = int(offset), int(limit)
    total_count = objs.count()

    if limit == 0:
        objs = objs[offset:]
    else:
        objs = objs[offset:offset + limit]

    return {'objects': [_obj_to_data(o, checker) for o in objs],
            'meta': {'limit': limit,
                     'offset': offset,
                     'total_count': total_count}}

def uri_for_model(model, id=None) -> str:
    """Given a Django model and optionally an id, return a URI
    for the collection or resource (if an id is given).
    """
    if not isinstance(model, str):
        model = model.__name__
    uri = '/api/specify/%s/' % model.lower()
    if id is not None:
        uri += '%d/' % int(id)
    return uri

class RowsForm(GetCollectionForm):
    fields = forms.CharField(required=True) # type: ignore
    distinct = forms.CharField(required=False)
    defaults = dict(
        domainfilter=None,
        limit=0,
        offset=0,
        orderby=None,
        distinct=False,
        fields=None,
    )

def rows(request, model_name: str) -> HttpResponse:
    enforce(request.specify_collection, request.specify_user_agent, [f'/table/{model_name.lower()}'], "read")

    form = RowsForm(request.GET)

    if not form.is_valid():
        return HttpResponseBadRequest(toJson(form.errors), content_type='application/json')

    query = apply_filters(request.specify_collection, request.GET, model_name, form.cleaned_data)
    fields = form.cleaned_data['fields'].split(',')
    try:
        query = query.values_list(*fields).order_by(*fields)
    except FieldError as e:
        return HttpResponseBadRequest(e)
    if form.cleaned_data['domainfilter'] == 'true':
        query = filter_by_collection(query, request.specify_collection)
    if form.cleaned_data['orderby']:
        try:
            query = query.order_by(form.cleaned_data['orderby'])
        except FieldError as e:
            raise OrderByError(e)
    if form.cleaned_data['distinct']:
        query = query.distinct()

    limit = form.cleaned_data['limit']
    offset = form.cleaned_data['offset']
    if limit == 0:
        query = query[offset:]
    else:
        query = query[offset:offset + limit]

    data = list(query)
    return HttpResponse(toJson(data), content_type='application/json')<|MERGE_RESOLUTION|>--- conflicted
+++ resolved
@@ -17,15 +17,8 @@
 from django.db import transaction
 from django.http import (HttpResponse, HttpResponseBadRequest,
                          Http404, HttpResponseNotAllowed, QueryDict)
-<<<<<<< HEAD
 from django.core.exceptions import ObjectDoesNotExist, FieldError, FieldDoesNotExist
-from django.db.models.fields.related import ForeignKey
 from django.db.models.fields import DateTimeField, FloatField, DecimalField
-=======
-from django.core.exceptions import ObjectDoesNotExist, FieldError
-from django.db.models.fields import DateTimeField, FieldDoesNotExist, FloatField, DecimalField
->>>>>>> e436ac63
-# from django.utils.deprecation import CallableBool
 
 from specifyweb.permissions.permissions import enforce, check_table_permissions, check_field_permissions, table_permissions_checker
 
