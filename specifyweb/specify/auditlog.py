import logging
logger = logging.getLogger(__name__)
import re

from .models import Spauditlog
<<<<<<< HEAD
from .models import Spauditlogfield
from specifyweb.context.app_resource import get_app_resource
from specifyweb.specify.models import datamodel, Spappresourcedata, Splocalecontainer, Splocalecontaineritem
=======
>>>>>>> 49c4b6cf

class AuditLog(object):
    INSERT = 0
    UPDATE = 1
    REMOVE = 2

<<<<<<< HEAD
    _auditingFlds = None
    _auditing = None
    
    def isAuditingFlds(self):
        return self.isAuditing() and self._auditingFlds

    def isAuditing(self):
        if self._auditing is None:
            res = Spappresourcedata.objects.filter(
                spappresource__name='preferences',
                spappresource__spappresourcedir__usertype='Prefs')
            remote_prefs = '\n'.join(r.data for r in res)
            match = re.search(r'auditing\.do_audits=(.+)', remote_prefs)
            if match is None:
                self._auditing = True
            else:
                self._auditing = False if match.group(1).lower() == 'false' else True
            match = re.search(r'auditing\.audit_field_updates=(.+)', remote_prefs)
            if match is None:
                self._auditingFlds = True
            else:
                self._auditingFlds = False if match.group(1).lower() == 'false' else True
            
        return self._auditing;
    
    def update(self, obj, agent, parent_record, dirty_flds):
        log_obj = self._log(self.UPDATE, obj, agent, parent_record)
        if log_obj is not None:
            for vals in dirty_flds:
                self._log_fld_update(vals, obj, log_obj, agent)
        return log_obj
=======
    def update(self, obj, agent, parent_record=None):
        return self._log(self.UPDATE, obj, agent, parent_record)
>>>>>>> 49c4b6cf

    def insert(self, obj, agent, parent_record=None):
        return self._log(self.INSERT, obj, agent, parent_record)

    def remove(self, obj, agent, parent_record=None):
        return self._log(self.REMOVE, obj, agent, parent_record)

    def _log(self, action, obj, agent, parent_record):
<<<<<<< HEAD
        if self.isAuditing():
            logger.info("inserting into auditlog: %s", [action, obj, agent, parent_record])
            assert obj.id is not None, "attempt to add object with null id to audit log"
            return Spauditlog.objects.create(
                action=action,
                parentrecordid=parent_record and parent_record.id,
                parenttablenum=parent_record and parent_record.specify_model.tableId,
                recordid=obj.id,
                recordversion=obj.version,
                tablenum=obj.specify_model.tableId,
                createdbyagent=agent,
                modifiedbyagent=agent)
    
    def _log_fld_update(self, vals, obj, log, agent):
        return Spauditlogfield.objects.create(
            fieldname=vals['field_name'],
            newvalue=vals['new_value'],
            oldvalue=vals['old_value'],
            spauditlog=log,
            createdbyagent=agent,
            modifiedbyagent=agent)
        
=======
        logger.info("inserting into auditlog: %s", [action, obj, agent, parent_record])
        assert obj.id is not None, "attempt to add object with null id to audit log"
        return Spauditlog.objects.create(
            action=action,
            parentrecordid=parent_record and parent_record.id,
            parenttablenum=parent_record and parent_record.specify_model.tableId,
            recordid=obj.id,
            recordversion=obj.version,
            tablenum=obj.specify_model.tableId,
            createdbyagent=agent,
            modifiedbyagent=agent)

>>>>>>> 49c4b6cf

auditlog = AuditLog()<|MERGE_RESOLUTION|>--- conflicted
+++ resolved
@@ -3,19 +3,15 @@
 import re
 
 from .models import Spauditlog
-<<<<<<< HEAD
 from .models import Spauditlogfield
 from specifyweb.context.app_resource import get_app_resource
 from specifyweb.specify.models import datamodel, Spappresourcedata, Splocalecontainer, Splocalecontaineritem
-=======
->>>>>>> 49c4b6cf
 
 class AuditLog(object):
     INSERT = 0
     UPDATE = 1
     REMOVE = 2
 
-<<<<<<< HEAD
     _auditingFlds = None
     _auditing = None
     
@@ -47,10 +43,9 @@
             for vals in dirty_flds:
                 self._log_fld_update(vals, obj, log_obj, agent)
         return log_obj
-=======
+
     def update(self, obj, agent, parent_record=None):
         return self._log(self.UPDATE, obj, agent, parent_record)
->>>>>>> 49c4b6cf
 
     def insert(self, obj, agent, parent_record=None):
         return self._log(self.INSERT, obj, agent, parent_record)
@@ -59,7 +54,6 @@
         return self._log(self.REMOVE, obj, agent, parent_record)
 
     def _log(self, action, obj, agent, parent_record):
-<<<<<<< HEAD
         if self.isAuditing():
             logger.info("inserting into auditlog: %s", [action, obj, agent, parent_record])
             assert obj.id is not None, "attempt to add object with null id to audit log"
@@ -82,19 +76,5 @@
             createdbyagent=agent,
             modifiedbyagent=agent)
         
-=======
-        logger.info("inserting into auditlog: %s", [action, obj, agent, parent_record])
-        assert obj.id is not None, "attempt to add object with null id to audit log"
-        return Spauditlog.objects.create(
-            action=action,
-            parentrecordid=parent_record and parent_record.id,
-            parenttablenum=parent_record and parent_record.specify_model.tableId,
-            recordid=obj.id,
-            recordversion=obj.version,
-            tablenum=obj.specify_model.tableId,
-            createdbyagent=agent,
-            modifiedbyagent=agent)
-
->>>>>>> 49c4b6cf
 
 auditlog = AuditLog()