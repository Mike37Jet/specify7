from collections import namedtuple
from functools import wraps, reduce

from django.db import transaction
from django.http import HttpResponse
from django.views.decorators.http import require_GET, require_POST
from sqlalchemy import sql, distinct
from sqlalchemy.orm import aliased

from specifyweb.businessrules.exceptions import BusinessRuleException
from specifyweb.permissions.permissions import PermissionTarget, \
    PermissionTargetAction, check_permission_targets
from specifyweb.stored_queries import models
from . import tree_extras
from .api import get_object_or_404, obj_to_data, toJson
from .auditcodes import TREE_MOVE
from .models import datamodel
from .views import login_maybe_required, openapi


def tree_mutation(mutation):
    @login_maybe_required
    @require_POST
    @transaction.atomic
    @wraps(mutation)
    def wrapper(*args, **kwargs):
        try:
            mutation(*args, **kwargs)
            result = {'success': True}
        except BusinessRuleException as e:
            result = {'success': False, 'error': str(e)}
        return HttpResponse(toJson(result), content_type="application/json")

    return wrapper


@openapi(schema={
    "get": {
        "parameters": [
            {
                "name": "includeauthor",
                "in": "query",
                "required": False,
                "schema": {
                    "type": "number"
                },
                "description": "If parameter is present, include the author of the requested node in the response \
                    if the tree is taxon and node's rankid >= paramter value."
            }
        ],
        "responses": {
            "200": {
                "description": "Returns a list of nodes with parent <parentid> restricted to the tree defined by <treedef>. \
                Nodes are sorted by <sortfield>",
                "content": {
                    "application/json": {
                        "schema": {
                            "type": "array",
                            "items": {
                                "type": "array",
                                "prefixItems": [
                                    {
<<<<<<< HEAD
                                        "type": "number",
                                        "description": "The id of the child node"
=======
                                        "type" : "integer",
                                        "description" : "The id of the child node"
>>>>>>> 68200c21
                                    },
                                    {
                                        "type": "string",
                                        "description": "The name of the child node"
                                    },
                                    {
                                        "type": "string",
                                        "description": "The fullName of the child node"
                                    },
                                    {
<<<<<<< HEAD
                                        "type": "number",
                                        "description": "The nodenumber of the child node"
                                    },
                                    {
                                        "type": "number",
                                        "description": "The highestChildNodeNumber of the child node"
                                    },
                                    {
                                        "type": "number",
                                        "description": "The rankId of the child node"
=======
                                        "type" : "integer",
                                        "description" : "The nodenumber of the child node"
                                    },
                                    {
                                        "type" : "integer",
                                        "description" : "The highestChildNodeNumber of the child node"
                                    },
                                    {
                                        "type" : "integer",
                                        "description" : "The rankId of the child node"
>>>>>>> 68200c21
                                    },
                                    {
                                        "type": "number",
                                        "description": "The acceptedId of the child node. Returns null if the node has no acceptedId"
                                    },
                                    {
                                        "type": "string",
                                        "description": "The fullName of the child node's accepted node. Returns null if the node has no acceptedId"
                                    },
                                    {
                                        "type": "string",
                                        "description": "The author of the child node. \
                                        Returns null if <tree> is not taxon or the rankId of the node is less than <includeAuthor> paramter"
                                    },
                                    {
<<<<<<< HEAD
                                        "type": "number",
                                        "description": "The number of children the child node has"
=======
                                        "type" : "integer",
                                        "description" : "The number of children the child node has"
>>>>>>> 68200c21
                                    }
                                ],
                            }
                        }
                    }
                }
            }
        }
    }
})
@login_maybe_required
@require_GET
def tree_view(request, treedef, tree, parentid, sortfield):
    """Returns a list of <tree> nodes with parent <parentid> restricted to
    the tree defined by treedefid = <treedef>. The nodes are sorted
    according to <sortfield>.
    """
    tree_table = datamodel.get_table(tree)
    parentid = None if parentid == 'null' else int(parentid)

    node = getattr(models, tree_table.name)
    child = aliased(node)
    accepted = aliased(node)
    id_col = getattr(node, node._id)
    child_id = getattr(child, node._id)
    treedef_col = getattr(node, tree_table.name + "TreeDefID")
    orderby = tree_table.name.lower() + '.' + sortfield

    """
        Also include the author of the node in the response if requested and the tree is the taxon tree.
        There is a preference which can be enabled from within Specify which adds the author next to the 
        fullname on the front end. 
        See https://github.com/specify/specify7/pull/2818 for more context and a breakdown regarding 
        implementation/design decisions
    """
    includeAuthor = request.GET.get(
        'includeauthor') if 'includeauthor' in request.GET else False

    with models.session_context() as session:
        query = session.query(id_col,
                              node.name,
                              node.fullName,
                              node.nodeNumber,
                              node.highestChildNodeNumber,
                              node.rankId,
                              node.AcceptedID,
                              accepted.fullName,
                              node.author if (
                                          includeAuthor and tree == 'taxon') else "NULL",
                              sql.functions.count(child_id)) \
            .outerjoin(child, child.ParentID == id_col) \
            .outerjoin(accepted, node.AcceptedID == getattr(accepted, node._id)) \
            .group_by(id_col) \
            .filter(treedef_col == int(treedef)) \
            .filter(node.ParentID == parentid) \
            .order_by(orderby)
        results = list(query)
    return HttpResponse(toJson(results), content_type='application/json')


@login_maybe_required
@require_GET
def tree_stats(request, treedef, tree, parentid):
    "Returns tree stats (collection object count) for tree nodes parented by <parentid>."
    tree_table = datamodel.get_table(tree)
    parentid = None if parentid == 'null' else int(parentid)
    treedef_col = tree_table.name + "TreeDefID"

    tree_node = getattr(models, tree_table.name)
    child = aliased(tree_node)

    def count_distinct(table):
        "Concision helper. Returns count distinct clause on ID field of table."
        return sql.func.count(distinct(getattr(table, table._id)))

    def make_joins(depth, query):
        "Depth is the number of tree level joins to be made."
        descendants = [child]
        for i in range(depth):
            descendant = aliased(tree_node)
            query = query.outerjoin(descendant, descendant.ParentID == getattr(
                descendants[-1], tree_node._id))
            descendants.append(descendant)

        # The target table is the one we will be counting distinct IDs on. E.g. Collection object.
        make_target_joins = getattr(
            StatsQuerySpecialization(request.specify_collection), tree)
        targets = []
        for d in descendants:
            query, target = make_target_joins(query, getattr(d, d._id))
            targets.append(target)

        query = query.add_columns(
            count_distinct(targets[0]),
            # Count distinct target ids at the immediate level
            reduce(lambda l, r: l + r, [count_distinct(t) for t in targets])
            # Sum all levels
        )

        return query

    with models.session_context() as session:
        # The join depth only needs to be enough to reach the bottom of the tree.
        # That will be the number of distinct rankID values not less than
        # the rankIDs of the children of parentid.
        highest_rank = session.query(sql.func.min(tree_node.rankId)).filter(
            tree_node.ParentID == parentid).as_scalar()
        depth, = \
        session.query(sql.func.count(distinct(tree_node.rankId))).filter(
            tree_node.rankId >= highest_rank)[0]

        query = session.query(getattr(child, child._id)) \
            .filter(child.ParentID == parentid) \
            .filter(getattr(child, treedef_col) == int(treedef)) \
            .group_by(getattr(child, child._id))

        query = make_joins(depth, query)
        results = list(query)

    return HttpResponse(toJson(results), content_type='application/json')


class StatsQuerySpecialization(
    namedtuple('StatsQuerySpecialization', 'collection')):

    def taxon(self, query, descendant_id):
        det = aliased(models.Determination)

        query = query.outerjoin(det, sql.and_(
            det.isCurrent,
            det.collectionMemberId == self.collection.id,
            det.PreferredTaxonID == descendant_id))

        return query, det

    def geography(self, query, descendant_id):
        co = aliased(models.CollectionObject)
        loc = aliased(models.Locality)
        ce = aliased(models.CollectingEvent)

        query = query.outerjoin(loc, loc.GeographyID == descendant_id) \
            .outerjoin(ce, ce.LocalityID == getattr(loc, loc._id)) \
            .outerjoin(co, sql.and_(
            co.CollectingEventID == getattr(ce, ce._id),
            co.collectionMemberId == self.collection.id))

        return query, co

    def storage(self, query, descendant_id):
        prep = aliased(models.Preparation)

        query = query.outerjoin(prep, sql.and_(
            prep.StorageID == descendant_id,
            prep.collectionMemberId == self.collection.id))

        return query, prep

    def geologictimeperiod(self, query, descendant_id):
        return self.chronos_or_litho('chronos', query, descendant_id)

    def lithostrat(self, query, descendant_id):
        return self.chronos_or_litho('litho', query, descendant_id)

    def chronos_or_litho(self, chronos_or_litho, query, descendant_id):
        assert chronos_or_litho in ('chronos', 'litho')

        co = aliased(models.CollectionObject)
        ce = aliased(models.CollectingEvent)
        loc = aliased(models.Locality)
        pc = aliased(models.PaleoContext)

        pc_target = self.collection.discipline.paleocontextchildtable
        join_col = pc.ChronosStratID if chronos_or_litho == 'chronos' else pc.LithoStratID

        query = query.outerjoin(pc, join_col == descendant_id)

        if pc_target == "collectionobject":
            query = query.outerjoin(co, sql.and_(
                co.PaleoContextID == getattr(pc, pc._id),
                co.collectionMemberId == self.collection.id))

        elif pc_target == "collectingevent":
            query = query.outerjoin(ce,
                                    ce.PaleoContextID == getattr(pc, pc._id)) \
                .outerjoin(co, sql.and_(
                co.CollectingEventID == getattr(ce, ce._id),
                co.collectionMemberId == self.collection.id))

        elif pc_target == "locality":
            query = query.outerjoin(loc,
                                    loc.PaleoContextID == getattr(pc, pc._id)) \
                .outerjoin(ce, ce.LocalityID == getattr(loc, loc._id)) \
                .outerjoin(co, sql.and_(
                co.CollectingEventID == getattr(ce, ce._id),
                co.collectionMemberId == self.collection.id))

        else:
            raise Exception('unknown paleocontext join table: %s' % pc_target)

        return query, co


@login_maybe_required
@require_GET
def path(request, tree, id):
    "Returns all nodes up to the root of <tree> starting from node <id>."
    id = int(id)
    tree_node = get_object_or_404(tree, id=id)

    data = {node.definitionitem.name: obj_to_data(node)
            for node in get_tree_path(tree_node)}

    data['resource_uri'] = '/api/specify_tree/%s/%d/path/' % (tree, id)

    return HttpResponse(toJson(data), content_type='application/json')


def get_tree_path(tree_node):
    while tree_node is not None:
        yield tree_node
        tree_node = tree_node.parent


@login_maybe_required
@require_GET
def predict_fullname(request, tree, parentid):
    """Returns the predicted fullname for a <tree> node based on the name
    field of the node and its <parentid>. Requires GET parameters
    'treedefitemid' and 'name', to indicate the rank (treedefitem) and
    name of the node, respectively.
    """
    parent = get_object_or_404(tree, id=parentid)
    depth = parent.definition.treedefitems.count()
    reverse = parent.definition.fullnamedirection == -1
    defitemid = int(request.GET['treedefitemid'])
    name = request.GET['name']
    fullname = tree_extras.predict_fullname(
        parent._meta.db_table, depth, parent.id, defitemid, name, reverse
    )
    return HttpResponse(fullname, content_type='text/plain')


@tree_mutation
def merge(request, tree, id):
    """Merges <tree> node <id> into the node with id indicated by the
    'target' POST parameter."""
    check_permission_targets(request.specify_collection.id,
                             request.specify_user.id, [perm_target(tree).merge])
    node = get_object_or_404(tree, id=id)
    target = get_object_or_404(tree, id=request.POST['target'])
    tree_extras.merge(node, target, request.specify_user_agent)


@tree_mutation
def move(request, tree, id):
    """Reparents the <tree> node <id> to be a child of the node
    indicated by the 'target' POST parameter.
    """
    check_permission_targets(request.specify_collection.id,
                             request.specify_user.id, [perm_target(tree).move])
    node = get_object_or_404(tree, id=id)
    target = get_object_or_404(tree, id=request.POST['target'])
    old_parent = node.parent
    old_parentid = old_parent.id
    old_fullname = node.fullname
    node.parent = target
    old_stamp = node.timestampmodified
    node.save()
    node = get_object_or_404(tree, id=id)
    if old_stamp is None or (node.timestampmodified > old_stamp):
        tree_extras.mutation_log(TREE_MOVE, node, request.specify_user_agent,
                                 node.parent,
                                 [{'field_name': 'parentid',
                                   'old_value': old_parentid,
                                   'new_value': target.id},
                                  {'field_name': 'fullname',
                                   'old_value': old_fullname,
                                   'new_value': node.fullname}])


@tree_mutation
def synonymize(request, tree, id):
    """Synonymizes the <tree> node <id> to be a synonym of the node
    indicated by the 'target' POST parameter.
    """
    check_permission_targets(request.specify_collection.id,
                             request.specify_user.id,
                             [perm_target(tree).synonymize])
    node = get_object_or_404(tree, id=id)
    target = get_object_or_404(tree, id=request.POST['target'])
    tree_extras.synonymize(node, target, request.specify_user_agent)


@tree_mutation
def desynonymize(request, tree, id):
    "Causes the <tree> node <id> to no longer be a synonym of another node."
    check_permission_targets(request.specify_collection.id,
                             request.specify_user.id,
                             [perm_target(tree).desynonymize])
    node = get_object_or_404(tree, id=id)
    tree_extras.desynonymize(node, request.specify_user_agent)


@tree_mutation
def repair_tree(request, tree):
    "Repairs the indicated <tree>."
    check_permission_targets(request.specify_collection.id,
                             request.specify_user.id,
                             [perm_target(tree).repair])
    tree_model = datamodel.get_table(tree)
    table = tree_model.name.lower()
    tree_extras.renumber_tree(table)
    tree_extras.validate_tree_numbering(table)


class TaxonMutationPT(PermissionTarget):
    resource = "/tree/edit/taxon"
    merge = PermissionTargetAction()
    move = PermissionTargetAction()
    synonymize = PermissionTargetAction()
    desynonymize = PermissionTargetAction()
    repair = PermissionTargetAction()


class GeographyMutationPT(PermissionTarget):
    resource = "/tree/edit/geography"
    merge = PermissionTargetAction()
    move = PermissionTargetAction()
    synonymize = PermissionTargetAction()
    desynonymize = PermissionTargetAction()
    repair = PermissionTargetAction()


class StorageMutationPT(PermissionTarget):
    resource = "/tree/edit/storage"
    merge = PermissionTargetAction()
    move = PermissionTargetAction()
    synonymize = PermissionTargetAction()
    desynonymize = PermissionTargetAction()
    repair = PermissionTargetAction()


class GeologictimeperiodMutationPT(PermissionTarget):
    resource = "/tree/edit/geologictimeperiod"
    merge = PermissionTargetAction()
    move = PermissionTargetAction()
    synonymize = PermissionTargetAction()
    desynonymize = PermissionTargetAction()
    repair = PermissionTargetAction()


class LithostratMutationPT(PermissionTarget):
    resource = "/tree/edit/lithostrat"
    merge = PermissionTargetAction()
    move = PermissionTargetAction()
    synonymize = PermissionTargetAction()
    desynonymize = PermissionTargetAction()
    repair = PermissionTargetAction()


def perm_target(tree):
    return {
        'taxon': TaxonMutationPT,
        'geography': GeographyMutationPT,
        'storage': StorageMutationPT,
        'geologictimeperiod': GeologictimeperiodMutationPT,
        'lithostrat': LithostratMutationPT,
    }[tree]<|MERGE_RESOLUTION|>--- conflicted
+++ resolved
@@ -60,13 +60,10 @@
                                 "type": "array",
                                 "prefixItems": [
                                     {
-<<<<<<< HEAD
-                                        "type": "number",
-                                        "description": "The id of the child node"
-=======
+
                                         "type" : "integer",
                                         "description" : "The id of the child node"
->>>>>>> 68200c21
+
                                     },
                                     {
                                         "type": "string",
@@ -77,18 +74,7 @@
                                         "description": "The fullName of the child node"
                                     },
                                     {
-<<<<<<< HEAD
-                                        "type": "number",
-                                        "description": "The nodenumber of the child node"
-                                    },
-                                    {
-                                        "type": "number",
-                                        "description": "The highestChildNodeNumber of the child node"
-                                    },
-                                    {
-                                        "type": "number",
-                                        "description": "The rankId of the child node"
-=======
+
                                         "type" : "integer",
                                         "description" : "The nodenumber of the child node"
                                     },
@@ -99,7 +85,7 @@
                                     {
                                         "type" : "integer",
                                         "description" : "The rankId of the child node"
->>>>>>> 68200c21
+
                                     },
                                     {
                                         "type": "number",
@@ -115,13 +101,10 @@
                                         Returns null if <tree> is not taxon or the rankId of the node is less than <includeAuthor> paramter"
                                     },
                                     {
-<<<<<<< HEAD
-                                        "type": "number",
-                                        "description": "The number of children the child node has"
-=======
+
                                         "type" : "integer",
                                         "description" : "The number of children the child node has"
->>>>>>> 68200c21
+
                                     }
                                 ],
                             }
