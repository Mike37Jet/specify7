from functools import wraps

from django.views.decorators.http import require_GET, require_POST
from django.views.decorators.csrf import csrf_exempt
from django.http import HttpResponse, Http404
from django.db import connection, transaction

from .views import login_maybe_required, apply_access_control
from .api import get_object_or_404, obj_to_data, toJson
from .models import datamodel
from . import tree_extras

from sqlalchemy.orm import aliased
from sqlalchemy import sql, types

from specifyweb.stored_queries import models
from specifyweb.businessrules.exceptions import BusinessRuleException

def tree_mutation(mutation):
    @login_maybe_required
    @require_POST
    @apply_access_control
    @csrf_exempt
    @transaction.atomic
    @wraps(mutation)
    def wrapper(*args, **kwargs):
        try:
            mutation(*args, **kwargs)
            result = {'success': True}
        except BusinessRuleException as e:
            result = {'success': False, 'error': str(e)}
        return HttpResponse(toJson(result), content_type="application/json")
    return wrapper

@login_maybe_required
@require_GET
def tree_view(request, treedef, tree, parentid):
    tree_table = datamodel.get_table(tree)
    parentid = None if parentid == 'null' else int(parentid)

    node = getattr(models, tree_table.name)
    child = aliased(node)
    accepted = aliased(node)
    id_col = getattr(node, node._id)
    child_id = getattr(child, node._id)
    treedef_col = getattr(node, tree_table.name + "TreeDefID")

    with models.session_context() as session:
        query = session.query(id_col,
                              node.name,
                              node.fullName,
                              node.nodeNumber,
                              node.highestChildNodeNumber,
                              node.rankId,
                              node.AcceptedID,
                              accepted.fullName,
                              sql.functions.count(child_id)) \
                        .outerjoin(child, child.ParentID == id_col) \
                        .outerjoin(accepted, node.AcceptedID == getattr(accepted, node._id)) \
                        .group_by(id_col) \
                        .filter(treedef_col == int(treedef)) \
                        .filter(node.ParentID == parentid) \
                        .order_by(node.name)
        results = list(query)

    return HttpResponse(toJson(results), content_type='application/json')

@login_maybe_required
@require_GET
def tree_stats(request, treedef, tree, parentid):
    tree_table = datamodel.get_table(tree)
    parentid = None if parentid == 'null' else int(parentid)

    node = getattr(models, tree_table.name)
    descendant = aliased(node)
    node_id = getattr(node, node._id)
    descendant_id = getattr(descendant, node._id)
    treedef_col = tree_table.name + "TreeDefID"

    same_tree_p = getattr(descendant, treedef_col) == int(treedef)
    is_descendant_p = sql.and_(
        sql.between(descendant.nodeNumber, node.nodeNumber, node.highestChildNodeNumber),
        same_tree_p)

    target, make_joins = getattr(StatsQuerySpecialization, tree)()
    target_id = getattr(target, target._id)

    direct_count = sql.cast(
        sql.func.sum(sql.case([(sql.and_(target_id != None, descendant_id == node_id), 1)], else_=0)),
        types.Integer)

    all_count = sql.func.count(target_id)

    with models.session_context() as session:
        query = session.query(node_id, direct_count, all_count) \
                            .join(descendant, is_descendant_p) \
                            .filter(node.ParentID == parentid) \
                            .group_by(node_id)

        query = make_joins(request.specify_collection, query, descendant_id)
        results = list(query)

    return HttpResponse(toJson(results), content_type='application/json')

class StatsQuerySpecialization:
    @classmethod
    def taxon(cls):
        det = models.Determination

        def make_joins(collection, query, descendant_id):
            return query.outerjoin(det, sql.and_(
                det.isCurrent,
                det.collectionMemberId == collection.id,
                det.PreferredTaxonID == descendant_id))

        return det, make_joins

    @classmethod
    def geography(cls):
        co = models.CollectionObject
        loc = models.Locality
        ce = models.CollectingEvent

        def make_joins(collection, query, descendant_id):
            return query.outerjoin(loc, loc.GeographyID == descendant_id) \
                   .outerjoin(ce, ce.LocalityID == getattr(loc, loc._id)) \
                   .outerjoin(co, sql.and_(
                co.CollectingEventID == getattr(ce, ce._id),
                co.collectionMemberId == collection.id))

        return co, make_joins

    @classmethod
    def storage(cls):
        prep = models.Preparation

        def make_joins(collection, query, descendant_id):
            return query.outerjoin(prep, sql.and_(
                prep.StorageID == descendant_id,
                prep.collectionMemberId == collection.id))

        return prep, make_joins

    @classmethod
    def geologictimeperiod(cls):
        return cls.chronos_or_litho('chronos')

    @classmethod
    def lithostrat(cls):
        return cls.chronos_or_litho('litho')

    @classmethod
    def chronos_or_litho(cls, chronos_or_litho):
        assert chronos_or_litho in ('chronos', 'litho')

        co = models.CollectionObject
        ce = models.CollectingEvent
        loc = models.Locality
        pc = models.PaleoContext

        def make_joins(collection, query, descendant_id):
            pc_target = collection.discipline.paleocontextchildtable
            join_col = pc.ChronosStratID if chronos_or_litho == 'chronos' else pc.LithoStratID

            query = query.outerjoin(pc, join_col == descendant_id)

            if pc_target == "collectionobject":
                return query.outerjoin(co, sql.and_(
                    co.PaleoContextID == getattr(pc, pc._id),
                    co.collectionMemberId == collection.id))

            if pc_target == "collectingevent":
                return query.outerjoin(ce, ce.PaleoContextID == getattr(pc, pc._id)) \
                        .outerjoin(co, sql.and_(
                    co.CollectingEventID == getattr(ce, ce._id),
                    co.collectionMemberId == collection.id))

            if pc_target == "locality":
                return query.outerjoin(loc, loc.PaleoContextID == getattr(pc, pc._id)) \
                       .outerjoin(ce, ce.LocalityID == getattr(loc, loc._id)) \
                       .outerjoin(co, sql.and_(
                    co.CollectingEventID == getattr(ce, ce._id),
                    co.collectionMemberId == collection.id))

            raise Exception('unknown paleocontext join table: %s' % pc_target)

        return co, make_joins


@login_maybe_required
@require_GET
def path(request, tree, id):
    id = int(id)
    tree_node = get_object_or_404(tree, id=id)

    data = {node.definitionitem.name: obj_to_data(node)
            for node in get_tree_path(tree_node)}

    data['resource_uri'] = '/api/specify_tree/%s/%d/path/' % (model, id)

    return HttpResponse(toJson(data), content_type='application/json')

def get_tree_path(tree_node):
    while tree_node is not None:
        yield tree_node
        tree_node = tree_node.parent

@login_maybe_required
@require_GET
def predict_fullname(request, tree, parentid):
    parent = get_object_or_404(tree, id=parentid)
    depth = parent.definition.treedefitems.count()
    reverse = parent.definition.fullnamedirection == -1
    defitemid = int(request.GET['treedefitemid'])
    name = request.GET['name']
    fullname = tree_extras.predict_fullname(
        parent._meta.db_table, depth, parent.id, defitemid, name, reverse
    )
    return HttpResponse(fullname, content_type='text/plain')

@tree_mutation
def merge(request, tree, id):
    node = get_object_or_404(tree, id=id)
    target = get_object_or_404(tree, id=request.POST['target'])
    tree_extras.merge(node, target)

@tree_mutation
<<<<<<< HEAD
def move(request, model, id):
    node = get_object_or_404(model, id=id)
    target = get_object_or_404(model, id=request.POST['target'])
    node.parent = target
    node.save()

@tree_mutation
def synonymize(request, model, id):
    node = get_object_or_404(model, id=id)
    target = get_object_or_404(model, id=request.POST['target'])
=======
def synonymize(request, tree, id):
    node = get_object_or_404(tree, id=id)
    target = get_object_or_404(tree, id=request.POST['target'])
>>>>>>> a977b934
    tree_extras.synonymize(node, target)

@tree_mutation
def unsynonymize(request, tree, id):
    node = get_object_or_404(tree, id=id)
    tree_extras.unsynonymize(node)

@tree_mutation
def repair_tree(request, tree):
    tree_model = datamodel.get_table(tree)
    table = tree_model.name.lower()
    tree_extras.renumber_tree(table)
    tree_extras.validate_tree_numbering(table)<|MERGE_RESOLUTION|>--- conflicted
+++ resolved
@@ -196,7 +196,7 @@
     data = {node.definitionitem.name: obj_to_data(node)
             for node in get_tree_path(tree_node)}
 
-    data['resource_uri'] = '/api/specify_tree/%s/%d/path/' % (model, id)
+    data['resource_uri'] = '/api/specify_tree/%s/%d/path/' % (tree, id)
 
     return HttpResponse(toJson(data), content_type='application/json')
 
@@ -225,22 +225,16 @@
     tree_extras.merge(node, target)
 
 @tree_mutation
-<<<<<<< HEAD
-def move(request, model, id):
-    node = get_object_or_404(model, id=id)
-    target = get_object_or_404(model, id=request.POST['target'])
+def move(request, tree, id):
+    node = get_object_or_404(tree, id=id)
+    target = get_object_or_404(tree, id=request.POST['target'])
     node.parent = target
     node.save()
 
 @tree_mutation
-def synonymize(request, model, id):
-    node = get_object_or_404(model, id=id)
-    target = get_object_or_404(model, id=request.POST['target'])
-=======
 def synonymize(request, tree, id):
     node = get_object_or_404(tree, id=id)
     target = get_object_or_404(tree, id=request.POST['target'])
->>>>>>> a977b934
     tree_extras.synonymize(node, target)
 
 @tree_mutation
