"""
These represent changes to the SchemaConfig tables 
SpLocaleContainer, SpLocaleContainerItem, and SpLocaleItemStr
in migrations from 0002-0016

These are needed in this file because there was a bug in migrations which was 
later resolved in migration 0016, so both the migration files and the bug-fix 
migration file could utilize the same source
"""

# SpLocalContainer Changes
# of the form (TableName, Table Description)

MIGRATION_0002_TABLES = [
    ('CollectionObjectType', None),
    ('CollectionObjectGroupType', None),
    ('CollectionObjectGroup', None),
    ('CollectionObjectGroupJoin', None),
    ('SpUserExternalId', 'Stores provider identifiers and tokens for users who sign in using Single Sign On (SSO).'),
    ('SpAttachmentDataSet', 'Holds attachment data sets.'),
    ('UniquenessRule', 'Stores table names in the data model that have uniqueness rules configured for each discipline.'),
    ('UniquenessRuleField', 'Stores field names in the data model that have uniqueness rules configured for each discipline, linked to UniquenessRule records.'),
    ('Message', 'Stores user notifications.'),
    ('SpMerging', 'Tracks record and task IDs of records being merged.'),
    ('UserPolicy', 'Records permissions for a user within a collection.'),
    ('UserRole', 'Records roles associated with ecify users.'),
    ('Role', 'Stores names, descriptions, and collection information for user-created roles.'),
    ('RolePolicy', 'Stores resource and action permissions for user-created roles within a collection.'),
    ('LibraryRole', 'Stores names and descriptions of default roles that can be added to any collection.'),
    ('LibraryRolePolicy', 'Stores resource and action permissions for library roles within a collection.'),
    ('SpDataSet', 'Stores Specify Data Sets created during bulk import using the WorkBench, typically through spreadsheet uploads.')
]

MIGRATION_0004_TABLES = [
    ('AbsoluteAge', None),
    ('RelativeAge', None),
    ('TectonicUnitTreeDef', None),
    ('TectonicUnitTreeDefItem', None),
    ('TectonicUnit', None),
    ('RelativeAgeCitation', None),
    ('RelativeAgeAttachment', None),
    ('AbsoluteAgeCitation', None),
    ('AbsoluteAgeAttachment', None),
]

# SpLocaleContainerItem Changes
# of the form {TableName: [...addedFields]} 

MIGRATION_0004_FIELDS = {
    'Collectionobject': ['relativeAges', 'absoluteAges', 'collectionObjectType'],
    'Collection': ['collectionObjectType'],
    'Geographytreedef': ['discipline'],
    'Geologictimeperiodtreedef': ['discipline'],
    'Lithostrattreedef': ['discipline'],
}

MIGRATION_0007_FIELDS = {
    'StorageTreeDef': ['institution'],
    'CollectionObjectGroup': ['children']
}

MIGRATION_0008_FIELDS = {
    'AbsoluteAge': ['absoluteAgeCitations'],
    'RelativeAge': ['relativeAgeCitations']
}

MIGRATION_0012_FIELDS = {
    'CollectionObjectGroup': ['cojo'],
    'CollectionObject': ['cojo']
}

MIGRATION_0013_FIELDS = {
    'CollectionObjectGroup': ['parentCog']
}

MIGRATION_0020_FIELDS = {
    'PaleoContext': ['tectonicUnit'],
}

MIGRATION_0021_FIELDS = {
    'CollectionObject': ['relativeAges', 'absoluteAges', 'cojo'],
}

MIGRATION_0023_FIELDS = {
    'CollectionObjectGroup': [
        ('guid', 'GUID', 'GUID'), 
        ('cogType', 'Type', 'Determines the logic Specify should use when managing the children within that COG'),
        ('igsn', 'IGSN', 'An International Generic Sample Number (IGSN) provides an unambiguous globally unique and persistent identifier for physical samples.'),
        ('cojo', 'Parent COG', 'This connects a Collection Object Group to its parent Collection Object Group, which is used for managing a hierarchy.'), 
        ('yesno2', 'YesNo2', 'YesNo2'),
        ('yesno1', 'YesNo1', 'YesNo1'),
        ],

    'collectionobjectgroupjoin' : [
        ('yesno2', 'YesNo2', 'YesNo2'),
        ('isSubstrate', 'Is Substrate?', 'The Collection Object that serves as the physical base for other items within the COG. This designation is useful for COGs with shared substrates.'),
        ('yesno1', 'YesNo1', 'YesNo1'),
        ('isPrimary', 'Is Primary?', 'The Collection Object designated as the most significant item in a Consolidated COG. A CO child must be set as “primary” when using a “Consolidated” COG.'),
        ('childCo', 'Child Collection Object', 'Child Collection Object'),
        ('childCog', 'Child Collection Object Group', 'Child Collection Object Group'),
        ('ParentCog', 'Parent', 'Parent Collection Object Group'),
        ('yesno3', 'YesNo3', 'YesNo3'),
    ],

    'collectionobjectgrouptype' : [
        ('cogTypeId', 'Collection Object Group Type ID', 'Collection Object Group Type ID'),
        ('yesno3', 'YesNo3', 'YesNo3'),
    ],

    'collectionobjecttype': [
        ('collectionObjectTypeId', 'Collection Object Type ID', 'Collection Object Type ID'),
        ('taxonTreeDef', 'Taxon Tree', 'The Taxon Tree associated with this Collection Object Type'),
    ],

    'absoluteage': [
        ('yesno2', 'YesNo2', 'YesNo2'),
    ],

    'relativeage': [
        ('yesno2', 'YesNo2', 'YesNo2'),
        ('yesno1', 'YesNo1', 'YesNo1'),
    ],

    'collectionobject': [
        ('collectionObjectType', 'Type', 'The type of object, such as a fish, mammal, mineral, rock, or meteorite.'),
        ('cojo', 'Parent COG', 'Connects a Collection Object to its Collection Object Group'),
    ],

    'tectonicunit': [
        ('guid', 'GUID', 'GUID'),
        ('yesno1', 'YesNo1', 'YesNo1'),
        ('tectonicUnitId', 'Tectonic Unit ID', 'Tectonic Unit Id'),
        ('yesno2', 'YesNo2', 'YesNo2'),
    ],

    'tectonicunittreedefitem': [
        ('createdbyagent', 'Created By Agent', 'Created By Agent'),
        ('rankId', 'Rank ID', 'Rank Id'),
    ]
}

MIGRATION_0023_FIELDS_BIS = {
    'CollectionObjectGroup': ['guid', ' text3', 'decimal2', 'igsn', 'text2', 'collection', 'description', 'text1', 'cojo', 'decimal1', 'yesno3', 'integer3', 'yesno2', 'collectionObjectGroupId', 'integer2', 'yesno1', 'integer1', 'decimal3', ],

    'collectionobjectgroupjoin' : ['yesno2', 'text1', 'yesno1', 'integer3', 'integer2', 'integer1', 'text3', 'yesno3', 'precedence', 'text2'],

    'collectionobjectgrouptype' : ['collection'],

    'collectionobjecttype': ['text3', 'collectionObjectTypeId', 'text2', 'text1', 'collection'],

    'absoluteage': ['collectionDate', 'absoluteAgeId', 'date1', 'date2', 'yesno1', 'yesno2', 'agent1', 'number1', 'number2', 'collectionObject', 'absoluteAgeCitations', 'text1', 'text2'],

    'relativeage': ['number2', 'yesno2', 'relativeAgeId', 'relativeAgePeriod', 'text1', 'agent1', 'collectionDate', 'text2', 'agent2', 'date1', 'date2', 'collectionObject', 'relativeAgeCitations', 'number1', 'yesno1'],

    'collectionobject': ['collectionObjectType', 'relativeAges', 'absoluteAges', 'cojo'],

    'absoluteagecitation': ['collectionMember', 'absoluteAgeCitationId'],

    'relativeagecitation': ['absoluteAgeCitationId', 'collectionMember'],

    'tectonicunit': ['collectionMember', 'nodeNumber', 'yesno1', 'tectonicUnitId', 'number1', 'yesno2', 'number2', 'rankId', 'text1'],

    'tectonicunittreedefitem': ['children', 'rankId', 'parent', 'treeDef', 'treeEntries', 'tectonicUnitTreeDefItemId'],

    'tectonicunittreedef': ['discipline', 'treeEntries', 'tectonicUnitTreeDefId']
}

MIGRATION_0024_FIELDS = {
    'Storage': ['uniqueIdentifier'],
}

MIGRATION_0027_FIELDS = {
    'CollectionObject': ['parentCO', 'children'],
}

MIGRATION_0027_UPDATE_FIELDS = {
    'CollectionObject': [
        ('parentCO', 'Parent Collection Object', 'Parent CollectionObject'), 
        ('children', 'Children', 'Children'),
    ]
}

MIGRATION_0029_FIELDS = {
    'CollectionObject': ['componentParent', 'components'],
}

MIGRATION_0029_UPDATE_FIELDS = {
    'CollectionObject': [
        ('componentParent', 'Component Parent', 'Parent of a component Collection Object'), 
        ('components', 'Components', 'Component parts of a Collection Object'),
    ]
}

MIGRATION_0032_FIELDS = {
    'GiftPreparation': ['quantityResolved', 'quantityReturned'],
}

MIGRATION_0032_UPDATE_FIELDS = {
    'GiftPreparation': [
        ('quantityResolved','Quantity Resolved', 'Number of specimens returned, deaccessioned or otherwise accounted for. (necessary for Lots).'), 
        ('quantityReturned', 'Quantity Returned', 'Number of specimens returned. (necessary for Lots)'),
    ]
}

MIGRATION_0033_TABLES = [
    ('Paleocontext', 'Paleo Context provides contextual information on the chronostratigraphy, lithostratigraphy, and biostratigraphy of a collection object, collecting event, or locality.'),
]

MIGRATION_0034_FIELDS = {
    'Accession': ['dateAccessionedPrecision', 'dateAcknowledgedPrecision', 'dateReceivedPrecision', 'date1', 'date1Precision', 'date2', 'date2Precision'],
}

MIGRATION_0034_UPDATE_FIELDS = {
    'Accession': [
        ('dateAccessionedPrecision',    'Date Accessioned Precision',    'Date Accessioned Precision'),
        ('dateAcknowledgedPrecision',   'Date Acknowledged Precision',   'Date Acknowledged Precision'),
        ('dateReceivedPrecision',       'Date Received Precision',       'Date Received Precision'),
        ('date1',                       'Date 1',                        'Date 1'),
        ('date1Precision',              'Date 1 Precision',              'Date 1 Precision'),
        ('date2',                       'Date 2',                        'Date 2'),
        ('date2Precision',              'Date 2 Precision',              'Date 2 Precision'),
    ]
}

<<<<<<< HEAD
MIGRATION_0037_TABLES = [
    ('Component', None),
]

MIGRATION_0037_FIELDS = {
    'CollectionObject': ['components'],
    'Taxon': ['components'],
    'Agent': ['components'],
    'RelativeAge': ['component'],
    'AbsoluteAge': ['component'],
}

MIGRATION_0037_UPDATE_FIELDS = {
    'Component': [
        ('type', 'Type', 'Determines the valid options for component names.'), 
        ('name', 'Name', 'The name from a taxon tree corresponding to the chosen type.'),
        ('verbatimName', 'Verbatim Name', 'The original name printed or associated with the component.'),
        ('role', 'Role', 'Define the role or purpose of the component in the overall collection.'), 
        ('proportion', 'Proportion', 'Specify the proportion of the component relative to the whole.'),
        ('uniqueIdentifier', 'Unique Identifier', 'Uniquely identifies each component record'),
        ('catalogNumber', 'Catalog Number', 'User-assigned identifier for the component'),
        ],
}

MIGRATION_0037_HIDDEN_FIELDS = {
    'Component': ['componentid','verbatimname','role', 'proportion','uniqueidentifier','text1','text2','text3', 'text4','text5','text6', 'yesno1','yesno2','yesno3','yesno4','yesno5','yesno6','integer1','integer2','integer3','integer4','integer5','integer6','number1', 'number2','number3','number4','number5','number6','version','collectionobject', 'absoluteages', 'relativeages' ]
=======
MIGRATION_0038_FIELDS = {
    'Loan': ['agent1', 'agent2', 'agent3', 'agent4', 'agent5'],
    'Gift': ['agent1', 'agent2', 'agent3', 'agent4', 'agent5'],
}

MIGRATION_0038_UPDATE_FIELDS = {
    'Loan': [
        ('agent1','Agent 1','Agent 1'),
        ('agent2','Agent 2','Agent 2'),
        ('agent3','Agent 3','Agent 3'),
        ('agent4','Agent 4','Agent 4'),
        ('agent5','Agent 5','Agent 5'),
    ],
    'Gift': [
        ('agent1','Agent 1','Agent 1'),
        ('agent2','Agent 2','Agent 2'),
        ('agent3','Agent 3','Agent 3'),
        ('agent4','Agent 4','Agent 4'),
        ('agent5','Agent 5','Agent 5'),
    ]
>>>>>>> ca7992c7
}<|MERGE_RESOLUTION|>--- conflicted
+++ resolved
@@ -222,12 +222,34 @@
     ]
 }
 
-<<<<<<< HEAD
-MIGRATION_0037_TABLES = [
+MIGRATION_0038_FIELDS = {
+    'Loan': ['agent1', 'agent2', 'agent3', 'agent4', 'agent5'],
+    'Gift': ['agent1', 'agent2', 'agent3', 'agent4', 'agent5'],
+}
+
+MIGRATION_0038_UPDATE_FIELDS = {
+    'Loan': [
+        ('agent1','Agent 1','Agent 1'),
+        ('agent2','Agent 2','Agent 2'),
+        ('agent3','Agent 3','Agent 3'),
+        ('agent4','Agent 4','Agent 4'),
+        ('agent5','Agent 5','Agent 5'),
+    ],
+    'Gift': [
+        ('agent1','Agent 1','Agent 1'),
+        ('agent2','Agent 2','Agent 2'),
+        ('agent3','Agent 3','Agent 3'),
+        ('agent4','Agent 4','Agent 4'),
+        ('agent5','Agent 5','Agent 5'),
+    ]
+}
+
+
+MIGRATION_0040_TABLES = [
     ('Component', None),
 ]
 
-MIGRATION_0037_FIELDS = {
+MIGRATION_0040_FIELDS = {
     'CollectionObject': ['components'],
     'Taxon': ['components'],
     'Agent': ['components'],
@@ -235,7 +257,7 @@
     'AbsoluteAge': ['component'],
 }
 
-MIGRATION_0037_UPDATE_FIELDS = {
+MIGRATION_0040_UPDATE_FIELDS = {
     'Component': [
         ('type', 'Type', 'Determines the valid options for component names.'), 
         ('name', 'Name', 'The name from a taxon tree corresponding to the chosen type.'),
@@ -247,28 +269,6 @@
         ],
 }
 
-MIGRATION_0037_HIDDEN_FIELDS = {
+MIGRATION_0040_HIDDEN_FIELDS = {
     'Component': ['componentid','verbatimname','role', 'proportion','uniqueidentifier','text1','text2','text3', 'text4','text5','text6', 'yesno1','yesno2','yesno3','yesno4','yesno5','yesno6','integer1','integer2','integer3','integer4','integer5','integer6','number1', 'number2','number3','number4','number5','number6','version','collectionobject', 'absoluteages', 'relativeages' ]
-=======
-MIGRATION_0038_FIELDS = {
-    'Loan': ['agent1', 'agent2', 'agent3', 'agent4', 'agent5'],
-    'Gift': ['agent1', 'agent2', 'agent3', 'agent4', 'agent5'],
-}
-
-MIGRATION_0038_UPDATE_FIELDS = {
-    'Loan': [
-        ('agent1','Agent 1','Agent 1'),
-        ('agent2','Agent 2','Agent 2'),
-        ('agent3','Agent 3','Agent 3'),
-        ('agent4','Agent 4','Agent 4'),
-        ('agent5','Agent 5','Agent 5'),
-    ],
-    'Gift': [
-        ('agent1','Agent 1','Agent 1'),
-        ('agent2','Agent 2','Agent 2'),
-        ('agent3','Agent 3','Agent 3'),
-        ('agent4','Agent 4','Agent 4'),
-        ('agent5','Agent 5','Agent 5'),
-    ]
->>>>>>> ca7992c7
 }