--- conflicted
+++ resolved
@@ -180,16 +180,6 @@
     ]
 }
 
-<<<<<<< HEAD
-MIGRATION_0028_FIELDS = {
-    'GiftPreparation': ['quantityResolved', 'quantityReturned'],
-}
-
-MIGRATION_0028_UPDATE_FIELDS = {
-    'GiftPreparation': [
-        ('quantityResolved','Quantity Resolved', 'Number of specimens returned, deaccessioned or otherwise accounted for. (necessary for Lots).'), 
-        ('quantityReturned', 'Quantity Returned', 'Number of specimens returned. (necessary for Lots)'),
-=======
 MIGRATION_0029_FIELDS = {
     'CollectionObject': ['componentParent', 'components'],
 }
@@ -198,6 +188,17 @@
     'CollectionObject': [
         ('componentParent', 'Component Parent', 'Parent of a component Collection Object'), 
         ('components', 'Components', 'Component parts of a Collection Object'),
->>>>>>> a74f7f63
+    ]
+}
+
+
+MIGRATION_0032_FIELDS = {
+    'GiftPreparation': ['quantityResolved', 'quantityReturned'],
+}
+
+MIGRATION_0032_UPDATE_FIELDS = {
+    'GiftPreparation': [
+        ('quantityResolved','Quantity Resolved', 'Number of specimens returned, deaccessioned or otherwise accounted for. (necessary for Lots).'), 
+        ('quantityReturned', 'Quantity Returned', 'Number of specimens returned. (necessary for Lots)'),
     ]
 }