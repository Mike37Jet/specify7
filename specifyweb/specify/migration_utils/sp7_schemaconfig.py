"""
These represent changes to the SchemaConfig tables 
SpLocaleContainer, SpLocaleContainerItem, and SpLocaleItemStr
in migrations from 0002-0016

These are needed in this file because there was a bug in migrations which was 
later resolved in migration 0016, so both the migration files and the bug-fix 
migration file could utilize the same source
"""

# SpLocalContainer Changes
# of the form (TableName, Table Description)

MIGRATION_0002_TABLES = [
    ('CollectionObjectType', None),
    ('CollectionObjectGroupType', None),
    ('CollectionObjectGroup', None),
    ('CollectionObjectGroupJoin', None),
    ('SpUserExternalId', 'Stores provider identifiers and tokens for users who sign in using Single Sign On (SSO).'),
    ('SpAttachmentDataSet', 'Holds attachment data sets.'),
    ('UniquenessRule', 'Stores table names in the data model that have uniqueness rules configured for each discipline.'),
    ('UniquenessRuleField', 'Stores field names in the data model that have uniqueness rules configured for each discipline, linked to UniquenessRule records.'),
    ('Message', 'Stores user notifications.'),
    ('SpMerging', 'Tracks record and task IDs of records being merged.'),
    ('UserPolicy', 'Records permissions for a user within a collection.'),
    ('UserRole', 'Records roles associated with ecify users.'),
    ('Role', 'Stores names, descriptions, and collection information for user-created roles.'),
    ('RolePolicy', 'Stores resource and action permissions for user-created roles within a collection.'),
    ('LibraryRole', 'Stores names and descriptions of default roles that can be added to any collection.'),
    ('LibraryRolePolicy', 'Stores resource and action permissions for library roles within a collection.'),
    ('SpDataSet', 'Stores Specify Data Sets created during bulk import using the WorkBench, typically through spreadsheet uploads.')
]

MIGRATION_0004_TABLES = [
    ('AbsoluteAge', None),
    ('RelativeAge', None),
    ('TectonicUnitTreeDef', None),
    ('TectonicUnitTreeDefItem', None),
    ('TectonicUnit', None),
    ('RelativeAgeCitation', None),
    ('RelativeAgeAttachment', None),
    ('AbsoluteAgeCitation', None),
    ('AbsoluteAgeAttachment', None),
]

# SpLocaleContainerItem Changes
# of the form {TableName: [...addedFields]} 

MIGRATION_0004_FIELDS = {
    'CollectionObject': ['relativeAges', 'absoluteAges', 'collectionObjectType'],
    'Collection': ['collectionObjectType'],
    'GeographyTreeDef': ['discipline'],
    'GeologicTimePeriodTreeDef': ['discipline'],
    'LithoStratTreeDef': ['discipline'],
}

MIGRATION_0007_FIELDS = {
    'StorageTreeDef': ['institution'],
    'CollectionObjectGroup': ['children']
}

MIGRATION_0008_FIELDS = {
    'AbsoluteAge': ['absoluteAgeCitations'],
    'RelativeAge': ['relativeAgeCitations']
}

MIGRATION_0012_FIELDS = {
    'CollectionObjectGroup': ['cojo'],
    'CollectionObject': ['cojo']
}

MIGRATION_0013_FIELDS = {
    'CollectionObjectGroup': ['parentCog']
}

MIGRATION_0020_FIELDS = {
    'PaleoContext': ['tectonicUnit'],
}

MIGRATION_0021_FIELDS = {
    'CollectionObject': ['relativeAges', 'absoluteAges', 'cojo'],
}

MIGRATION_0023_FIELDS = {
    'CollectionObjectGroup': [
        ('guid', 'GUID', 'GUID'), 
        ('cogType', 'Type', 'Determines the logic Specify should use when managing the children within that COG'),
        ('igsn', 'IGSN', 'An International Generic Sample Number (IGSN) provides an unambiguous globally unique and persistent identifier for physical samples.'),
        ('cojo', 'Parent COG', 'This connects a Collection Object Group to its parent Collection Object Group, which is used for managing a hierarchy.'), 
        ('yesno2', 'YesNo2', 'YesNo2'),
        ('yesno1', 'YesNo1', 'YesNo1'),
        ],

    'CollectionObjectGroupJoin' : [
        ('yesno2', 'YesNo2', 'YesNo2'),
        ('isSubstrate', 'Is Substrate?', 'The Collection Object that serves as the physical base for other items within the COG. This designation is useful for COGs with shared substrates.'),
        ('yesno1', 'YesNo1', 'YesNo1'),
        ('isPrimary', 'Is Primary?', 'The Collection Object designated as the most significant item in a Consolidated COG. A CO child must be set as “primary” when using a “Consolidated” COG.'),
        ('childCo', 'Child Collection Object', 'Child Collection Object'),
        ('childCog', 'Child Collection Object Group', 'Child Collection Object Group'),
        ('ParentCog', 'Parent', 'Parent Collection Object Group'),
        ('yesno3', 'YesNo3', 'YesNo3'),
    ],

    'CollectionObjectGroupType' : [
        ('cogTypeId', 'Collection Object Group Type ID', 'Collection Object Group Type ID'),
        ('yesno3', 'YesNo3', 'YesNo3'),
    ],

    'CollectionObjectType': [
        ('collectionObjectTypeId', 'Collection Object Type ID', 'Collection Object Type ID'),
        ('taxonTreeDef', 'Taxon Tree', 'The Taxon Tree associated with this Collection Object Type'),
    ],

    'AbsoluteAge': [
        ('yesno2', 'YesNo2', 'YesNo2'),
    ],

    'RelativeAge': [
        ('yesno2', 'YesNo2', 'YesNo2'),
        ('yesno1', 'YesNo1', 'YesNo1'),
    ],

    'CollectionObject': [
        ('collectionObjectType', 'Type', 'The type of object, such as a fish, mammal, mineral, rock, or meteorite.'),
        ('cojo', 'Parent COG', 'Connects a Collection Object to its Collection Object Group'),
    ],

    'TectonicUnit': [
        ('guid', 'GUID', 'GUID'),
        ('yesno1', 'YesNo1', 'YesNo1'),
        ('tectonicUnitId', 'Tectonic Unit ID', 'Tectonic Unit Id'),
        ('yesno2', 'YesNo2', 'YesNo2'),
    ],

    'TectonicUnitTreeDefItem': [
        ('createdbyagent', 'Created By Agent', 'Created By Agent'),
        ('rankId', 'Rank ID', 'Rank Id'),
    ]
}

MIGRATION_0023_FIELDS_BIS = {
    'CollectionObjectGroup': ['guid', ' text3', 'decimal2', 'igsn', 'text2', 'collection', 'description', 'text1', 'cojo', 'decimal1', 'yesno3', 'integer3', 'yesno2', 'collectionObjectGroupId', 'integer2', 'yesno1', 'integer1', 'decimal3', ],
    'CollectionObjectGroupJoin' : ['yesno2', 'text1', 'yesno1', 'integer3', 'integer2', 'integer1', 'text3', 'yesno3', 'precedence', 'text2'],
    'CollectionObjectGroupType' : ['collection'],
    'CollectionObjectType': ['text3', 'collectionObjectTypeId', 'text2', 'text1', 'collection'],
    'AbsoluteAge': ['collectionDate', 'absoluteAgeId', 'date1', 'date2', 'yesno1', 'yesno2', 'agent1', 'number1', 'number2', 'collectionObject', 'absoluteAgeCitations', 'text1', 'text2'],
    'RelativeAge': ['number2', 'yesno2', 'relativeAgeId', 'relativeAgePeriod', 'text1', 'agent1', 'collectionDate', 'text2', 'agent2', 'date1', 'date2', 'collectionObject', 'relativeAgeCitations', 'number1', 'yesno1'],
    'CollectionObject': ['collectionObjectType', 'relativeAges', 'absoluteAges', 'cojo'],
    'AbsoluteAgeCitation': ['collectionMember', 'absoluteAgeCitationId'],
    'RelativeAgeCitation': ['absoluteAgeCitationId', 'collectionMember'],
    'TectonicUnit': ['collectionMember', 'nodeNumber', 'yesno1', 'tectonicUnitId', 'number1', 'yesno2', 'number2', 'rankId', 'text1'],
    'TectonicUnitTreeDefItem': ['children', 'rankId', 'parent', 'treeDef', 'treeEntries', 'tectonicUnitTreeDefItemId'],
    'TectonicUnitTreeDef': ['discipline', 'treeEntries', 'tectonicUnitTreeDefId']
}

MIGRATION_0024_FIELDS = {
    'Storage': ['uniqueIdentifier'],
}

MIGRATION_0027_FIELDS = {
    'CollectionObject': ['parentCO', 'children'],
}

MIGRATION_0027_UPDATE_FIELDS = {
    'CollectionObject': [
        ('parentCO', 'Parent Collection Object', 'Parent CollectionObject'), 
        ('children', 'Children', 'Children'),
    ]
}

MIGRATION_0029_FIELDS = {
    'CollectionObject': ['componentParent', 'components'],
}

MIGRATION_0029_UPDATE_FIELDS = {
    'CollectionObject': [
        ('componentParent', 'Component Parent', 'Parent of a component Collection Object'), 
        ('components', 'Components', 'Component parts of a Collection Object'),
    ]
}


MIGRATION_0032_FIELDS = {
    'GiftPreparation': ['quantityResolved', 'quantityReturned'],
}

MIGRATION_0032_UPDATE_FIELDS = {
    'GiftPreparation': [
        ('quantityResolved','Quantity Resolved', 'Number of specimens returned, deaccessioned or otherwise accounted for. (necessary for Lots).'), 
        ('quantityReturned', 'Quantity Returned', 'Number of specimens returned. (necessary for Lots)'),
    ]
}

MIGRATION_0033_TABLES = [
    ('Paleocontext', 'Paleo Context provides contextual information on the chronostratigraphy, lithostratigraphy, and biostratigraphy of a collection object, collecting event, or locality.'),
]

MIGRATION_0034_FIELDS = {
    'Accession': ['dateAccessionedPrecision', 'dateAcknowledgedPrecision', 'dateReceivedPrecision', 'date1', 'date1Precision', 'date2', 'date2Precision'],
}

MIGRATION_0034_UPDATE_FIELDS = {
    'Accession': [
        ('dateAccessionedPrecision',    'Date Accessioned Precision',    'Date Accessioned Precision'),
        ('dateAcknowledgedPrecision',   'Date Acknowledged Precision',   'Date Acknowledged Precision'),
        ('dateReceivedPrecision',       'Date Received Precision',       'Date Received Precision'),
        ('date1',                       'Date 1',                        'Date 1'),
        ('date1Precision',              'Date 1 Precision',              'Date 1 Precision'),
        ('date2',                       'Date 2',                        'Date 2'),
        ('date2Precision',              'Date 2 Precision',              'Date 2 Precision'),
    ]
}

<<<<<<< HEAD
MIGRATION_0035_FIELDS = {
    'AbsoluteAge': ['version'],
    'AbsoluteAgeAttachment': ['version'],
    'AbsoluteAgeCitation': ['version'],
    'Accession': ['version'],
    'AccessionAgent': ['version'],
    'AccessionAttachment': ['version'],
    'AccessionAuthorization': ['version'],
    'AccessionCitation': ['version'],
    'Address': ['version'],
    'AddressOfRecord': ['version'],
    'Agent': ['version'],
    'AgentAttachment': ['version'],
    'AgentGeography': ['version'],
    'AgentIdentifier': ['version'],
    'AgentSpecialty': ['version'],
    'AgentVariant': ['version'],
    'Appraisal': ['version'],
    'Attachment': ['version'],
    'AttachmentImageAttribute': ['version'],
    'AttachmentMetadata': ['version'],
    'AttachmentTag': ['version'],
    'AttributeDef': ['version'],
    'Author': ['version'],
    'AutoNumberingScheme': ['version'],
    'Borrow': ['version'],
    'BorrowAgent': ['version'],
    'BorrowAttachment': ['version'],
    'BorrowMaterial': ['version'],
    'BorrowReturnMaterial': ['version'],
    'CollectingEvent': ['version'],
    'CollectingEventAttachment': ['version'],
    'CollectingEventAttr': ['version'],
    'CollectingEventAttribute': ['version'],
    'CollectingEventAuthorization': ['version'],
    'CollectingTrip': ['version'],
    'CollectingTripAttachment': ['version'],
    'CollectingTripAttribute': ['version'],
    'CollectingTripAuthorization': ['version'],
    'Collection': ['version'],
    'CollectionObject': ['version'],
    'CollectionObjectAttachment': ['version'],
    'CollectionObjectAttr': ['version'],
    'CollectionObjectAttribute': ['version'],
    'CollectionObjectCitation': ['version'],
    'CollectionObjectGroup': ['version'],
    'CollectionObjectGroupJoin': ['version'],
    'CollectionObjectGroupType': ['version'],
    'CollectionObjectProperty': ['version'],
    'CollectionObjectType': ['version'],
    'CollectionRelationship': ['version'],
    'CollectionRelType': ['version'],
    'Collector': ['version'],
    'CommonNameTx': ['version'],
    'CommonNameTxCitation': ['version'],
    'ConservDescription': ['version'],
    'ConservDescriptionAttachment': ['version'],
    'ConservEvent': ['version'],
    'ConservEventAttachment': ['version'],
    'Container': ['version'],
    'DataType': ['version'],
    'Deaccession': ['version'],
    'DeaccessionAgent': ['version'],
    'DeaccessionAttachment': ['version'],
    'Determination': ['version'],
    'DeterminationCitation': ['version'],
    'Determiner': ['version'],
    'Discipline': ['version'],
    'Disposal': ['version'],
    'DisposalAgent': ['version'],
    'DisposalAttachment': ['version'],
    'DisposalPreparation': ['version'],
    'Division': ['version'],
    'DnaPrimer': ['version'],
    'DnaSequence': ['version'],
    'DnaSequenceAttachment': ['version'],
    'DnaSequencingRun': ['version'],
    'DnaSequencingRunAttachment': ['version'],
    'DnaSequencingRunCitation': ['version'],
    'ExchangeIn': ['version'],
    'ExchangeInAttachment': ['version'],
    'ExchangeInPrep': ['version'],
    'ExchangeOut': ['version'],
    'ExchangeOutAttachment': ['version'],
    'ExchangeOutPrep': ['version'],
    'Exsiccata': ['version'],
    'ExsiccataItem': ['version'],
    'Extractor': ['version'],
    'FieldNotebook': ['version'],
    'FieldNotebookAttachment': ['version'],
    'FieldNotebookPage': ['version'],
    'FieldNotebookPageAttachment': ['version'],
    'FieldNotebookPageSet': ['version'],
    'FieldNotebookPageSetAttachment': ['version'],
    'FundingAgent': ['version'],
    'GeoCoordDetail': ['version'],
    'Geography': ['version'],
    'GeographyTreeDef': ['version'],
    'GeographyTreeDefItem': ['version'],
    'GeologicTimePeriod': ['version'],
    'GeologicTimePeriodTreeDef': ['version'],
    'GeologicTimePeriodTreeDefItem': ['version'],
    'Gift': ['version'],
    'GiftAgent': ['version'],
    'GiftAttachment': ['version'],
    'GiftPreparation': ['version'],
    'GroupPerson': ['version'],
    'InfoRequest': ['version'],
    'Institution': ['version'],
    'InstitutionNetwork': ['version'],
    'Journal': ['version'],
    'LatLonPolygon': ['version'],
    'LithoStrat': ['version'],
    'LithoStratTreeDef': ['version'],
    'LithoStratTreeDefItem': ['version'],
    'Loan': ['version'],
    'LoanAgent': ['version'],
    'LoanAttachment': ['version'],
    'LoanPreparation': ['version'],
    'LoanReturnPreparation': ['version'],
    'Locality': ['version'],
    'LocalityAttachment': ['version'],
    'LocalityCitation': ['version'],
    'LocalityDetail': ['version'],
    'LocalityNameAlias': ['version'],
    'MaterialSample': ['version'],
    'MorphbankView': ['version'],
    'OtherIdentifier': ['version'],
    'PaleoContext': ['version'],
    'PcrPerson': ['version'],
    'Permit': ['version'],
    'PermitAttachment': ['version'],
    'PickList': ['version'],
    'PickListItem': ['version'],
    'Preparation': ['version'],
    'PreparationAttachment': ['version'],
    'PreparationAttr': ['version'],
    'PreparationAttribute': ['version'],
    'PreparationProperty': ['version'],
    'PrepType': ['version'],
    'Project': ['version'],
    'Recordset': ['version'],
    'ReferenceWork': ['version'],
    'ReferenceWorkAttachment': ['version'],
    'RelativeAge': ['version'],
    'RelativeAgeAttachment': ['version'],
    'RelativeAgeCitation': ['version'],
    'RepositoryAgreement': ['version'],
    'RepositoryAgreementAttachment': ['version'],
    'Shipment': ['version'],
    'SpAppResource': ['version'],
    'SpAppResourceData': ['version'],
    'SpAppResourceDir': ['version'],
    'SpAuditLog': ['version'],
    'SpAuditLogField': ['version'],
    'SpecifyUser': ['version'],
    'SpExportSchema': ['version'],
    'SpExportSchemaItem': ['version'],
    'SpExportSchemaItemMapping': ['version'],
    'SpExportSchemaMapping': ['version'],
    'SpFieldValueDefault': ['version'],
    'SpLocaleContainer': ['version'],
    'SpLocaleContainerItem': ['version'],
    'SpLocaleItemStr': ['version'],
    'SpPrincipal': ['version'],
    'SpQuery': ['version'],
    'SpQueryField': ['version'],
    'SpReport': ['version'],
    'SpSymbiotaInstance': ['version'],
    'SpTaskSemaphore': ['version'],
    'SpVersion': ['version'],
    'SpViewSetObj': ['version'],
    'SpVisualQuery': ['version'],
    'Storage': ['version'],
    'StorageAttachment': ['version'],
    'StorageTreeDef': ['version'],
    'StorageTreeDefItem': ['version'],
    'Taxon': ['version'],
    'TaxonAttachment': ['version'],
    'TaxonAttribute': ['version'],
    'TaxonCitation': ['version'],
    'TaxonTreeDef': ['version'],
    'TaxonTreeDefItem': ['version'],
    'TectonicUnit': ['version'],
    'TectonicUnitTreeDef': ['version'],
    'TectonicUnitTreeDefItem': ['version'],
    'TreatmentEvent': ['version'],
    'TreatmentEventAttachment': ['version'],
    'VoucherRelationship': ['version'],
    'Workbench': ['version'],
    'WorkbenchRowExportedRelationship': ['version'],
    'WorkbenchTemplate': ['version'],
    'WorkbenchTemplateMappingItem': ['version'],
=======
MIGRATION_0038_FIELDS = {
    'Loan': ['agent1', 'agent2', 'agent3', 'agent4', 'agent5'],
    'Gift': ['agent1', 'agent2', 'agent3', 'agent4', 'agent5'],
}

MIGRATION_0038_UPDATE_FIELDS = {
    'Loan': [
        ('agent1','Agent 1','Agent 1'),
        ('agent2','Agent 2','Agent 2'),
        ('agent3','Agent 3','Agent 3'),
        ('agent4','Agent 4','Agent 4'),
        ('agent5','Agent 5','Agent 5'),
    ],
    'Gift': [
        ('agent1','Agent 1','Agent 1'),
        ('agent2','Agent 2','Agent 2'),
        ('agent3','Agent 3','Agent 3'),
        ('agent4','Agent 4','Agent 4'),
        ('agent5','Agent 5','Agent 5'),
    ]
>>>>>>> 47d6e047
}<|MERGE_RESOLUTION|>--- conflicted
+++ resolved
@@ -212,7 +212,6 @@
     ]
 }
 
-<<<<<<< HEAD
 MIGRATION_0035_FIELDS = {
     'AbsoluteAge': ['version'],
     'AbsoluteAgeAttachment': ['version'],
@@ -406,7 +405,8 @@
     'WorkbenchRowExportedRelationship': ['version'],
     'WorkbenchTemplate': ['version'],
     'WorkbenchTemplateMappingItem': ['version'],
-=======
+}
+
 MIGRATION_0038_FIELDS = {
     'Loan': ['agent1', 'agent2', 'agent3', 'agent4', 'agent5'],
     'Gift': ['agent1', 'agent2', 'agent3', 'agent4', 'agent5'],
@@ -427,5 +427,4 @@
         ('agent4','Agent 4','Agent 4'),
         ('agent5','Agent 5','Agent 5'),
     ]
->>>>>>> 47d6e047
 }