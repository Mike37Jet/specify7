--- conflicted
+++ resolved
@@ -54,23 +54,5 @@
         re_path(r'^(?P<treeid>\w+)/add_root/$', tree_views.add_root),
         re_path(r'^(?P<treedef>\d+)/(?P<parentid>\w+)/(?P<sortfield>\w+)/$', tree_views.tree_view),
         path('repair/', tree_views.repair_tree),
-    ])),
-
-<<<<<<< HEAD
-    # locality set import endpoints
-    path('localityset/', include([
-        path('parse/', views.parse_locality_set),
-        path('import/', views.upload_locality_set),
-        re_path(r'^status/(?P<taskid>[0-9a-fA-F-]+)/$', views.localityupdate_status),
-        re_path(r'^abort/(?P<taskid>[0-9a-fA-F-]+)/$', views.abort_localityupdate_task),
-    ])),
-=======
-    # generates Sp6 master key
-    path('master_key/', master_key.master_key),
-
-    # set a user's password
-    path('set_password/<int:userid>/', views.set_password),
-    path('set_admin_status/<int:userid>/', views.set_admin_status),
-    path('set_agents/<int:userid>/', views.set_user_agents)
->>>>>>> 1699f565
+    ]))
 ]