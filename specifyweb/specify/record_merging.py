--- conflicted
+++ resolved
@@ -218,17 +218,7 @@
     # Build query to update all of the records with foreign keys referencing the model ID
     for table_name, column_names in groupby(foreign_key_cols, lambda x: x[0]):
         foreign_table = spmodels.datamodel.get_table(table_name)
-<<<<<<< HEAD
-        if foreign_table is None:
-            continue
-        try:
-            foreign_model = get_app_model(table_name.lower().title())
-        except ValueError:
-            continue
-
-=======
-        foreign_model = getattr(spmodels, table_name.lower().title())
->>>>>>> 00db98b9
+        foreign_model = get_app_model(table_name.lower().title())
 
         apply_order = add_ordering_to_key(table_name.lower().title())
         # BUG: timestampmodified could be null for one record, and not the other
