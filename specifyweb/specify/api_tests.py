--- conflicted
+++ resolved
@@ -2,12 +2,11 @@
 Tests for api.py
 """
 
-import datetime
 import json
-from django.db import connection
+from unittest import skip
+
 from django.db.models import Max
-from django.test import TestCase, TransactionTestCase, Client
-from unittest import skip
+from django.test import TestCase, Client
 
 from specifyweb.permissions.models import UserPolicy
 from specifyweb.specify import api, models
@@ -628,13 +627,8 @@
             ordernumber=7,
             agent=agent_1,
             referencework=reference_work_1,
-<<<<<<< HEAD
             timestampcreated="2022-11-30 14:34:51.000",
             timestampmodified="2022-11-30 14:33:30.000"
-=======
-            timestampcreated="2022-11-30 14:34:51.000", #datetime(2022, 11, 30, 14, 34, 51, 0),
-            timestampmodified="2022-11-30 14:33:30.000" #datetime(2022, 11, 30, 14, 36, 56, 0)
->>>>>>> b3273fc9
         )
         models.Author.objects.create(
             id=2554,
