--- conflicted
+++ resolved
@@ -26,13 +26,9 @@
 from . import api, models as spmodels
 from .build_models import orderings
 from .specify_jar import specify_jar
-<<<<<<< HEAD
-from functools import reduce
-=======
 
 from celery.utils.log import get_task_logger # type: ignore
 logger = get_task_logger(__name__)
->>>>>>> 89d34bb1
 
 def login_maybe_required(view):
     @wraps(view)
@@ -418,32 +414,18 @@
 
 
 # Returns QuerySet which selects and locks entries when evaluated
-<<<<<<< HEAD
-def locked_multiple_objects(model, ids, name):
-    query: Q = Q(**{name: ids[0]})
-    for old_model_id in ids[1:]:
-        query.add(Q(**{name: old_model_id}), Q.OR)
-    return model.objects.filter(query). \
-        select_for_update()
-=======
 def filter_and_lock_target_objects(model, ids, name):
     query: Q = Q(**{name: ids[0]})
     for old_model_id in ids[1:]:
         query.add(Q(**{name: old_model_id}), Q.OR)
     return model.objects.filter(query).select_for_update()
->>>>>>> 89d34bb1
 
 def add_ordering_to_key(table_name):
     ordering_fields = orderings.get(table_name, ())
     def ordered_keys(object, previous_fields):
         with_order = [-1*getattr(object, field, None) for field in ordering_fields]
         # FEATURE: Allow customizing this
-<<<<<<< HEAD
-        with_order.extend(
-            [getattr(object, field, None) for field in previous_fields])
-=======
         with_order.extend([getattr(object, field, None) for field in previous_fields])
->>>>>>> 89d34bb1
         return tuple(with_order)
 
     return ordered_keys
@@ -451,23 +433,12 @@
 class FailedMergingException(Exception):
     pass
 
-<<<<<<< HEAD
-def resolve_record_merge_response(start_function):
-=======
 def resolve_record_merge_response(start_function, silent=True):
->>>>>>> 89d34bb1
     try:
         response = start_function()
     except Exception as error:
         # FEATURE: Add traceback here
         if isinstance(error, FailedMergingException):
-<<<<<<< HEAD
-            response = error.args[0]
-        else:
-            return http.HttpResponseServerError(content=str(error), content_type="application/json")
-    return response
-
-=======
             logger.info('FailedMergingException')
             logger.info(error.args[0])
             logger.info(traceback.format_exc())
@@ -492,7 +463,6 @@
     ('agent', 'spauditlog'): ['createdbyagent_id', 'modifiedbyagent_id']
 }
 
->>>>>>> 89d34bb1
 @transaction.atomic
 def record_merge_fx(model_name: str, old_model_ids: List[int], new_model_id: int,
                     progress: Optional[Progress]=None,
@@ -516,8 +486,7 @@
     # Get dependent fields and objects of the target object
     target_object = target_model.objects.get(id=old_model_id)
     dependant_table_names = [rel.relatedModelName
-        for rel in
-        target_object.specify_model.relationships
+        for rel in target_object.specify_model.relationships
         if api.is_dependent_field(target_object, rel.name)]
 
     # Get all of the columns in all of the tables of specify the are foreign keys referencing model ID
@@ -536,8 +505,6 @@
         try:
             foreign_model = getattr(spmodels, table_name.lower().title())
         except ValueError:
-<<<<<<< HEAD
-=======
             continue
 
         # Handle case of updating a large amount of record ids in a foreign table.
@@ -553,7 +520,6 @@
                     progress_count += 1
                 foreign_model.objects.filter(query).update(**{field_name_id: new_model_id})
                 progress(progress_count, 0) if progress is not None else None
->>>>>>> 89d34bb1
             continue
 
         apply_order = add_ordering_to_key(table_name.lower().title())
@@ -572,23 +538,11 @@
                 continue
 
             # Filter the objects in the foreign model that references the old target model
-<<<<<<< HEAD
-
-            foreign_objects = locked_multiple_objects(foreign_model,
-                                                      old_model_ids,
-                                                      field_name_id)
-
-            # Update and save the foreign model objects with the new_model_id
-            # Locking foreign objects in the beginning because another transaction
-            # could update records, and we will then either overwrite or delete that
-            # change if we iterate to it much later.
-=======
             foreign_objects = filter_and_lock_target_objects(foreign_model, old_model_ids, field_name_id)
 
             # Update and save the foreign model objects with the new_model_id.
             # Locking foreign objects in the beginning because another transaction could update records, and we will 
             # then either overwrite or delete that change if we iterate to it much later.
->>>>>>> 89d34bb1
             for obj in foreign_objects:
                 # If it is a dependent field, delete the object instead of updating it.
                 # This is done in order to avoid duplicates
@@ -600,29 +554,6 @@
                 setattr(obj, field_name_id, new_model_id)
 
                 def record_merge_recur(row_to_lock=None):
-<<<<<<< HEAD
-                    """ TODO: Add more sanity checks here.
-
-                        An important, and hard to catch case being missed:
-
-                        Between the exception being raised, and
-                        record_merge_recur setting a lock, another
-                        transaction could alter the row, and cause the
-                        uniqueness constraint to be invalid. In this case,
-                        we would delete a record that we didn't need do.
-
-                    """
-
-                    foreign_record_lst = locked_multiple_objects(foreign_model,
-                                                                 row_to_lock,
-                                                                 'id') \
-                        if row_to_lock is not None \
-                        else foreign_model.objects.filter(
-                        # Probably could lock more rows than needed.
-                        # We immediately rollback if more than 1, so
-                        # this is fine.
-                        **{field_name_id: new_model_id}).select_for_update()
-=======
                     """ Recursively run another merge process to resolve uniqueness constraints.
                         TODO: Add more sanity checks here.
 
@@ -637,23 +568,10 @@
                     foreign_record_lst = filter_and_lock_target_objects(foreign_model, row_to_lock, 'id') \
                         if row_to_lock is not None \
                         else foreign_model.objects.filter(**{field_name_id: new_model_id}).select_for_update()
->>>>>>> 89d34bb1
 
                     foreign_record_count = foreign_record_lst.count()
 
                     if foreign_record_count > 1:
-<<<<<<< HEAD
-                        # This case probably is no longer needed to be
-                        # handled since records are fetched by primary
-                        # keys now, and uniqueness constraints are
-                        # handled via business exceptions
-
-                        raise FailedMergingException(http.HttpResponseNotAllowed(
-                            'Error! Multiple records violating uniqueness constraints in ' + table_name))
-
-                    # Determine which of the records will be assigned as old
-                    # and new with the timestampcreated field
-=======
                         # NOTE: Maybe try handling multiple possible row that are potentially causes the conflict.
                         # Would have to go through all constraints and check records based on columns in each constraint.
                         # This case probably is no longer needed to be handled since records are fetched by primary
@@ -661,22 +579,14 @@
 
                         raise FailedMergingException(http.HttpResponseNotAllowed(
                             'Error! Multiple records violating uniqueness constraints in ' + table_name))
->>>>>>> 89d34bb1
 
                     # Determine which of the records will be assigned as old and new with the timestampcreated field
                     old_record = obj
                     new_record = foreign_record_lst.first()
-<<<<<<< HEAD
-                    old_record, new_record = sorted(
-                        [old_record, new_record],
-                        key=key_function)
-=======
                     old_record, new_record = sorted([old_record, new_record], key=key_function)
->>>>>>> 89d34bb1
 
                     # Make a recursive call to record_merge to resolve duplication error
-                    response = record_merge_fx(table_name, [old_record.pk],
-                                               new_record.pk)
+                    response = record_merge_fx(table_name, [old_record.pk], new_record.pk)
                     if old_record.pk != obj.pk:
                         update_record(new_record)
                     return response
@@ -696,14 +606,8 @@
                             # Sanity check because rows can be deleted
                             rows_to_lock = e.args[1]['conflicting']
                             return record_merge_recur(rows_to_lock)
-<<<<<<< HEAD
-                            # As long as business rules are updated,
-                            # this shouldn't be raised. Still having it
-                            # for completeness
-=======
                             # As long as business rules are updated, this shouldn't be raised.
                             # Still having it for completeness
->>>>>>> 89d34bb1
                         elif e.args[0] == 1062 and "Duplicate" in str(e):
                             return record_merge_recur()
                         else:
@@ -731,8 +635,6 @@
     # Return http response
     return http.HttpResponse('', status=204)
 
-<<<<<<< HEAD
-=======
 @app.task(base=LogErrorsTask, bind=True)
 def record_merge_task(self, model_name: str, old_model_ids: List[int], new_model_id: int, merge_id: int,
                       new_record_dict: Dict[str, Any]=None):
@@ -798,7 +700,6 @@
         'old_record_ids': json.dumps(old_model_ids)
     }))
 
->>>>>>> 89d34bb1
 @openapi(schema={
     'post': {
         "requestBody": {
@@ -1028,10 +929,6 @@
         'taskid': merge.taskid
     }
 
-<<<<<<< HEAD
-    response = resolve_record_merge_response(lambda: record_merge_fx(model_name, old_model_ids, int(new_model_id), new_record_info))
-    return response
-=======
     return http.JsonResponse(status)
 
 @openapi(schema={
@@ -1096,5 +993,4 @@
         return http.HttpResponse(f'Task {merge.taskid} has been aborted.')
 
     else:
-        return http.HttpResponse(f'Task {merge.taskid} is not running and cannot be aborted.')
->>>>>>> 89d34bb1
+        return http.HttpResponse(f'Task {merge.taskid} is not running and cannot be aborted.')