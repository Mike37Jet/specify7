import re

from specifyweb.backend.businessrules.orm_signal_handler import orm_signal_handler
from specifyweb.specify.scoping import Scoping
<<<<<<< HEAD
from specifyweb.specify.models_by_table_id import import_model
from specifyweb.specify.models_by_table_id import models_iterator
=======
from specifyweb.specify import models
from specifyweb.specify.models_by_table_id import get_model_by_table_id, models_iterator
from specifyweb.backend.workbench.models import Spdataset, Spdatasetattachment
>>>>>>> 72195411
from django.db import transaction
from django.apps import apps

from specifyweb.backend.businessrules.exceptions import AbortSave

JOINTABLE_NAME_RE = re.compile('(.*)attachment')

attachment_tables = {model for model in models_iterator()
                     if model.__name__.endswith('attachment')}

<<<<<<< HEAD
tables_with_attachments = {
    import_model(model.__name__.replace('attachment', ''))()
    for model in attachment_tables
}
=======
tables_with_attachments = {apps.get_model(model._meta.app_label, model.__name__.replace('attachment', ''))
                           for model in attachment_tables}

>>>>>>> 72195411

@orm_signal_handler('pre_save')
def attachment_jointable_save(sender, obj):
    if sender not in attachment_tables:
        return

    if obj.attachment_id is None:
        raise AbortSave()

    attachee = get_attachee(obj)
    obj.attachment.tableid = attachee.specify_model.tableId
    scopetype, scope = Scoping(attachee)()
    obj.attachment.scopetype, obj.attachment.scopeid = scopetype, scope.id
    obj.attachment.save()


@orm_signal_handler('post_delete')
def attachment_jointable_deletion(sender, obj):
    if sender in attachment_tables:
        # Uploaded data sets have attachments that are also referenced by the uploaded records.
        # Do not delete the attachment if it being referenced by a dataset.
        # And do not delete the attachment if it is being referenced by an attachment table.
        if sender == Spdatasetattachment:
            if obj.attachment.tableid != Spdataset.specify_model.tableId:
                parent_model = get_model_by_table_id(obj.attachment.tableid)
                jointable_model = get_jointable_model(parent_model)
                if jointable_model.objects.filter(attachment_id=obj.attachment_id).count() > 0:
                    return
        else:
            if Spdatasetattachment.objects.filter(attachment_id=obj.attachment_id).count() > 0:
                obj.attachment.tableid = Spdataset.specify_model.tableId
                obj.attachment.save()
                return
        obj.attachment.delete()


@orm_signal_handler('pre_save', 'Attachment')
def attachment_save(attachment):
    if attachment.id is None and attachment.tableid is None:
        # since tableid cannot be null, use Attachment table id as placeholder.
        # the actual table id will be set when the join row is saved. (see above)
        attachment.tableid = models.Attachment.specify_model.tableId


@orm_signal_handler('post_delete', 'Attachment')
def attachment_deletion(attachment):
    from specifyweb.backend.attachment_gw.views import delete_attachment_file
    if attachment.attachmentlocation is not None:
        delete_attachment_file(attachment.attachmentlocation)


def get_attachee(jointable_inst):
    main_table_name = JOINTABLE_NAME_RE.match(
        jointable_inst.__class__.__name__).group(1)
    return getattr(jointable_inst, main_table_name.lower())


def get_jointable_model(main_table_model):
    jointable_name = f"{main_table_model.__name__}attachment"
    return apps.get_model(main_table_model._meta.app_label, jointable_name)<|MERGE_RESOLUTION|>--- conflicted
+++ resolved
@@ -2,14 +2,9 @@
 
 from specifyweb.backend.businessrules.orm_signal_handler import orm_signal_handler
 from specifyweb.specify.scoping import Scoping
-<<<<<<< HEAD
-from specifyweb.specify.models_by_table_id import import_model
-from specifyweb.specify.models_by_table_id import models_iterator
-=======
 from specifyweb.specify import models
 from specifyweb.specify.models_by_table_id import get_model_by_table_id, models_iterator
 from specifyweb.backend.workbench.models import Spdataset, Spdatasetattachment
->>>>>>> 72195411
 from django.db import transaction
 from django.apps import apps
 
@@ -20,16 +15,9 @@
 attachment_tables = {model for model in models_iterator()
                      if model.__name__.endswith('attachment')}
 
-<<<<<<< HEAD
-tables_with_attachments = {
-    import_model(model.__name__.replace('attachment', ''))()
-    for model in attachment_tables
-}
-=======
 tables_with_attachments = {apps.get_model(model._meta.app_label, model.__name__.replace('attachment', ''))
                            for model in attachment_tables}
 
->>>>>>> 72195411
 
 @orm_signal_handler('pre_save')
 def attachment_jointable_save(sender, obj):
