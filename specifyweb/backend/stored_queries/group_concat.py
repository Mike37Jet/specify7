# Based on stackoverflow answer from Wolph:
# https://stackoverflow.com/questions/19205850/how-do-i-write-a-group-concat-function-in-sqlalchemy

import sqlalchemy
from sqlalchemy.sql import expression, bindparam
from sqlalchemy.ext import compiler
from sqlalchemy.sql.elements import ClauseElement
from sqlalchemy.types import String

from specifyweb.backend.stored_queries.query_construct import QueryConstruct

class group_concat(expression.ColumnElement):
    # MySQL GROUP_CONCAT(expr [ORDER BY ...] [SEPARATOR ...])
    name = "group_concat"
<<<<<<< HEAD
    type = String()
    inherit_cache = True

    def __init__(self, expr: ClauseElement, separator=None, order_by: ClauseElement | None = None):
        super().__init__()
=======
    inherit_cache = True
    
    def __init__(self, expr, separator=None, order_by=None):
>>>>>>> afcc4f83
        self.expr = expr
        self.separator = separator
        self.order_by = order_by

@compiler.compiles(group_concat)
def _group_concat_mysql(element, compiler, **kwargs):
    inner_expr = compiler.process(element.expr, **kwargs)

    if element.order_by is not None:
        if isinstance(element.order_by, (list, tuple, set)):
            ob = ", ".join(compiler.process(ob, **kwargs) for ob in element.order_by)
        else:
            ob = compiler.process(element.order_by, **kwargs)
        inner_expr += f" ORDER BY {ob}"

    if element.separator is not None:
        if isinstance(element.separator, ClauseElement):
            sep_sql = compiler.process(element.separator, **kwargs)
        else:
            sep_sql = compiler.process(bindparam("sep", element.separator, type_=String()), **kwargs)
        inner_expr += f" SEPARATOR {sep_sql}"

    return 'GROUP_CONCAT(%s)' % inner_expr

def group_by_displayed_fields(query: QueryConstruct, fields, ignore_cat_num=False):
    for field in fields:
        if (
            ignore_cat_num
            and hasattr(field, "clause")
            and field.clause is not None
            and hasattr(field.clause, "key")
            and field.clause.key == "CatalogNumber"
        ):
            continue
        query = query.group_by(field)

    return query<|MERGE_RESOLUTION|>--- conflicted
+++ resolved
@@ -12,17 +12,11 @@
 class group_concat(expression.ColumnElement):
     # MySQL GROUP_CONCAT(expr [ORDER BY ...] [SEPARATOR ...])
     name = "group_concat"
-<<<<<<< HEAD
     type = String()
     inherit_cache = True
 
     def __init__(self, expr: ClauseElement, separator=None, order_by: ClauseElement | None = None):
         super().__init__()
-=======
-    inherit_cache = True
-    
-    def __init__(self, expr, separator=None, order_by=None):
->>>>>>> afcc4f83
         self.expr = expr
         self.separator = separator
         self.order_by = order_by
