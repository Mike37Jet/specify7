--- conflicted
+++ resolved
@@ -100,11 +100,6 @@
     return adjust_to_ones
 
 
-<<<<<<< HEAD
-def extend_columnoptions(colopts: ColumnOptions, collection, tablename: str, fieldname: str, _toOne: Optional[Dict[str, Uploadable]] = None) -> ExtendedColumnOptions:
-    toOne = {} if _toOne is None else _toOne
-    picklists, schemaitem = get_picklists(collection, tablename, fieldname)
-=======
 def extend_columnoptions(
         colopts: ColumnOptions, 
         # IMPORTANT: This collection CAN be trusted. That is, even if you are in a collection relationship,
@@ -115,20 +110,11 @@
         row: Optional[Row] = None,
         toOne: Optional[Dict[str, Uploadable]] = None,
         context: Optional[ScopeContext] = None
-        ) -> ExtendedColumnOptions:
+    ) -> ExtendedColumnOptions:
 
     context = context or ScopeContext()
     toOne = toOne or {}
-    schema_items = models.Splocalecontaineritem.objects.filter(
-        container__discipline=collection.discipline,
-        container__schematype=0,
-        container__name=tablename.lower(),
-        name=fieldname.lower(),
-    )
-
-    schemaitem = schema_items and schema_items[0]
-    picklistname = schemaitem and schemaitem.picklistname
->>>>>>> 154facf5
+    picklists, schemaitem = get_picklists(collection, tablename, fieldname)
 
     if not picklists:
         picklist = None
