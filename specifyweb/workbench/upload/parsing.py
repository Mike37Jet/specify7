--- conflicted
+++ resolved
@@ -51,15 +51,10 @@
     return ParseResult(f, f, None, column, None)
 
 
-def parse_many(tablename: str, mapping: Dict[str, ExtendedColumnOptions], row: Row) -> Tuple[List[ParseResult], List[WorkBenchParseFailure]]:
+def parse_many(collection, tablename: str, mapping: Dict[str, ExtendedColumnOptions], row: Row) -> Tuple[List[ParseResult], List[WorkBenchParseFailure]]:
     results = [
-<<<<<<< HEAD
-        parse_value(tablename, fieldname,
-                    row[colopts.column], colopts)
-=======
         parse_value(collection, tablename, fieldname,
                     row[colopts.column], colopts, row)
->>>>>>> 1d6b1ee8
         for fieldname, colopts in mapping.items()
     ]
     return (
@@ -68,11 +63,7 @@
     )
 
 
-<<<<<<< HEAD
-def parse_value(tablename: str, fieldname: str, value_in: str, colopts: ExtendedColumnOptions) -> Union[ParseResult, WorkBenchParseFailure]:
-=======
 def parse_value(collection, tablename: str, fieldname: str, value_in: str, colopts: ExtendedColumnOptions, row: Row) -> Union[ParseResult, WorkBenchParseFailure]:
->>>>>>> 1d6b1ee8
     required_by_schema = colopts.schemaitem and colopts.schemaitem.isrequired
 
     result: Union[ParseResult, WorkBenchParseFailure]
@@ -87,19 +78,11 @@
             result = ParseResult({fieldname: None}, {fieldname: None},
                                  None, colopts.column, missing_required)
         else:
-<<<<<<< HEAD
-            result = _parse(tablename, fieldname,
-                            colopts, colopts.default)
-    else:
-        result = _parse(tablename, fieldname,
-                        colopts, value_in.strip())
-=======
             result = _parse(collection, tablename, fieldname,
                             colopts, colopts.default, row)
     else:
         result = _parse(collection, tablename, fieldname,
                         colopts, value_in.strip(), row)
->>>>>>> 1d6b1ee8
 
     if isinstance(result, WorkBenchParseFailure):
         return result
@@ -117,11 +100,7 @@
         assertNever(colopts.matchBehavior)
 
 
-<<<<<<< HEAD
-def _parse(tablename: str, fieldname: str, colopts: ExtendedColumnOptions, value: str) -> Union[ParseResult, WorkBenchParseFailure]:
-=======
 def _parse(collection, tablename: str, fieldname: str, colopts: ExtendedColumnOptions, value: str, row: Row) -> Union[ParseResult, WorkBenchParseFailure]:
->>>>>>> 1d6b1ee8
     table = datamodel.get_table_strict(tablename)
     field = table.get_field_strict(fieldname)
 
@@ -138,14 +117,8 @@
                     colopts.column
                 )
             return result
-<<<<<<< HEAD
-
-    formatter = colopts.uiformatter
-    parsed = parse_field(tablename, fieldname, value, formatter)
-=======
     formatter = colopts.uiformatter(row) if callable(colopts.uiformatter) else colopts.uiformatter
-    parsed = parse_field(collection, tablename, fieldname, value, with_formatter=formatter)
->>>>>>> 1d6b1ee8
+    parsed = parse_field(collection, tablename, fieldname, value, formatter)
 
     if is_latlong(table, field) and isinstance(parsed, ParseSucess):
         coord_text_field = field.name.replace('itude', '') + 'text'
