import json
import logging
<<<<<<< HEAD
from typing import List, Optional, Type, Union
=======
from typing import List, Optional, Dict, Literal, get_args as get_typing_args
>>>>>>> 7a677295
from uuid import uuid4

from django import http
from django.conf import settings
from django.db import transaction
from django.db.utils import OperationalError
from django.views.decorators.http import require_POST
from jsonschema import validate  # type: ignore
from jsonschema.exceptions import ValidationError  # type: ignore

from specifyweb.middleware.general import require_GET, require_http_methods
<<<<<<< HEAD
=======
from specifyweb.celery_tasks import CELERY_TASK_STATE
>>>>>>> 7a677295
from specifyweb.specify.api import get_object_or_404
from specifyweb.specify.views import login_maybe_required, openapi
from specifyweb.specify.models import Recordset, Specifyuser
from specifyweb.notifications.models import Message
from specifyweb.permissions.permissions import (
    check_permission_targets,
    check_table_permissions,
)
from . import models, tasks
from .upload import upload as uploader, upload_plan_schema
from .permissions import DataSetPT, BatchEditDataSetPT

logger = logging.getLogger(__name__)


<<<<<<< HEAD
def resolve_permission(
    dataset: models.Spdataset,
) -> Union[Type[DataSetPT], Type[BatchEditDataSetPT]]:
    return BatchEditDataSetPT if dataset.isupdate else DataSetPT


def regularize_rows(ncols: int, rows: List[List], skip_empty=True) -> List[List[str]]:
    n = ncols + 1  # extra row info such as disambiguation in hidden col at end
=======
WorkbenchUpdateStatus = Literal["PROGRESS", "PENDING", "FAILURE"]


def regularize_rows(ncols: int, rows: List[List]) -> List[List[str]]:
    n = ncols + 1 # extra row info such as disambiguation in hidden col at end
>>>>>>> 7a677295

    def regularize(row: List) -> Optional[List]:
        data = (row + [""] * n)[:n]  # pad / trim row length to match columns
        cleaned = [
            "" if v is None else str(v).strip() for v in data
        ]  # convert values to strings
        return (
            None if (skip_empty and all(v == "" for v in cleaned[0:ncols])) else cleaned
        )  # skip empty rows

    return [r for r in map(regularize, rows) if r is not None]


open_api_components = {
    "schemas": {
        "wb_uploadresult": {
            "oneOf": [
                {"type": "string", "example": "null"},
                {
                    "type": "object",
                    "properties": {
                        "success": {
                            "type": "boolean",
                        },
                        "timestamp": {
                            "type": "string",
                            "format": "datetime",
                            "example": "2021-04-28T22:28:20.033117+00:00",
                        },
                    },
                },
            ]
        },
        "wb_uploaderstatus": {
            "oneOf": [
                {
                    "type": "string",
                    "example": "null",
                    "description": "Nothing to report",
                },
                {
                    "type": "object",
                    "properties": {
                        "taskinfo": {
                            "type": "object",
                            "properties": {
                                "current": {
                                    "type": "number",
                                    "example": 4,
                                },
                                "total": {
                                    "type": "number",
                                    "example": 20,
                                },
                            },
                        },
                        "taskstatus": {
                            "type": "string",
<<<<<<< HEAD
                            "enum": [
                                "PROGRESS",
                                "PENDING",
                                "FAILURE",
                            ],
=======
                            "enum": list(get_typing_args(WorkbenchUpdateStatus))
>>>>>>> 7a677295
                        },
                        "uploaderstatus": {
                            "type": "object",
                            "properties": {
                                "operation": {
                                    "type": "string",
                                    "enum": ["validating", "uploading", "unuploading"],
                                },
                                "taskid": {
                                    "type": "string",
                                    "maxLength": 36,
                                    "example": "7d34dbb2-6e57-4c4b-9546-1fe7bec1acca",
                                },
                            },
                        },
                    },
                    "description": "Status of the "
                    + "upload / un-upload / validation process",
                },
            ]
        },
        "wb_rows": {
            "type": "array",
            "items": {
                "type": "array",
                "items": {"type": "string", "description": "Cell's value or null"},
            },
            "description": "2D array of values",
        },
        "wb_visualorder": {
            "oneOf": [
                {
                    "type": "string",
                    "description": "null",
                },
                {
                    "type": "array",
                    "items": {
                        "type": "number",
                    },
                    "description": "The order to show columns in",
                },
            ]
        },
        "wb_uploadplan": {
            "type": "object",
            "properties": {},
            "description": "Upload Plan. Schema - "
            + "https://github.com/specify/specify7/blob/5fb51a7d25d549248505aec141ae7f7cdc83e414/specifyweb/workbench/upload/upload_plan_schema.py#L14",
        },
        "wb_validation_results": {
            "type": "object",
            "properties": {},
            "description": "Schema: "
            + "https://github.com/specify/specify7/blob/19ebde3d86ef4276799feb63acec275ebde9b2f4/specifyweb/workbench/upload/validation_schema.py",
        },
        "wb_upload_results": {
            "type": "object",
            "properties": {},
            "description": "Schema: "
            + "https://github.com/specify/specify7/blob/19ebde3d86ef4276799feb63acec275ebde9b2f4/specifyweb/workbench/upload/upload_results_schema.py",
        },
    }
}


@openapi(
    schema={
        "get": {
            "parameters": [
                {
                    "name": "with_plan",
                    "in": "query",
                    "required": False,
                    "schema": {"type": "string"},
                    "description": "If parameter is present, limit results to data sets with upload plans.",
                }
            ],
            "responses": {
                "200": {
                    "description": "Data fetched successfully",
                    "content": {
                        "application/json": {
                            "schema": {
                                "type": "array",
                                "items": {
                                    "type": "object",
                                    "properties": {
                                        "id": {
                                            "type": "number",
                                            "minimum": 0,
                                            "description": "Data Set ID",
                                        },
                                        "name": {
                                            "type": "string",
                                            "description": "Data Set Name",
                                        },
                                        "uploadresult": {
                                            "$ref": "#/components/schemas/wb_uploadresult"
                                        },
                                        "uploaderstatus": {
                                            "$ref": "#/components/schemas/wb_uploaderstatus",
                                        },
                                        "timestampcreated": {
                                            "type": "string",
                                            "format": "datetime",
                                            "example": "2021-04-28T13:16:07.774",
                                        },
                                        "timestampmodified": {
                                            "type": "string",
                                            "format": "datetime",
                                            "example": "2021-04-28T13:50:41.710",
                                        },
                                    },
                                    "required": [
                                        "id",
                                        "name",
                                        "uploadresult",
                                        "uploaderstatus",
                                        "timestampcreated",
                                        "timestampmodified",
                                    ],
                                    "additionalProperties": False,
                                },
                            }
                        }
                    },
                }
            },
        },
        "post": {
            "requestBody": {
                "required": True,
                "description": "A JSON representation of a new Data Set",
                "content": {
                    "application/json": {
                        "schema": {
                            "type": "object",
                            "properties": {
                                "name": {
                                    "type": "string",
                                    "description": "Data Set name",
                                },
                                "columns": {
                                    "type": "array",
                                    "items": {
                                        "type": "string",
                                        "description": "A name of the column",
                                    },
                                    "description": "A unique array of strings",
                                },
                                "rows": {
                                    "$ref": "#/components/schemas/wb_rows",
                                },
                                "importedfilename": {
                                    "type": "string",
                                    "description": "The name of the original file",
                                },
                            },
                            "required": ["name", "columns", "rows", "importedfilename"],
                            "additionalProperties": False,
                        }
                    }
                },
            },
            "responses": {
                "201": {
                    "description": "Data created successfully",
                    "content": {
                        "application/json": {
                            "schema": {
                                "type": "object",
                                "properties": {
                                    "id": {
                                        "type": "number",
                                        "description": "Data Set ID",
                                    },
                                    "name": {
                                        "type": "string",
                                        "description": "Data Set name (may differ from the one "
                                        + "in the request object as part of "
                                        + "ensuring names are unique)",
                                    },
                                },
                                "required": ["name", "id"],
                                "additionalProperties": False,
                            }
                        }
                    },
                }
            },
        },
    },
    components=open_api_components,
)
@login_maybe_required
@require_http_methods(["GET", "POST"])
@transaction.atomic
def datasets(request) -> http.HttpResponse:
    """RESTful list of user's WB datasets. POSTing will create a new dataset."""
    if request.method == "POST":
        check_permission_targets(
            request.specify_collection.id, request.specify_user.id, [DataSetPT.create]
        )

        data = json.load(request)

        columns = data["columns"]
        if any(not isinstance(c, str) for c in columns) or not isinstance(
            columns, list
        ):
            return http.HttpResponse(
                f"all column headers must be strings: {columns}", status=400
            )

        if len(set(columns)) != len(columns):
            return http.HttpResponse(
                f"all column headers must be unique: {columns}", status=400
            )

        rows = regularize_rows(len(columns), data["rows"])

        ds = models.Spdataset.objects.create(
            specifyuser=request.specify_user,
            collection=request.specify_collection,
            name=data["name"],
            columns=columns,
            data=rows,
            importedfilename=data["importedfilename"],
            createdbyagent=request.specify_user_agent,
            modifiedbyagent=request.specify_user_agent,
        )
        return http.JsonResponse({"id": ds.id, "name": ds.name}, status=201)

    else:
        return http.JsonResponse(
            models.Spdataset.get_meta_fields(
                request,
                ["uploadresult"],
                {
                    **(
                        {"uploadplan__isnull": False}
                        if request.GET.get("with_plan", 0)
                        else {}
                    ),
                    # Defaults to false, to not have funny behaviour if frontend omits isupdate.
                    # That is, assume normal dataset is needed unless specifically told otherwise.
                    **({"isupdate": request.GET.get("isupdate", False)}),
                    **({"parent_id": None}),
                },
            ),
            safe=False,
        )


@openapi(
    schema={
        "get": {
            "responses": {
                "200": {
                    "description": "Successful response",
                    "content": {
                        "application/json": {
                            "schema": {
                                "type": "object",
                                "properties": {
                                    "id": {
                                        "type": "number",
                                        "description": "Data Set ID",
                                    },
                                    "name": {
                                        "type": "string",
                                        "description": "Data Set name",
                                    },
                                    "columns": {
                                        "type": "array",
                                        "items": {
                                            "type": "string",
                                            "description": "A name of the column",
                                        },
                                        "description": "A unique array of strings",
                                    },
                                    "visualorder": {
                                        "$ref": "#/components/schemas/wb_visualorder"
                                    },
                                    "rows": {"$ref": "#/components/schemas/wb_rows"},
                                    "uploadplan": {
                                        "$ref": "#/components/schemas/wb_uploadplan"
                                    },
                                    "uploadresult": {
                                        "$ref": "#/components/schemas/wb_uploadresult"
                                    },
                                    "uploaderstatus": {
                                        "$ref": "#/components/schemas/wb_uploaderstatus"
                                    },
                                    "importedfilename": {
                                        "type": "string",
                                        "description": "The name of the original file",
                                    },
                                    "remarks": {
                                        "type": "string",
                                    },
                                    "timestampcreated": {
                                        "type": "string",
                                        "format": "datetime",
                                        "example": "2021-04-28T13:16:07.774",
                                    },
                                    "timestampmodified": {
                                        "type": "string",
                                        "format": "datetime",
                                        "example": "2021-04-28T13:50:41.710",
                                    },
                                },
                                "required": [
                                    "id",
                                    "name",
                                    "columns",
                                    "visualorder",
                                    "rows",
                                    "uploadplan",
                                    "uploadresult",
                                    "uploaderstatus",
                                    "importedfilename",
                                    "remarks",
                                    "timestampcreated",
                                    "timestampmodified",
                                ],
                                "additionalProperties": False,
                            }
                        }
                    },
                }
            }
        },
        "put": {
            "requestBody": {
                "required": True,
                "description": "A JSON representation of updates to the data set",
                "content": {
                    "application/json": {
                        "schema": {
                            "type": "object",
                            "properties": {
                                "name": {
                                    "type": "string",
                                    "description": "Data Set name",
                                },
                                "remarks": {
                                    "type": "string",
                                },
                                "visualorder": {
                                    "$ref": "#/components/schemas/wb_visualorder"
                                },
                                "uploadplan": {
                                    "$ref": "#/components/schemas/wb_uploadplan"
                                },
                            },
                            "additionalProperties": False,
                        }
                    }
                },
            },
            "responses": {
                "204": {"description": "Data set updated."},
                "409": {"description": "Dataset in use by uploader."},
            },
        },
        "delete": {
            "responses": {
                "204": {"description": "Data set deleted."},
                "409": {"description": "Dataset in use by uploader"},
            }
        },
    },
    components=open_api_components,
)
@login_maybe_required
@require_http_methods(["GET", "PUT", "DELETE"])
@transaction.atomic
@models.Spdataset.validate_dataset_request(raise_404=False, lock_object=True)
def dataset(request, ds: models.Spdataset) -> http.HttpResponse:
    """RESTful endpoint for dataset <ds_id>. Supports GET PUT and DELETE."""

    if request.method == "GET":
        return http.JsonResponse(ds.get_dataset_as_dict())

    with transaction.atomic():

        if request.method == "PUT":
            check_permission_targets(
                request.specify_collection.id,
                request.specify_user.id,
                [resolve_permission(ds).update],
            )
            attrs = json.load(request)

            if "name" in attrs:
                ds.name = attrs["name"]

            if "remarks" in attrs:
                ds.remarks = attrs["remarks"]

            if "visualorder" in attrs:
                ds.visualorder = attrs["visualorder"]
                assert ds.visualorder is None or (
                    isinstance(ds.visualorder, list)
                    and len(ds.visualorder) == len(ds.columns)
                )

            if "uploadplan" in attrs:
                plan = attrs["uploadplan"]

                if ds.uploaderstatus is not None:
                    return http.HttpResponse("dataset in use by uploader", status=409)
                if ds.was_uploaded():
                    return http.HttpResponse(
                        "dataset has been uploaded. changing upload plan not allowed.",
                        status=400,
                    )

                if plan is not None:
                    try:
                        validate(plan, upload_plan_schema.schema)
                    except ValidationError as e:
                        return http.HttpResponse(
                            f"upload plan is invalid: {e}", status=400
                        )

                    new_cols = upload_plan_schema.parse_plan(plan).get_cols() - set(
                        ds.columns
                    )
                    if new_cols:
                        ncols = len(ds.columns)
                        ds.columns += list(new_cols)
                        for i, row in enumerate(ds.data):
                            ds.data[i] = (
                                row[:ncols] + [""] * len(new_cols) + row[ncols:]
                            )

                ds.uploadplan = json.dumps(plan) if plan is not None else None
                ds.rowresults = None
                ds.uploadresult = None

            ds.save()
            return http.HttpResponse(status=204)

        if request.method == "DELETE":
            check_permission_targets(
                request.specify_collection.id,
                request.specify_user.id,
                [resolve_permission(ds).delete],
            )
            if ds.uploaderstatus is not None:
                return http.HttpResponse("dataset in use by uploader", status=409)
            ds.delete()
            return http.HttpResponse(status=204)

        assert False, "Unexpected HTTP method"


@openapi(
    schema={
        "get": {
            "responses": {
                "200": {
                    "description": "Successful response",
                    "content": {
                        "application/json": {
                            "schema": {
                                "type": "array",
                                "items": {
                                    "type": "array",
                                    "items": {
                                        "type": "string",
                                        "description": "Cell value",
                                    },
                                },
                                "description": "2d array of cells. NOTE: last column would contain "
                                + "disambiguation results as a JSON object or be an "
                                + "empty string",
                            }
                        }
                    },
                }
            }
        },
        "put": {
            "requestBody": {
                "required": True,
                "description": "A JSON representation of a spreadsheet",
                "content": {
                    "application/json": {
                        "schema": {
                            "type": "array",
                            "items": {
                                "type": "array",
                                "items": {
                                    "type": "string",
                                    "description": "Cell value",
                                },
                            },
                            "description": "2d array of cells. NOTE: last column should contain "
                            + "disambiguation results as a JSON object or be an "
                            + "empty string",
                        }
                    }
                },
            },
            "responses": {
                "204": {"description": "Data set rows updated."},
                "409": {"description": "Dataset in use by uploader"},
            },
        },
    },
    components=open_api_components,
)
@login_maybe_required
@require_http_methods(["GET", "PUT"])
@transaction.atomic
@models.Spdataset.validate_dataset_request(raise_404=False, lock_object=True)
def rows(request, ds) -> http.HttpResponse:
    """Returns (GET) or sets (PUT) the row data for dataset <ds_id>."""

    if request.method == "PUT":
        check_permission_targets(
            request.specify_collection.id,
            request.specify_user.id,
            [resolve_permission(ds).update],
        )
        if ds.uploaderstatus is not None:
            return http.HttpResponse("dataset in use by uploader.", status=409)
        if ds.was_uploaded():
            return http.HttpResponse(
                "dataset has been uploaded. changing data not allowed.", status=400
            )

        rows = regularize_rows(
            len(ds.columns), json.load(request), skip_empty=(ds.isupdate != True)
        )

        ds.data = rows
        ds.rowresults = None
        ds.uploadresult = None
        ds.modifiedbyagent = request.specify_user_agent
        ds.save()
        return http.HttpResponse(status=204)

    else:  # GET
        return http.JsonResponse(ds.data, safe=False)


@openapi(
    schema={
        "post": {
            "responses": {
                "200": {
                    "description": "Returns a GUID (job ID)",
                    "content": {
                        "text/plain": {
                            "schema": {
                                "type": "string",
                                "maxLength": 36,
                                "example": "7d34dbb2-6e57-4c4b-9546-1fe7bec1acca",
                            }
                        }
                    },
                },
                "409": {"description": "Dataset in use by uploader"},
            }
        },
    },
    components=open_api_components,
)
@login_maybe_required
@require_POST
@transaction.atomic()
@models.Spdataset.validate_dataset_request(raise_404=True, lock_object=True)
def upload(request, ds, no_commit: bool, allow_partial: bool) -> http.HttpResponse:
    "Initiates an upload or validation of dataset <ds_id>."
    from .upload.upload import do_upload_dataset

    do_permission = BatchEditDataSetPT.commit if ds.isupdate else DataSetPT.upload

    check_permission_targets(
        request.specify_collection.id,
        request.specify_user.id,
        [resolve_permission(ds).validate if no_commit else do_permission],
    )

    with transaction.atomic():

        if ds.uploaderstatus is not None:
            return http.HttpResponse("dataset in use by uploader.", status=409)
        if ds.collection != request.specify_collection:
            return http.HttpResponse(
                "dataset belongs to a different collection.", status=400
            )
        if ds.was_uploaded():
            return http.HttpResponse("dataset has already been uploaded.", status=400)

        data = json.loads(request.body) if request.body else {}
        background = True
        if 'background' in data:
            background = bool(data['background']) # {"background": false}

        if background:
            taskid = str(uuid4())
            async_result = tasks.upload.apply_async([
                request.specify_collection.id,
                request.specify_user_agent.id,
                ds.id,
                no_commit,
                allow_partial
            ], task_id=taskid)
            ds.uploaderstatus = {
                'operation': "validating" if no_commit else "uploading",
                'taskid': taskid
            }
            ds.save(update_fields=['uploaderstatus'])
            return http.JsonResponse(async_result.id, safe=False)
        else:
            tasks.upload_data(
                request.specify_collection.id,
                request.specify_user_agent.id,
                ds.id,
                no_commit,
                allow_partial,
            )
            return http.JsonResponse(None, safe=False)

@openapi(
    schema={
        "post": {
            "responses": {
                "200": {
                    "description": "Returns a GUID (job ID)",
                    "content": {
                        "text/plain": {
                            "schema": {
                                "type": "string",
                                "maxLength": 36,
                                "example": "7d34dbb2-6e57-4c4b-9546-1fe7bec1acca",
                            }
                        }
                    },
                },
                "409": {"description": "Dataset in use by uploader"},
            }
        },
    },
    components=open_api_components,
)
@login_maybe_required
@require_POST
@transaction.atomic()
@models.Spdataset.validate_dataset_request(raise_404=True, lock_object=True)
def unupload(request, ds) -> http.HttpResponse:
    "Initiates an unupload of dataset <ds_id>."
    permission = BatchEditDataSetPT.rollback if ds.isupdate else DataSetPT.unupload
    check_permission_targets(
        request.specify_collection.id, request.specify_user.id, [permission]
    )

    with transaction.atomic():

        if ds.uploaderstatus is not None:
            return http.HttpResponse("dataset in use by uploader.", status=409)
        if not ds.was_uploaded():
            return http.HttpResponse("dataset has not been uploaded.", status=400)

        taskid = str(uuid4())
        async_result = tasks.unupload.apply_async(
            [request.specify_collection.id, ds.id, request.specify_user_agent.id],
            task_id=taskid,
        )
        ds.uploaderstatus = {"operation": "unuploading", "taskid": taskid}
        ds.save(update_fields=["uploaderstatus"])

    return http.JsonResponse("w", safe=False)


# @login_maybe_required
@openapi(
    schema={
        "get": {
            "responses": {
                "200": {
                    "description": "Data fetched successfully",
                    "content": {
                        "text/plain": {
                            "schema": {
                                "$ref": "#/components/schemas/wb_uploaderstatus",
                            }
                        }
                    },
                },
            }
        },
    },
    components=open_api_components,
)
@require_GET
def status(request, ds_id: int) -> http.HttpResponse:
    "Returns the uploader status for the dataset <ds_id>."
    ds = get_object_or_404(models.Spdataset, id=ds_id)
    # if (wb.specifyuser != request.specify_user):
    #     return http.HttpResponseForbidden()

    if ds.uploaderstatus is None:
        return http.JsonResponse(None, safe=False)
    
    task_status_map: Dict[str, WorkbenchUpdateStatus]  = {
        CELERY_TASK_STATE.RECEIVED: "PENDING",
        CELERY_TASK_STATE.STARTED: "PENDING",
        CELERY_TASK_STATE.SUCCESS: "PENDING",
        CELERY_TASK_STATE.RETRY: "FAILURE",
        CELERY_TASK_STATE.REVOKED: "FAILURE",
    }

    task = {
<<<<<<< HEAD
        "uploading": tasks.upload,
        "validating": tasks.upload,
        "unuploading": tasks.unupload,
    }[ds.uploaderstatus["operation"]]
    result = task.AsyncResult(ds.uploaderstatus["taskid"])
    status = {
        "uploaderstatus": ds.uploaderstatus,
        "taskstatus": result.state,
        "taskinfo": result.info if isinstance(result.info, dict) else repr(result.info),
=======
        'uploading': tasks.upload,
        'validating': tasks.upload,
        'unuploading': tasks.unupload,
    }[ds.uploaderstatus['operation']]

    result = task.AsyncResult(ds.uploaderstatus['taskid'])

    status = {
        'uploaderstatus': ds.uploaderstatus,
        'taskstatus': task_status_map.get(result.state, result.state),
        'taskinfo': result.info if isinstance(result.info, dict) else repr(result.info)
>>>>>>> 7a677295
    }
    return http.JsonResponse(status)


@openapi(
    schema={
        "post": {
            "responses": {
                "200": {
                    "description": "Returns either 'ok' if a task is aborted "
                    + " or 'not running' if no task exists.",
                    "content": {
                        "text/plain": {
                            "schema": {"type": "string", "enum": ["ok", "not running"]}
                        }
                    },
                },
                "503": {
                    "description": "Indicates the process could not be terminated.",
                    "content": {
                        "text/plain": {
                            "schema": {
                                "type": "string",
                                "enum": [
                                    "timed out waiting for requested task to terminate"
                                ],
                            }
                        }
                    },
                },
            }
        },
    },
    components=open_api_components,
)
@login_maybe_required
@require_POST
@models.Spdataset.validate_dataset_request(raise_404=True, lock_object=False)
def abort(request, ds) -> http.HttpResponse:
    "Aborts any ongoing uploader operation for dataset <ds_id>."

    if ds.uploaderstatus is None:
        return http.HttpResponse("not running", content_type="text/plain")

    task = {
        "uploading": tasks.upload,
        "validating": tasks.upload,
        "unuploading": tasks.unupload,
    }[ds.uploaderstatus["operation"]]
    result = task.AsyncResult(ds.uploaderstatus["taskid"]).revoke(terminate=True)

    try:
        models.Spdataset.objects.filter(id=ds.id).update(uploaderstatus=None)
    except OperationalError as e:
        if (
            e.args[0] == 1205
        ):  # (1205, 'Lock wait timeout exceeded; try restarting transaction')
            return http.HttpResponse(
                "timed out waiting for requested task to terminate",
                status=503,
                content_type="text/plain",
            )
        else:
            raise

    return http.HttpResponse("ok", content_type="text/plain")


@openapi(
    schema={
        "get": {
            "responses": {
                "200": {
                    "description": "Successful operation",
                    "content": {
                        "text/plain": {
                            "schema": {
                                "type": "array",
                                "items": {
                                    "$ref": "#/components/schemas/wb_upload_results",
                                },
                            }
                        }
                    },
                },
            }
        },
    },
    components=open_api_components,
)
@login_maybe_required
@require_GET
@models.Spdataset.validate_dataset_request(raise_404=True, lock_object=False)
def upload_results(request, ds) -> http.HttpResponse:
    "Returns the detailed upload/validation results if any for the dataset <ds_id>."

    if ds.rowresults is None:
        return http.JsonResponse(None, safe=False)

    results = json.loads(ds.rowresults)

    if settings.DEBUG:
        from .upload.upload_results_schema import schema

        validate(results, schema)
    return http.JsonResponse(results, safe=False)


@openapi(
    schema={
        "post": {
            "requestBody": {
                "required": True,
                "description": "A row to validate",
                "content": {
                    "application/json": {
                        "schema": {
                            "type": "array",
                            "items": {"type": "string", "description": "Cell value"},
                        }
                    }
                },
            },
            "responses": {
                "200": {
                    "description": "Returns upload results for a single row.",
                    "content": {
                        "text/plain": {
                            "schema": {
                                "type": "object",
                                "properties": {
                                    "results": {
                                        "$ref": "#/components/schemas/wb_upload_results"
                                    },
                                },
                                "required": ["results"],
                                "additionalProperties": False,
                            }
                        }
                    },
                },
            },
        },
    },
    components=open_api_components,
)
@login_maybe_required
@require_POST
def validate_row(request, ds_id: str) -> http.HttpResponse:
    "Validates a single row for dataset <ds_id>. The row data is passed as POST parameters."
    ds = get_object_or_404(models.Spdataset, id=ds_id)
    check_permission_targets(
        request.specify_collection.id,
        request.specify_user.id,
        [resolve_permission(ds).validate],
    )
    collection = request.specify_collection
    bt, upload_plan = uploader.get_ds_upload_plan(collection, ds)
    row = json.loads(request.body)
    ncols = len(ds.columns)
    rows = regularize_rows(ncols, [row], skip_empty=(ds.isupdate != True))
    if not rows:
        return http.JsonResponse(None, safe=False)
    row = rows[0]
    da = uploader.get_disambiguation_from_row(ncols, row)
    result = uploader.validate_row(
        collection,
        upload_plan,
        request.specify_user_agent.id,
        dict(zip(ds.columns, row)),
        da,
    )
    return http.JsonResponse({"result": result.to_json()})


@openapi(
    schema={
        "get": {
            "responses": {
                "200": {
                    "description": "Returns the upload plan schema, like defined here: "
                    + "https://github.com/specify/specify7/blob/19ebde3d86ef4276799feb63acec275ebde9b2f4/specifyweb/workbench/upload/upload_plan_schema.py",
                    "content": {
                        "text/plain": {
                            "schema": {
                                "type": "object",
                                "properties": {},
                            }
                        }
                    },
                },
            }
        },
    },
    components=open_api_components,
)
@require_GET
def up_schema(request) -> http.HttpResponse:
    "Returns the upload plan schema."
    return http.JsonResponse(upload_plan_schema.schema)


@openapi(
    schema={
        "post": {
            "requestBody": {
                "required": True,
                "description": "User ID of the new owner",
                "content": {
                    "application/x-www-form-urlencoded": {
                        "schema": {
                            "type": "object",
                            "properties": {
                                "specifyuserid": {
                                    "type": "number",
                                    "description": "User ID of the new owner",
                                },
                            },
                            "required": ["specifyuserid"],
                            "additionalProperties": False,
                        }
                    }
                },
            },
            "responses": {
                "204": {"description": "Dataset transfer succeeded."},
            },
        },
    },
    components=open_api_components,
)
@login_maybe_required
@require_POST
def transfer(request, ds_id: int) -> http.HttpResponse:
    """Transfer dataset's ownership to a different user."""
    if "specifyuserid" not in request.POST:
        return http.HttpResponseBadRequest("missing parameter: specifyuserid")

    ds = get_object_or_404(models.Spdataset, id=ds_id)
    check_permission_targets(
        request.specify_collection.id,
        request.specify_user.id,
        [resolve_permission(ds).transfer],
    )

    if ds.specifyuser != request.specify_user:
        return http.HttpResponseForbidden()

    try:
        ds.specifyuser = Specifyuser.objects.get(id=request.POST["specifyuserid"])
    except Specifyuser.DoesNotExist:
        return http.HttpResponseBadRequest("the user does not exist")

    Message.objects.create(
        user=ds.specifyuser,
        content=json.dumps(
            {
                "type": "dataset-ownership-transferred",
                "previous-owner-name": request.specify_user.name,
                "dataset-name": ds.name,
                "dataset-id": ds_id,
            }
        ),
    )

    ds.save()
    return http.HttpResponse(status=204)


@openapi(
    schema={
        "post": {
            "requestBody": {
                "required": True,
                "description": "The name of the record set to create.",
                "content": {
                    "application/x-www-form-urlencoded": {
                        "schema": {
                            "type": "object",
                            "properties": {
                                "name": {
                                    "type": "string",
                                    "description": "Name to give the new record set.",
                                },
                            },
                            "required": ["name"],
                            "additionalProperties": False,
                        }
                    }
                },
            },
            "responses": {
                "201": {
                    "description": "Record set created successfully.",
                    "content": {
                        "application/json": {
                            "schema": {
                                "type": "number",
                                "description": "The database id of the created record set.",
                            }
                        }
                    },
                },
            },
        },
    },
    components=open_api_components,
)
@login_maybe_required
@require_POST
@models.Spdataset.validate_dataset_request(raise_404=True, lock_object=False)
def create_recordset(request, ds) -> http.HttpResponse:
    if ds.uploadplan is None:
        return http.HttpResponseBadRequest("data set is missing upload plan")

    if ds.rowresults is None:
        return http.HttpResponseBadRequest("data set is missing row upload results")

    if "name" not in request.POST:
        return http.HttpResponseBadRequest("missing parameter: name")

    name = request.POST["name"]
    max_length = Recordset._meta.get_field("name").max_length
    if max_length is not None and len(name) > max_length:
        return http.HttpResponseBadRequest("name too long")

    check_permission_targets(
        request.specify_collection.id,
        request.specify_user.id,
        [resolve_permission(ds).create_recordset],
    )
    check_table_permissions(
        request.specify_collection, request.specify_user, Recordset, "create"
    )

    rs = uploader.create_recordset(ds, name)
    return http.JsonResponse(rs.id, status=201, safe=False)<|MERGE_RESOLUTION|>--- conflicted
+++ resolved
@@ -1,10 +1,6 @@
 import json
 import logging
-<<<<<<< HEAD
-from typing import List, Optional, Type, Union
-=======
-from typing import List, Optional, Dict, Literal, get_args as get_typing_args
->>>>>>> 7a677295
+from typing import List, Optional, Type, Union, Dict, Literal, get_args as get_typing_args
 from uuid import uuid4
 
 from django import http
@@ -16,10 +12,7 @@
 from jsonschema.exceptions import ValidationError  # type: ignore
 
 from specifyweb.middleware.general import require_GET, require_http_methods
-<<<<<<< HEAD
-=======
 from specifyweb.celery_tasks import CELERY_TASK_STATE
->>>>>>> 7a677295
 from specifyweb.specify.api import get_object_or_404
 from specifyweb.specify.views import login_maybe_required, openapi
 from specifyweb.specify.models import Recordset, Specifyuser
@@ -35,22 +28,15 @@
 logger = logging.getLogger(__name__)
 
 
-<<<<<<< HEAD
 def resolve_permission(
     dataset: models.Spdataset,
 ) -> Union[Type[DataSetPT], Type[BatchEditDataSetPT]]:
     return BatchEditDataSetPT if dataset.isupdate else DataSetPT
 
+WorkbenchUpdateStatus = Literal["PROGRESS", "PENDING", "FAILURE"]
 
 def regularize_rows(ncols: int, rows: List[List], skip_empty=True) -> List[List[str]]:
     n = ncols + 1  # extra row info such as disambiguation in hidden col at end
-=======
-WorkbenchUpdateStatus = Literal["PROGRESS", "PENDING", "FAILURE"]
-
-
-def regularize_rows(ncols: int, rows: List[List]) -> List[List[str]]:
-    n = ncols + 1 # extra row info such as disambiguation in hidden col at end
->>>>>>> 7a677295
 
     def regularize(row: List) -> Optional[List]:
         data = (row + [""] * n)[:n]  # pad / trim row length to match columns
@@ -109,15 +95,7 @@
                         },
                         "taskstatus": {
                             "type": "string",
-<<<<<<< HEAD
-                            "enum": [
-                                "PROGRESS",
-                                "PENDING",
-                                "FAILURE",
-                            ],
-=======
                             "enum": list(get_typing_args(WorkbenchUpdateStatus))
->>>>>>> 7a677295
                         },
                         "uploaderstatus": {
                             "type": "object",
@@ -838,17 +816,6 @@
     }
 
     task = {
-<<<<<<< HEAD
-        "uploading": tasks.upload,
-        "validating": tasks.upload,
-        "unuploading": tasks.unupload,
-    }[ds.uploaderstatus["operation"]]
-    result = task.AsyncResult(ds.uploaderstatus["taskid"])
-    status = {
-        "uploaderstatus": ds.uploaderstatus,
-        "taskstatus": result.state,
-        "taskinfo": result.info if isinstance(result.info, dict) else repr(result.info),
-=======
         'uploading': tasks.upload,
         'validating': tasks.upload,
         'unuploading': tasks.unupload,
@@ -860,7 +827,6 @@
         'uploaderstatus': ds.uploaderstatus,
         'taskstatus': task_status_map.get(result.state, result.state),
         'taskinfo': result.info if isinstance(result.info, dict) else repr(result.info)
->>>>>>> 7a677295
     }
     return http.JsonResponse(status)
 
