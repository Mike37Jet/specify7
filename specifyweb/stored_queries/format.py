--- conflicted
+++ resolved
@@ -10,15 +10,12 @@
 from sqlalchemy import types
 from sqlalchemy.orm.attributes import InstrumentedAttribute
 from sqlalchemy.sql.elements import Extract
-<<<<<<< HEAD
 from sqlalchemy.sql.expression import case, func, cast, literal
 from sqlalchemy.sql.functions import concat
 from sqlalchemy.sql.selectable import ScalarSelect
 
 from specifyweb.context.app_resource import get_app_resource
 from specifyweb.context.remote_prefs import get_remote_prefs
-=======
-from sqlalchemy import types
 
 from typing import Tuple, Optional, Union, Any
 
@@ -26,7 +23,6 @@
 from specifyweb.context.remote_prefs import get_remote_prefs
 from specifyweb.specify.models import datamodel, Spappresourcedata, \
     Splocalecontainer, Splocalecontaineritem
->>>>>>> b63632a7
 from specifyweb.specify.datamodel import Field, Relationship, Table
 from specifyweb.specify.models import datamodel, Splocalecontainer
 from specifyweb.stored_queries.queryfield import QueryField
@@ -45,12 +41,7 @@
 
 class ObjectFormatter(object):
     def __init__(self, collection, user, replace_nulls):
-<<<<<<< HEAD
         formattersXML, _, __ = get_app_resource(collection, user, 'DataObjFormatters')
-=======
-        formattersXML, _ = get_app_resource(collection, user,
-                                            'DataObjFormatters')
->>>>>>> b63632a7
         self.formattersDom = ElementTree.fromstring(formattersXML)
         self.date_format = get_date_format()
         self.date_format_year = MYSQL_TO_YEAR.get(self.date_format)
