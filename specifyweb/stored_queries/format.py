--- conflicted
+++ resolved
@@ -296,17 +296,7 @@
         aliased_orm_table = aliased(orm_table)
 
         if is_self_join_aggregation: # Handle self join aggregation
-<<<<<<< HEAD
             if field.is_relationship and \
-=======
-            if field.name in {'children', 'components'} and field.relatedModelName == 'CollectionObject':
-                # Child = aliased(orm_table)
-                subquery_query = Query([]) \
-                    .select_from(aliased_orm_table) \
-                    .filter(aliased_orm_table.ComponentParentID == rel_table._id) \
-                    .correlate(rel_table)
-            elif field.is_relationship and \
->>>>>>> 45288b44
                 field.type == 'one-to-many' and \
                 field.otherSideName in [fld.name for fld in specify_model.relationships]:
                 # Handle self join aggregation in the general case
