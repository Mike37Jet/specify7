--- conflicted
+++ resolved
@@ -12,11 +12,8 @@
 from django.utils import timezone
 
 from specifyweb.middleware.general import require_GET
-<<<<<<< HEAD
 from specifyweb.stored_queries.batch_edit import run_batch_edit
-=======
 from specifyweb.specify.models_by_table_id import model_names_by_table_id
->>>>>>> a2d1c1a4
 from . import models
 from .execution import execute, run_ephemeral_query, do_export, recordset, \
     return_loan_preps as rlp
