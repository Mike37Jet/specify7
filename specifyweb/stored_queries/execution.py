--- conflicted
+++ resolved
@@ -865,15 +865,12 @@
     for fs in field_specs:
         sort_type = QuerySort.by_id(fs.sort_type)
 
-<<<<<<< HEAD
         query, field, predicate = fs.add_to_query(
             query, formatauditobjs=props.formatauditobjs
         )
-=======
-        query, field, predicate = fs.add_to_query(query, formatauditobjs=formatauditobjs)
         if field is None:
             continue
->>>>>>> eebbae4b
+        
         if fs.display:
             formatted_field = query.objectformatter.fieldformat(fs, field)
             query = query.add_columns(formatted_field)
