import csv
import json
import logging
import os
import re

from typing import List, Literal, NamedTuple, Optional, Union
import xml.dom.minidom
from collections import namedtuple, defaultdict
from datetime import datetime, timedelta
from functools import reduce

from django.conf import settings
from django.db import transaction
from sqlalchemy import sql, orm, func, select, text
from sqlalchemy.sql.expression import asc, desc, insert, literal

from specifyweb.specify.field_change_info import FieldChangeInfo
from specifyweb.stored_queries.group_concat import group_by_displayed_fields
from specifyweb.specify.tree_utils import get_search_filters

from . import models
from .format import ObjectFormatter
from .query_construct import QueryConstruct
from .queryfield import QueryField
from .relative_date_utils import apply_absolute_date
from .field_spec_maps import apply_specify_user_name
from ..notifications.models import Message
from ..permissions.permissions import check_table_permissions
from ..specify.auditlog import auditlog
from ..specify.models import Loan, Loanpreparation, Loanreturnpreparation, Taxontreedef
from specifyweb.specify.utils import log_sqlalchemy_query

from specifyweb.stored_queries.group_concat import group_by_displayed_fields
from specifyweb.stored_queries.queryfield import fields_from_json

logger = logging.getLogger(__name__)

SORT_LITERAL: Union[Literal["asc"], Literal["desc"], None]


class QuerySort:
    SORT_TYPES = [None, asc, desc]

    NONE: 0
    ASC: 1
    DESC: 2

    @staticmethod
    def by_id(sort_id: int):
        return QuerySort.SORT_TYPES[sort_id]


class BuildQueryProps(NamedTuple):
    recordsetid: Optional[int] = None
    replace_nulls: bool = False
    formatauditobjs: bool = False
    distinct: bool = False
    implicit_or: bool = True
    format_agent_type: bool = False
    format_picklist: bool = False


def set_group_concat_max_len(connection):
    """The default limit on MySQL group concat function is quite
    small. This function increases it for the database connection for
    the given session.
    """
    connection.execute("SET group_concat_max_len = 1024 * 1024 * 1024")


def filter_by_collection(model, query, collection):
    """Add predicates to the given query to filter result to items scoped
    to the given collection. The model argument indicates the "base"
    table of the query. E.g. If model was CollectingEvent, this
    function would limit the results to collecting events in the same
    discipline as the given collection since collecting events are
    scoped to the discipline level.
    """
    if (
        model is models.Accession
        and collection.discipline.division.institution.isaccessionsglobal
    ):
        logger.info("not filtering query b/c accessions are global in this database")
        return query

    if model is models.Taxon:
        logger.info("filtering taxon to discipline: %s", collection.discipline.name)
        treedef_ids = Taxontreedef.objects.filter(get_search_filters(collection, 'taxon')).values_list('id', flat=True)
        return query.filter(model.TaxonTreeDefID.in_(tuple(treedef_ids)))

    if model is models.TaxonTreeDefItem:
        logger.info("filtering taxon rank to discipline: %s", collection.discipline.name)
        treedef_ids = Taxontreedef.objects.filter(get_search_filters(collection, 'taxon')).values_list('id', flat=True)
        return query.filter(model.TaxonTreeDefID.in_(tuple(treedef_ids)))

    if model is models.Geography:
        logger.info("filtering geography to discipline: %s", collection.discipline.name)
        return query.filter(
            model.GeographyTreeDefID == collection.discipline.geographytreedef_id
        )

    if model is models.GeographyTreeDefItem:
        logger.info(
            "filtering geography rank to discipline: %s", collection.discipline.name
        )
        return query.filter(
            model.GeographyTreeDefID == collection.discipline.geographytreedef_id
        )

    if model is models.LithoStrat:
        logger.info(
            "filtering lithostrat to discipline: %s", collection.discipline.name
        )
        return query.filter(
            model.LithoStratTreeDefID == collection.discipline.lithostrattreedef_id
        )

    if model is models.LithoStratTreeDefItem:
        logger.info(
            "filtering lithostrat rank to discipline: %s", collection.discipline.name
        )
        return query.filter(
            model.LithoStratTreeDefID == collection.discipline.lithostrattreedef_id
        )

    if model is models.GeologicTimePeriod:
        logger.info(
            "filtering geologic time period to discipline: %s",
            collection.discipline.name,
        )
        return query.filter(
            model.GeologicTimePeriodTreeDefID
            == collection.discipline.geologictimeperiodtreedef_id
        )

    if model is models.GeologicTimePeriodTreeDefItem:
        logger.info(
            "filtering geologic time period rank to discipline: %s",
            collection.discipline.name,
        )
        return query.filter(
            model.GeologicTimePeriodTreeDefID
            == collection.discipline.geologictimeperiodtreedef_id
        )

    if model is models.TectonicUnit:
        logger.info("filtering tectonic unit to discipline: %s", collection.discipline.name)
        return query.filter(model.TectonicUnitTreeDefID == collection.discipline.tectonicunittreedef_id)

    if model is models.TectonicUnitTreeDefItem:
        logger.info("filtering tectonic unit rank to discipline: %s", collection.discipline.name)
        return query.filter(model.TectonicUnitTreeDefID == collection.discipline.tectonicunittreedef_id)

    if model is models.Storage:
        logger.info(
            "filtering storage to institution: %s",
            collection.discipline.division.institution.name,
        )
        return query.filter(
            model.StorageTreeDefID
            == collection.discipline.division.institution.storagetreedef_id
        )

    if model is models.StorageTreeDefItem:
        logger.info(
            "filtering storage rank to institution: %s",
            collection.discipline.division.institution.name,
        )
        return query.filter(
            model.StorageTreeDefID
            == collection.discipline.division.institution.storagetreedef_id
        )

    if model in (
        models.Agent,
        models.Accession,
        models.RepositoryAgreement,
        models.ExchangeIn,
        models.ExchangeOut,
        models.ConservDescription,
    ):
        return query.filter(model.DivisionID == collection.discipline.division_id)

    for filter_col, scope, scope_name in (
        ("CollectionID", lambda collection: collection, lambda o: o.collectionname),
        (
            "collectionMemberId",
            lambda collection: collection,
            lambda o: o.collectionname,
        ),
        ("DisciplineID", lambda collection: collection.discipline, lambda o: o.name),
        # The below are disabled to match Specify 6 behavior.
        # ('DivisionID'         , lambda collection: collection.discipline.division, lambda o: o.name),
        # ('InstitutionID'      , lambda collection: collection.discipline.division.institution, lambda o: o.name),
    ):

        if hasattr(model, filter_col):
            o = scope(collection)
            logger.info("filtering query by %s: %s", filter_col, scope_name(o))
            return query.filter(getattr(model, filter_col) == o.id)

    logger.warn("query not filtered by scope")
    return query


<<<<<<< HEAD
EphemeralField = namedtuple('EphemeralField', "stringId isRelFld operStart startValue isNot isDisplay sortType formatName isStrict")

def field_specs_from_json(json_fields):
    """Given deserialized json data representing an array of SpQueryField
    records, return an array of QueryField objects that can build the
    corresponding sqlalchemy query.
    """
    def ephemeral_field_from_json(json):
        return EphemeralField(**{field: json.get(field.lower(), None) for field in EphemeralField._fields})

    field_specs =  [QueryField.from_spqueryfield(ephemeral_field_from_json(data))
            for data in sorted(json_fields, key=lambda field: field['position'])]

    return field_specs

=======
>>>>>>> 0bb287a1
def do_export(spquery, collection, user, filename, exporttype, host):
    """Executes the given deserialized query definition, sending the
    to a file, and creates "export completed" message when finished.

    See query_to_csv for details of the other accepted arguments.
    """
    recordsetid = spquery.get("recordsetid", None)

    distinct = spquery["selectdistinct"]
    tableid = spquery["contexttableid"]

    path = os.path.join(settings.DEPOSITORY_DIR, filename)
    message_type = "query-export-to-csv-complete"

    with models.session_context() as session:
        field_specs = fields_from_json(spquery['fields'])
        if exporttype == 'csv':
            query_to_csv(session, collection, user, tableid, field_specs, path,
                         recordsetid=recordsetid, 
                         captions=spquery['captions'], strip_id=True,
                         distinct=spquery['selectdistinct'], delimiter=spquery['delimiter'], bom=spquery['bom'])
        elif exporttype == 'kml':
            query_to_kml(session, collection, user, tableid, field_specs, path, spquery['captions'], host,
                         recordsetid=recordsetid, strip_id=False, selected_rows=spquery.get('selectedrows', None))
            message_type = 'query-export-to-kml-complete'

    Message.objects.create(user=user, content=json.dumps({
        'type': message_type,
        'file': filename,
    }))

def stored_query_to_csv(query_id, collection, user, path):
    """Executes a query from the Spquery table with the given id and send
    the results to a CSV file at path.

    See query_to_csv for details of the other accepted arguments.
    """
    with models.session_context() as session:
        sp_query = session.query(models.SpQuery).get(query_id)
        tableid = sp_query.contextTableId

        field_specs = [
            QueryField.from_spqueryfield(field)
            for field in sorted(sp_query.fields, key=lambda field: field.position)
        ]

        query_to_csv(
            session,
            collection,
            user,
            tableid,
            field_specs,
            path,
            distinct=spquery["selectdistinct"],
        )  # bug?


def query_to_csv(
    session,
    collection,
    user,
    tableid,
    field_specs,
    path,
    recordsetid=None,
    captions=False,
    strip_id=False,
    row_filter=None,
    distinct=False,
    delimiter=",",
    bom=False,
):
    """Build a sqlalchemy query using the QueryField objects given by
    field_specs and send the results to a CSV file at the given
    file path.

    See build_query for details of the other accepted arguments.
    """
    set_group_concat_max_len(session.connection())
    query, __ = build_query(
        session,
        collection,
        user,
        tableid,
        field_specs,
        BuildQueryProps(recordsetid=recordsetid, replace_nulls=True, distinct=distinct),
    )

    logger.debug("query_to_csv starting")

    encoding = 'utf-8'
    if bom:
        encoding = 'utf-8-sig'

    with open(path, 'w', newline='', encoding=encoding) as f:
        csv_writer = csv.writer(f, delimiter=delimiter)
        if captions:
            header = captions
            if not strip_id and not distinct:
                header = ["id"] + header
            csv_writer.writerow(header)

        for row in query.yield_per(1):
            if row_filter is not None and not row_filter(row):
                continue
            encoded = [
                re.sub("\r|\n", " ", str(f))
                for f in (row[1:] if strip_id or distinct else row)
            ]
            csv_writer.writerow(encoded)

    logger.debug("query_to_csv finished")


def row_has_geocoords(coord_cols, row):
    """Assuming single point"""
    return (
        row[coord_cols[0]] != None
        and row[coord_cols[0]] != ""
        and row[coord_cols[1]] != None
        and row[coord_cols[1]] != ""
    )


def query_to_kml(
    session,
    collection,
    user,
    tableid,
    field_specs,
    path,
    captions,
    host,
    recordsetid=None,
    strip_id=False,
    selected_rows=None,
):
    """Build a sqlalchemy query using the QueryField objects given by
    field_specs and send the results to a kml file at the given
    file path.

    See build_query for details of the other accepted arguments.
    """
    set_group_concat_max_len(session.connection())
    query, __ = build_query(
        session,
        collection,
        user,
        tableid,
        field_specs,
        BuildQueryProps(recordsetid=recordsetid, replace_nulls=True),
    )
    if selected_rows:
        model = models.models_by_tableid[tableid]
        id_field = getattr(model, model._id)
        query = query.filter(id_field.in_(selected_rows))

    logger.debug("query_to_kml starting")

    kmlDoc = xml.dom.minidom.Document()

    kmlElement = kmlDoc.createElementNS("http://earth.google.com/kml/2.2", "kml")
    kmlElement.setAttribute("xmlns", "http://earth.google.com/kml/2.2")
    kmlElement = kmlDoc.appendChild(kmlElement)
    documentElement = kmlDoc.createElement("Document")
    documentElement = kmlElement.appendChild(documentElement)

    if not strip_id:
        model = models.models_by_tableid[tableid]
        table = str(getattr(model, model._id)).split(".")[0].lower()  # wtfiw
    else:
        table = None

    coord_cols = getCoordinateColumns(field_specs, table != None)

    for row in query.yield_per(1):
        if row_has_geocoords(coord_cols, row):
            placemarkElement = createPlacemark(
                kmlDoc, row, coord_cols, table, captions, host
            )
            documentElement.appendChild(placemarkElement)

    with open(path, "wb") as kmlFile:
        kmlFile.write(kmlDoc.toprettyxml("  ", newl="\n", encoding="utf-8"))

    logger.debug("query_to_kml finished")


def getCoordinateColumns(field_specs, hasId):
    coords = {
        "longitude1": -1,
        "latitude1": -1,
        "longitude2": -1,
        "latitude2": -1,
        "latlongtype": -1,
    }
    f = 1 if hasId else 0
    for fld in field_specs:
        if fld.fieldspec.table.name == "Locality":
            jp = fld.fieldspec.join_path
            if not jp:
                continue
            f_name = jp[-1].name.lower()
            if f_name in coords:
                coords[f_name] = f
        if fld.display:
            f = f + 1

    result = [coords["longitude1"], coords["latitude1"]]
    if coords["longitude2"] != -1 and coords["latitude2"] != -1:
        result.extend([coords["longitude2"], coords["latitude2"]])
        if coords["latlongtype"] != -1:
            result.append(coords["latlongtype"])

    return result


def createPlacemark(kmlDoc, row, coord_cols, table, captions, host):
    # This creates a  element for a row of data.
    # print row
    placemarkElement = kmlDoc.createElement("Placemark")
    extElement = kmlDoc.createElement("ExtendedData")
    placemarkElement.appendChild(extElement)

    # Loop through the columns and create a  element for every field that has a value.
    adj = 0 if table == None else 1
    nameElement = kmlDoc.createElement("name")
    nameText = kmlDoc.createTextNode(row[adj])
    nameElement.appendChild(nameText)
    placemarkElement.appendChild(nameElement)
    for f in range(adj, len(row)):
        if f not in coord_cols:
            dataElement = kmlDoc.createElement("Data")
            dataElement.setAttribute("name", captions[f - adj])
            valueElement = kmlDoc.createElement("value")
            dataElement.appendChild(valueElement)
            valueText = kmlDoc.createTextNode(row[f])
            valueElement.appendChild(valueText)
            extElement.appendChild(dataElement)

    # display coords
    crdElement = kmlDoc.createElement("Data")
    crdElement.setAttribute("name", "coordinates")
    crdValue = kmlDoc.createElement("value")
    crdElement.appendChild(crdValue)
    crdStr = row[coord_cols[1]] + ", " + row[coord_cols[0]]
    if len(coord_cols) >= 4:
        crdStr += " : " + row[coord_cols[3]] + ", " + row[coord_cols[2]]
    if len(coord_cols) == 5:
        crdStr += " (" + row[coord_cols[4]] + ")"
    crdValue.appendChild(kmlDoc.createTextNode(crdStr))
    extElement.appendChild(crdElement)

    # add the url
    if table != None:
        urlElement = kmlDoc.createElement("Data")
        urlElement.setAttribute("name", "go to")
        urlValue = kmlDoc.createElement("value")
        urlElement.appendChild(urlValue)
        urlText = kmlDoc.createTextNode(
            host + "/specify/view/" + table + "/" + str(row[0]) + "/"
        )
        urlValue.appendChild(urlText)
        extElement.appendChild(urlElement)

    # add coords
    if len(coord_cols) == 5:
        coord_type = row[coord_cols[4]].lower()
    elif len(coord_cols) == 4:
        coord_type = "line"
    else:
        coord_type = "point"

    pointElement = kmlDoc.createElement("Point")
    coordinates = row[coord_cols[0]] + "," + row[coord_cols[1]]
    coorElement = kmlDoc.createElement("coordinates")
    coorElement.appendChild(kmlDoc.createTextNode(coordinates))
    pointElement.appendChild(coorElement)

    if coord_type == "point":
        placemarkElement.appendChild(pointElement)
    else:
        multiElement = kmlDoc.createElement("MultiGeometry")
        multiElement.appendChild(pointElement)
        if coord_type == "line":
            lineElement = kmlDoc.createElement("LineString")
            tessElement = kmlDoc.createElement("tessellate")
            tessElement.appendChild(kmlDoc.createTextNode("1"))
            lineElement.appendChild(tessElement)
            coordinates = (
                row[coord_cols[0]]
                + ","
                + row[coord_cols[1]]
                + " "
                + row[coord_cols[2]]
                + ","
                + row[coord_cols[3]]
            )
            coorElement = kmlDoc.createElement("coordinates")
            coorElement.appendChild(kmlDoc.createTextNode(coordinates))
            lineElement.appendChild(coorElement)
            multiElement.appendChild(lineElement)
        else:
            ringElement = kmlDoc.createElement("LinearRing")
            tessElement = kmlDoc.createElement("tessellate")
            tessElement.appendChild(kmlDoc.createTextNode("1"))
            ringElement.appendChild(tessElement)
            coordinates = row[coord_cols[0]] + "," + row[coord_cols[1]]
            coordinates += " " + row[coord_cols[2]] + "," + row[coord_cols[1]]
            coordinates += " " + row[coord_cols[2]] + "," + row[coord_cols[3]]
            coordinates += " " + row[coord_cols[0]] + "," + row[coord_cols[3]]
            coordinates += " " + row[coord_cols[0]] + "," + row[coord_cols[1]]
            coorElement = kmlDoc.createElement("coordinates")
            coorElement.appendChild(kmlDoc.createTextNode(coordinates))
            ringElement.appendChild(coorElement)
            multiElement.appendChild(ringElement)

        placemarkElement.appendChild(multiElement)

    return placemarkElement


def run_ephemeral_query(collection, user, spquery):
    """Execute a Specify query from deserialized json and return the results
    as an array for json serialization to the web app.
    """
<<<<<<< HEAD
    logger.info('ephemeral query: %s', spquery)
    limit = spquery.get('limit', 20)
    offset = spquery.get('offset', 0)
    recordsetid = spquery.get('recordsetid', None)
    distinct = spquery['selectdistinct']
    series = spquery.get('selectseries', None)
    tableid = spquery['contexttableid']
    count_only = spquery['countonly']
    try:
        format_audits = spquery['formatauditrecids']
    except:
        format_audits = False

    with models.session_context() as session:
        field_specs = field_specs_from_json(spquery['fields'])
        return execute(session, collection, user, tableid, distinct, series, count_only,
                       field_specs, limit, offset, recordsetid, formatauditobjs=format_audits)

def augment_field_specs(field_specs, formatauditobjs=False):
=======
    logger.info("ephemeral query: %s", spquery)
    limit = spquery.get("limit", 20)
    offset = spquery.get("offset", 0)
    recordsetid = spquery.get("recordsetid", None)
    distinct = spquery["selectdistinct"]
    tableid = spquery["contexttableid"]
    count_only = spquery["countonly"]
    format_audits = spquery.get("formatauditrecids", False)

    with models.session_context() as session:
        field_specs = fields_from_json(spquery["fields"])
        return execute(
            session=session,
            collection=collection,
            user=user,
            tableid=tableid,
            distinct=distinct,
            count_only=count_only,
            field_specs=field_specs,
            limit=limit,
            offset=offset,
            recordsetid=recordsetid,
            formatauditobjs=format_audits,
        )


def augment_field_specs(field_specs: List[QueryField], formatauditobjs=False):
>>>>>>> 0bb287a1
    print("augment_field_specs ######################################")
    new_field_specs = []
    for fs in field_specs:
        print(fs)
        print(fs.fieldspec.table.tableId)
        field = fs.fieldspec.join_path[-1]
        model = models.models_by_tableid[fs.fieldspec.table.tableId]
        if field.type == "java.util.Calendar":
            precision_field = field.name + "Precision"
            has_precision = hasattr(model, precision_field)
            if has_precision:
                new_field_specs.append(
                    make_augmented_field_spec(fs, model, precision_field)
                )
        elif formatauditobjs and model.name.lower().startswith("spauditlog"):
            if field.name.lower() in "newvalue, oldvalue":
                log_model = models.models_by_tableid[530]
                new_field_specs.append(
                    make_augmented_field_spec(fs, log_model, "TableNum")
                )
                new_field_specs.append(
                    make_augmented_field_spec(fs, model, "FieldName")
                )
            elif field.name.lower() == "recordid":
                new_field_specs.append(make_augmented_field_spec(fs, model, "TableNum"))
    print("################################ sceps_dleif_tnemgua")


def make_augmented_field_spec(field_spec, model, field_name):
    print("make_augmented_field_spec ######################################")


def recordset(collection, user, user_agent, recordset_info):
    "Create a record set from the records matched by a query."
    spquery = recordset_info["fromquery"]
    tableid = spquery["contexttableid"]

    with models.session_context() as session:
        recordset = models.RecordSet()
        recordset.timestampCreated = datetime.now()
        recordset.version = 0
        recordset.collectionMemberId = collection.id
        recordset.dbTableId = tableid
        recordset.name = recordset_info["name"]
        if "remarks" in recordset_info:
            recordset.remarks = recordset_info["remarks"]
        recordset.type = 0
        recordset.createdByAgentID = user_agent.id
        recordset.SpecifyUserID = user.id
        session.add(recordset)
        session.flush()
        new_rs_id = recordset.recordSetId

        model = models.models_by_tableid[tableid]
        id_field = getattr(model, model._id)

        field_specs = fields_from_json(spquery["fields"])

        query, __ = build_query(session, collection, user, tableid, field_specs)
        query = query.with_entities(id_field, literal(new_rs_id)).distinct()
        RSI = models.RecordSetItem
        ins = insert(RSI).from_select((RSI.recordId, RSI.RecordSetID), query)
        session.execute(ins)

    return new_rs_id


def return_loan_preps(collection, user, agent, data):
    spquery = data["query"]
    commit = data["commit"]

    tableid = spquery["contexttableid"]
    if not (tableid == Loanpreparation.specify_model.tableId):
        raise AssertionError(
            f"Unexpected tableId '{tableid}' in request. Expected {Loanpreparation.specify_model.tableId}",
            {
                "tableId": tableid,
                "expectedTableId": Loanpreparation.specify_model.tableId,
                "localizationKey": "unexpectedTableId",
            },
        )

    with models.session_context() as session:
        model = models.models_by_tableid[tableid]
        id_field = getattr(model, model._id)

        field_specs = fields_from_json(spquery["fields"])

        query, __ = build_query(session, collection, user, tableid, field_specs)
        lrp = orm.aliased(models.LoanReturnPreparation)
        loan = orm.aliased(models.Loan)
        query = query.join(loan).outerjoin(lrp)
        unresolved = (
            model.quantity
            - sql.functions.coalesce(sql.functions.sum(lrp.quantityResolved), 0)
        ).label("unresolved")
        query = query.with_entities(
            id_field, unresolved, loan.loanId, loan.loanNumber
        ).group_by(id_field)
        to_return = [
            (lp_id, quantity, loan_id, loan_no)
            for lp_id, quantity, loan_id, loan_no in query
            if quantity > 0
        ]
        if not commit:
            return to_return
        with transaction.atomic():
            for lp_id, quantity, _, _ in to_return:
                lp = Loanpreparation.objects.select_for_update().get(pk=lp_id)
                was_resolved = lp.isresolved
                lp.quantityresolved = lp.quantityresolved + quantity
                lp.quantityreturned = lp.quantityreturned + quantity
                lp.isresolved = True
                lp.save()

                auditlog.update(
                    lp,
                    agent,
                    None,
                    [
                        FieldChangeInfo(
                            field_name="quantityresolved",
                            old_value=lp.quantityresolved - quantity,
                            new_value=lp.quantityresolved,
                        ),
                        FieldChangeInfo(
                            field_name="quantityreturned",
                            old_value=lp.quantityreturned - quantity,
                            new_value=lp.quantityreturned,
                        ),
                        FieldChangeInfo(
                            field_name="isresolved",
                            old_value=was_resolved,
                            new_value=True,
                        ),
                    ],
                )

                new_lrp = Loanreturnpreparation.objects.create(
                    quantityresolved=quantity,
                    quantityreturned=quantity,
                    loanpreparation_id=lp_id,
                    returneddate=data.get("returneddate", None),
                    receivedby_id=data.get("receivedby", None),
                    createdbyagent=agent,
                    discipline=collection.discipline,
                )
                auditlog.insert(new_lrp, agent)
            loans_to_close = (
                Loan.objects.select_for_update()
                .filter(
                    pk__in=set((loan_id for _, _, loan_id, _ in to_return)),
                    isclosed=False,
                )
                .exclude(loanpreparations__isresolved=False)
            )
            for loan in loans_to_close:
                loan.isclosed = True
                loan.save()
                auditlog.update(
                    loan,
                    agent,
                    None,
                    [
                        {
                            "field_name": "isclosed",
                            "old_value": False,
                            "new_value": True,
                        },
                    ],
                )
        return to_return

<<<<<<< HEAD
def execute(session, collection, user, tableid, distinct, series, count_only,
            field_specs, limit, offset, recordsetid=None, formatauditobjs=False):
    "Build and execute a query, returning the results as a data structure for json serialization"

    set_group_concat_max_len(session.connection())
    query, order_by_exprs = build_query(session, collection, user, tableid, field_specs, recordsetid=recordsetid,
                                        formatauditobjs=formatauditobjs, distinct=distinct, series=series)

    if count_only:
        if series:
            cat_num_sort_type = 0
            for field_spec in field_specs:
                if field_spec.fieldspec.get_field().name.lower() == 'catalognumber':
                    cat_num_sort_type = field_spec.sort_type
                    break
            return {'count': len(series_post_query(query, sort_type=cat_num_sort_type))}
        else:
            return {'count': query.count()}
=======

def execute(
    session,
    collection,
    user,
    tableid,
    distinct,
    count_only,
    field_specs,
    limit,
    offset,
    format_agent_type=False,
    recordsetid=None,
    formatauditobjs=False,
    format_picklist=False,
):
    "Build and execute a query, returning the results as a data structure for json serialization"

    set_group_concat_max_len(session.info["connection"])
    query, order_by_exprs = build_query(
        session,
        collection,
        user,
        tableid,
        field_specs,
        BuildQueryProps(
            recordsetid=recordsetid,
            formatauditobjs=formatauditobjs,
            distinct=distinct,
            format_agent_type=format_agent_type,
            format_picklist=format_picklist,
        ),
    )

    if count_only:
        return {"count": query.count()}
>>>>>>> 0bb287a1
    else:
        if series:
            order_by_exprs.insert(0, text("MIN(IFNULL(CAST(`CatalogNumber` AS DECIMAL(65)), NULL))"))
        
        logger.debug("order by: %s", order_by_exprs)
        query = query.order_by(*order_by_exprs).offset(offset)
        
        if limit:
            query = query.limit(limit)

<<<<<<< HEAD
        if series:
            cat_num_sort_type = 0
            for field_spec in field_specs:
                if field_spec.fieldspec.get_field().name.lower() == 'catalognumber':
                    cat_num_sort_type = field_spec.sort_type
                    break
            return {'results': series_post_query(query, sort_type=cat_num_sort_type)}

        log_sqlalchemy_query(query) # Debugging
        return {'results': list(query)}

def build_query(session, collection, user, tableid, field_specs,
                recordsetid=None, replace_nulls=False, formatauditobjs=False,
                distinct=False, series=False, implicit_or=True):
=======
        return {"results": list(query)}


def build_query(
    session,
    collection,
    user,
    tableid,
    field_specs,
    props: BuildQueryProps = BuildQueryProps(),
):
>>>>>>> 0bb287a1
    """Build a sqlalchemy query using the QueryField objects given by
    field_specs.

    session = an sqlalchemy Session instance.

    collection = an instance of specifyweb.specify.models.Collection.
    Returned records will be filtered to the scope of the collection.

    user = an instance of specifyweb.specify.models.Specifyuser.  The
    user will be used in the lookup process for any formatters that
    are used.

    tableid = an integer that indicates the "base table" of the query.
    See specify_datamodel.xml.

    field_specs = [QueryField instances] defining the fields of
    the Specify query.

    recordsetid = integer id of a row from the RecordSet table. Results
    will be filtered to items from the given record set unless None.

    replace_nulls = if True, replace null values with ""

    distinct = if True, group by all display fields, and return all record IDs associated with a row

    series = (only for CO) if True, group by all display fields.
    Group catalog numbers that fall within the same range together.
    Return all record IDs associated with a row.
    """
    model = models.models_by_tableid[tableid]
    id_field = getattr(model, model._id)
    catalog_number_field = model.catalogNumber if hasattr(model, 'catalogNumber') else None

    field_specs = [apply_absolute_date(field_spec) for field_spec in field_specs]
<<<<<<< HEAD
    field_specs = [apply_specify_user_name(field_spec, user) for field_spec in field_specs]

    query_construct_query = None
    if series and catalog_number_field:
        query_construct_query = session.query(
            func.group_concat(
                func.concat(
                    id_field,
                    ':',
                    catalog_number_field
                ),
                separator='|'
            ).label('co_id_catnum_paired_values')
        )
    elif distinct:
        query_construct_query = session.query(func.group_concat(id_field.distinct(), separator=','))
    else:
        query_construct_query = query_construct_query = session.query(id_field)
    
    query = QueryConstruct(
        collection=collection,
        objectformatter=ObjectFormatter(collection, user, replace_nulls),
        query=query_construct_query,
=======
    field_specs = [
        apply_specify_user_name(field_spec, user) for field_spec in field_specs
    ]

    query = QueryConstruct(
        collection=collection,
        objectformatter=ObjectFormatter(
            collection,
            user,
            props.replace_nulls,
            format_agent_type=props.format_agent_type,
            format_picklist=props.format_picklist,
        ),
        query=(
            session.query(func.group_concat(id_field.distinct(), separator=","))
            if props.distinct
            else session.query(id_field)
        ),
>>>>>>> 0bb287a1
    )

    tables_to_read = set(
        [
            table
            for fs in field_specs
            for table in query.tables_in_path(
                fs.fieldspec.root_table, fs.fieldspec.join_path
            )
        ]
    )

    for table in tables_to_read:
        check_table_permissions(collection, user, table, "read")

    query = filter_by_collection(model, query, collection)

    if props.recordsetid is not None:
        logger.debug("joining query to recordset: %s", props.recordsetid)
        recordset = session.query(models.RecordSet).get(props.recordsetid)
        if not (recordset.dbTableId == tableid):
            raise AssertionError(
                f"Unexpected tableId '{tableid}' in request. Expected '{recordset.dbTableId}'",
                {
                    "tableId": tableid,
                    "expectedTableId": recordset.dbTableId,
                    "localizationKey": "unexpectedTableId",
                },
            )
        query = query.join(
            models.RecordSetItem, models.RecordSetItem.recordId == id_field
        ).filter(models.RecordSetItem.recordSet == recordset)

    order_by_exprs = []
    selected_fields = []
    predicates_by_field = defaultdict(list)
    # augment_field_specs(field_specs, formatauditobjs)
    for fs in field_specs:
<<<<<<< HEAD
        sort_type = SORT_TYPES[fs.sort_type]

        if series and fs.fieldspec.get_field().name.lower() == 'catalognumber':
            continue

        query, field, predicate = fs.add_to_query(query, formatauditobjs=formatauditobjs)
=======
        sort_type = QuerySort.by_id(fs.sort_type)

        query, field, predicate = fs.add_to_query(
            query, formatauditobjs=props.formatauditobjs
        )
        if field is None:
            continue
        
>>>>>>> 0bb287a1
        if fs.display:
            formatted_field = query.objectformatter.fieldformat(fs, field)
            query = query.add_columns(formatted_field)
            selected_fields.append(formatted_field)
        
        if hasattr(field, 'key') and field.key and field.key.lower() == 'catalognumber':
            catalog_number_field = formatted_field


        if sort_type is not None:
            order_by_exprs.append(sort_type(field))

        if predicate is not None:
            predicates_by_field[fs.fieldspec].append(predicate)

    if props.implicit_or:
        implicit_ors = [
            reduce(sql.or_, ps) for ps in predicates_by_field.values() if ps
        ]

        if implicit_ors:
            where = reduce(sql.and_, implicit_ors)
            query = query.filter(where)
    else:
        where = reduce(sql.and_, (p for ps in predicates_by_field.values() for p in ps))
        query = query.filter(where)

<<<<<<< HEAD
    if series:
        query = group_by_displayed_fields(query, selected_fields, ignore_cat_num=True)
    elif distinct:
=======
    if props.distinct:
>>>>>>> 0bb287a1
        query = group_by_displayed_fields(query, selected_fields)

    internal_predicate = query.get_internal_filters()
    query = query.filter(internal_predicate)

<<<<<<< HEAD
    logger.warning("query: %s", query.query)
    return query.query, order_by_exprs

def series_post_query_for_int_cat_nums(query, co_id_cat_num_pair_col_index=0):
    """Transform the query results by removing the co_id:catnum pair column
    and adding a co_id colum and formatted catnum range column.
    Sort the results by the first catnum in the range."""
    log_sqlalchemy_query(query)  # Debugging

    def group_consecutive_ranges(lst):
        def group_consecutives(acc, x):
            if not acc or int(acc[-1][-1][1]) + 1 != int(x[1]):
                acc.append([x])
            else:
                acc[-1].append(x)
            return acc

        grouped = reduce(group_consecutives, lst, [])
        return [
            (','.join([x[0] for x in group]), f"{group[0][1]} - {group[-1][1]}" if len(group) > 1 else f"{group[0][1]}")
            for group in grouped
        ]

    def process_row(row):
        co_id_cat_num_consecutive_pairs = group_consecutive_ranges(
            sorted(
                (pair.split(':') for pair in row[co_id_cat_num_pair_col_index].split(',')),
                key=lambda x: int(x[1])
            )
        )

        return [
            [co_id, cat_num_series] + list(
                list(row[1:]) if co_id_cat_num_pair_col_index == 0
                else list(row[:co_id_cat_num_pair_col_index]) + list(row[co_id_cat_num_pair_col_index + 1:])
            )
            for co_id, cat_num_series in co_id_cat_num_consecutive_pairs
        ]

    MAX_ROWS = 500
    return [item for sublist in map(process_row, list(query)) for item in sublist][:MAX_ROWS]

def series_post_query(query, sort_type=0, co_id_cat_num_pair_col_index=0):
    """Transform the query results by removing the co_id:catnum pair column
    and adding a co_id colum and formatted catnum range column.
    Sort the results by the first catnum in the range."""
    log_sqlalchemy_query(query)  # Debugging

    def parse_catalog(catalog):
        m = re.match(r'^([A-Za-z]*)(\d+)$', catalog)
        if m:
            return m.group(1), int(m.group(2))
        else:
            return catalog, None

    def catalog_sort_key(x):
        prefix, num = parse_catalog(x[1])
        return (prefix, num if num is not None else x[1])

    def are_adjacent(cat1, cat2):
        prefix1, num1 = parse_catalog(cat1)
        prefix2, num2 = parse_catalog(cat2)
        return prefix1 == prefix2 and num1 is not None and num2 is not None and (num1 + 1 == num2)

    def group_consecutive_ranges(lst):
        def group_consecutives(acc, x):
            if not acc or not are_adjacent(acc[-1][-1][1], x[1]):
                acc.append([x])
            else:
                acc[-1].append(x)
            return acc

        grouped = reduce(group_consecutives, lst, [])
        return [
            (','.join([x[0] for x in group]),
             f"{group[0][1]} - {group[-1][1]}" if len(group) > 1 else f"{group[0][1]}")
            for group in grouped
        ]

    def process_row(row):
        if row[co_id_cat_num_pair_col_index] is None:
            return []

        pairs = [pair.split(':') for pair in row[co_id_cat_num_pair_col_index].split(',')]
        sorted_pairs = sorted(pairs, key=catalog_sort_key)
        co_id_cat_num_consecutive_pairs = group_consecutive_ranges(sorted_pairs)
        return [
            [co_id, cat_num_series] + (
                list(row[1:]) if co_id_cat_num_pair_col_index == 0
                else list(row[:co_id_cat_num_pair_col_index]) + list(row[co_id_cat_num_pair_col_index + 1:])
            )
            for co_id, cat_num_series in co_id_cat_num_consecutive_pairs
        ]

    # Process and flatten the results
    results = [item for sublist in map(process_row, list(query)) for item in sublist]

    # Reorder the final results based on sort_type
    if sort_type in (1, 2):
        def sort_key(record):
            # record[1] contains the formatted series, e.g., "1000 - 1001" or "1003"
            # Extract the first catalog number.
            first_cat = record[1].split(' - ')[0].strip()
            prefix, num = parse_catalog(first_cat)
            return (prefix, num if num is not None else first_cat)

        reverse_order = (sort_type == 2)
        results = sorted(results, key=sort_key, reverse=reverse_order)

    MAX_ROWS = 500
    return results[:MAX_ROWS]

    
=======
    logger.debug("query: %s", query.query)
    return query.query, order_by_exprs
>>>>>>> 0bb287a1
<|MERGE_RESOLUTION|>--- conflicted
+++ resolved
@@ -203,8 +203,6 @@
     logger.warn("query not filtered by scope")
     return query
 
-
-<<<<<<< HEAD
 EphemeralField = namedtuple('EphemeralField', "stringId isRelFld operStart startValue isNot isDisplay sortType formatName isStrict")
 
 def field_specs_from_json(json_fields):
@@ -220,8 +218,6 @@
 
     return field_specs
 
-=======
->>>>>>> 0bb287a1
 def do_export(spquery, collection, user, filename, exporttype, host):
     """Executes the given deserialized query definition, sending the
     to a file, and creates "export completed" message when finished.
@@ -548,32 +544,12 @@
     """Execute a Specify query from deserialized json and return the results
     as an array for json serialization to the web app.
     """
-<<<<<<< HEAD
-    logger.info('ephemeral query: %s', spquery)
-    limit = spquery.get('limit', 20)
-    offset = spquery.get('offset', 0)
-    recordsetid = spquery.get('recordsetid', None)
-    distinct = spquery['selectdistinct']
-    series = spquery.get('selectseries', None)
-    tableid = spquery['contexttableid']
-    count_only = spquery['countonly']
-    try:
-        format_audits = spquery['formatauditrecids']
-    except:
-        format_audits = False
-
-    with models.session_context() as session:
-        field_specs = field_specs_from_json(spquery['fields'])
-        return execute(session, collection, user, tableid, distinct, series, count_only,
-                       field_specs, limit, offset, recordsetid, formatauditobjs=format_audits)
-
-def augment_field_specs(field_specs, formatauditobjs=False):
-=======
     logger.info("ephemeral query: %s", spquery)
     limit = spquery.get("limit", 20)
     offset = spquery.get("offset", 0)
     recordsetid = spquery.get("recordsetid", None)
     distinct = spquery["selectdistinct"]
+    series = spquery.get('selectseries', None)
     tableid = spquery["contexttableid"]
     count_only = spquery["countonly"]
     format_audits = spquery.get("formatauditrecids", False)
@@ -586,6 +562,7 @@
             user=user,
             tableid=tableid,
             distinct=distinct,
+            series=series
             count_only=count_only,
             field_specs=field_specs,
             limit=limit,
@@ -596,7 +573,6 @@
 
 
 def augment_field_specs(field_specs: List[QueryField], formatauditobjs=False):
->>>>>>> 0bb287a1
     print("augment_field_specs ######################################")
     new_field_specs = []
     for fs in field_specs:
@@ -770,33 +746,13 @@
                 )
         return to_return
 
-<<<<<<< HEAD
-def execute(session, collection, user, tableid, distinct, series, count_only,
-            field_specs, limit, offset, recordsetid=None, formatauditobjs=False):
-    "Build and execute a query, returning the results as a data structure for json serialization"
-
-    set_group_concat_max_len(session.connection())
-    query, order_by_exprs = build_query(session, collection, user, tableid, field_specs, recordsetid=recordsetid,
-                                        formatauditobjs=formatauditobjs, distinct=distinct, series=series)
-
-    if count_only:
-        if series:
-            cat_num_sort_type = 0
-            for field_spec in field_specs:
-                if field_spec.fieldspec.get_field().name.lower() == 'catalognumber':
-                    cat_num_sort_type = field_spec.sort_type
-                    break
-            return {'count': len(series_post_query(query, sort_type=cat_num_sort_type))}
-        else:
-            return {'count': query.count()}
-=======
-
 def execute(
     session,
     collection,
     user,
     tableid,
     distinct,
+    series,
     count_only,
     field_specs,
     limit,
@@ -819,14 +775,22 @@
             recordsetid=recordsetid,
             formatauditobjs=formatauditobjs,
             distinct=distinct,
+            series=series,
             format_agent_type=format_agent_type,
             format_picklist=format_picklist,
         ),
     )
 
     if count_only:
-        return {"count": query.count()}
->>>>>>> 0bb287a1
+        if series:
+            cat_num_sort_type = 0
+            for field_spec in field_specs:
+                if field_spec.fieldspec.get_field().name.lower() == 'catalognumber':
+                    cat_num_sort_type = field_spec.sort_type
+                    break
+            return {'count': len(series_post_query(query, sort_type=cat_num_sort_type))}
+        else:
+            return {'count': query.count()}
     else:
         if series:
             order_by_exprs.insert(0, text("MIN(IFNULL(CAST(`CatalogNumber` AS DECIMAL(65)), NULL))"))
@@ -837,7 +801,6 @@
         if limit:
             query = query.limit(limit)
 
-<<<<<<< HEAD
         if series:
             cat_num_sort_type = 0
             for field_spec in field_specs:
@@ -848,13 +811,6 @@
 
         log_sqlalchemy_query(query) # Debugging
         return {'results': list(query)}
-
-def build_query(session, collection, user, tableid, field_specs,
-                recordsetid=None, replace_nulls=False, formatauditobjs=False,
-                distinct=False, series=False, implicit_or=True):
-=======
-        return {"results": list(query)}
-
 
 def build_query(
     session,
@@ -864,7 +820,6 @@
     field_specs,
     props: BuildQueryProps = BuildQueryProps(),
 ):
->>>>>>> 0bb287a1
     """Build a sqlalchemy query using the QueryField objects given by
     field_specs.
 
@@ -898,8 +853,7 @@
     id_field = getattr(model, model._id)
     catalog_number_field = model.catalogNumber if hasattr(model, 'catalogNumber') else None
 
-    field_specs = [apply_absolute_date(field_spec) for field_spec in field_specs]
-<<<<<<< HEAD
+    # field_specs = [apply_absolute_date(field_spec) for field_spec in field_specs]
     field_specs = [apply_specify_user_name(field_spec, user) for field_spec in field_specs]
 
     query_construct_query = None
@@ -919,15 +873,6 @@
     else:
         query_construct_query = query_construct_query = session.query(id_field)
     
-    query = QueryConstruct(
-        collection=collection,
-        objectformatter=ObjectFormatter(collection, user, replace_nulls),
-        query=query_construct_query,
-=======
-    field_specs = [
-        apply_specify_user_name(field_spec, user) for field_spec in field_specs
-    ]
-
     query = QueryConstruct(
         collection=collection,
         objectformatter=ObjectFormatter(
@@ -942,7 +887,6 @@
             if props.distinct
             else session.query(id_field)
         ),
->>>>>>> 0bb287a1
     )
 
     tables_to_read = set(
@@ -981,23 +925,17 @@
     predicates_by_field = defaultdict(list)
     # augment_field_specs(field_specs, formatauditobjs)
     for fs in field_specs:
-<<<<<<< HEAD
-        sort_type = SORT_TYPES[fs.sort_type]
+        # sort_type = SORT_TYPES[fs.sort_type]
+        sort_type = QuerySort.by_id(fs.sort_type)
 
         if series and fs.fieldspec.get_field().name.lower() == 'catalognumber':
             continue
 
         query, field, predicate = fs.add_to_query(query, formatauditobjs=formatauditobjs)
-=======
-        sort_type = QuerySort.by_id(fs.sort_type)
-
-        query, field, predicate = fs.add_to_query(
-            query, formatauditobjs=props.formatauditobjs
-        )
+
         if field is None:
             continue
-        
->>>>>>> 0bb287a1
+
         if fs.display:
             formatted_field = query.objectformatter.fieldformat(fs, field)
             query = query.add_columns(formatted_field)
@@ -1025,20 +963,15 @@
         where = reduce(sql.and_, (p for ps in predicates_by_field.values() for p in ps))
         query = query.filter(where)
 
-<<<<<<< HEAD
-    if series:
+    if props.series:
         query = group_by_displayed_fields(query, selected_fields, ignore_cat_num=True)
-    elif distinct:
-=======
-    if props.distinct:
->>>>>>> 0bb287a1
+    elif props.distinct:
         query = group_by_displayed_fields(query, selected_fields)
 
     internal_predicate = query.get_internal_filters()
     query = query.filter(internal_predicate)
 
-<<<<<<< HEAD
-    logger.warning("query: %s", query.query)
+    logger.debug("query: %s", query.query)
     return query.query, order_by_exprs
 
 def series_post_query_for_int_cat_nums(query, co_id_cat_num_pair_col_index=0):
@@ -1150,8 +1083,4 @@
     MAX_ROWS = 500
     return results[:MAX_ROWS]
 
-    
-=======
-    logger.debug("query: %s", query.query)
-    return query.query, order_by_exprs
->>>>>>> 0bb287a1
+    