--- conflicted
+++ resolved
@@ -3,7 +3,6 @@
 from . import views
 
 urlpatterns = [
-<<<<<<< HEAD
     path('query/<int:id>/', views.query),
     path('ephemeral/', views.ephemeral),
     path('exportcsv/', views.export_csv),
@@ -11,14 +10,5 @@
     path('make_recordset/', views.make_recordset),
     path('merge_recordsets/', views.merge_recordsets),
     path('return_loan_preps/', views.return_loan_preps),
-=======
-    url(r'^query/(?P<id>\d+)/$', views.query),
-    url(r'^ephemeral/$', views.ephemeral),
-    url(r'^exportcsv/$', views.export_csv),
-    url(r'^exportkml/$', views.export_kml),
-    url(r'^make_recordset/$', views.make_recordset),
-    url(r'^merge_recordsets/$', views.merge_recordsets),
-    url(r'^return_loan_preps/$', views.return_loan_preps),
-    url(r'^batch_edit/$', views.batch_edit)
->>>>>>> e257da0d
+    path('batch_edit/', views.batch_edit)
 ]