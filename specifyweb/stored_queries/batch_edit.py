# type: ignore

# ^^ The above is because we etensively use recursive typedefs of named tuple in this file not supported on our MyPy 0.97 version.
# When typechecked in MyPy 1.11 (supports recursive typedefs), there is no type issue in the file.
# However, using 1.11 makes things slower in other files.

from functools import reduce
from typing import (
    Any,
    Callable,
    Dict,
    List,
    NamedTuple,
    Optional,
    Tuple,
    TypedDict,
    Union,
    Literal,
)
from specifyweb.permissions.permissions import has_target_permission
from specifyweb.specify.filter_by_col import CONCRETE_HIERARCHY
from specifyweb.specify.models import datamodel
from specifyweb.specify.load_datamodel import Field, Relationship, Table
from specifyweb.specify.datamodel import is_tree_table
from specifyweb.specify.tree_views import get_all_tree_information, TREE_INFORMATION
from specifyweb.stored_queries.execution import execute
from specifyweb.stored_queries.queryfield import QueryField, fields_from_json
from specifyweb.stored_queries.queryfieldspec import (
    QueryFieldSpec,
    QueryNode,
    TreeRankQuery,
)
from specifyweb.workbench.models import Spdataset
from specifyweb.workbench.permissions import BatchEditDataSetPT
from specifyweb.workbench.upload.treerecord import TreeRecord, TreeRankRecord, RANK_KEY_DELIMITER
from specifyweb.workbench.upload.upload_plan_schema import parse_column_options
from specifyweb.workbench.upload.upload_table import UploadTable
from specifyweb.workbench.upload.uploadable import NULL_RECORD, Uploadable
from specifyweb.workbench.views import regularize_rows
from specifyweb.specify.func import Func
from . import models
import json

from specifyweb.workbench.upload.upload_plan_schema import schema
from jsonschema import validate

from django.db import transaction
from decimal import Decimal

MaybeField = Callable[[QueryFieldSpec], Optional[Field]]

# TODO:
# Investigate if any/some/most of the logic for making an upload plan could be moved to frontend and reused.
#   - does generation of upload plan in the backend bc upload plan is not known (we don't know count of to-many).
#       - seemed complicated to merge upload plan from the frontend
#   - need to place id markers at correct level, so need to follow upload plan anyways.
# REFACTOR: Break this file into smaller pieaces

# TODO: Play-around with localizing
BATCH_EDIT_NULL_RECORD_DESCRIPTION = "(Not included in the query results)"

# TODO: add backend support for making system tables readonly
BATCH_EDIT_READONLY_TABLES = [*CONCRETE_HIERARCHY]

BATCH_EDIT_SHARED_READONLY_FIELDS = [
    "timestampcreated",
    "timestampmodified",
    "version",
    "nodenumber",
    "highestchildnodenumber",
    "rankid",
    "fullname",
    "age",
]

BATCH_EDIT_SHARED_READONLY_RELATIONSHIPS = ["createdbyagent", "modifiedbyagent"]

BATCH_EDIT_REQUIRED_TREE_FIELDS = ["name"]


def get_readonly_fields(table: Table):
    fields = [*BATCH_EDIT_SHARED_READONLY_FIELDS, table.idFieldName.lower()]
    relationships = [
        rel.name
        for rel in table.relationships
        if rel.relatedModelName.lower() in BATCH_EDIT_READONLY_TABLES
    ]
    if table.name.lower() == "determination":
        relationships = ["preferredtaxon"]
    elif is_tree_table(table):
        relationships = ["definitionitem"]

    return fields, [*BATCH_EDIT_SHARED_READONLY_RELATIONSHIPS, *relationships]


FLOAT_FIELDS = ["java.lang.Float", "java.lang.Double", "java.math.BigDecimal"]


def parse(value: Optional[Any], query_field: QueryField) -> Any:
    field = query_field.fieldspec.get_field()
    if field is None or value is None:
        return value
    if field.type in FLOAT_FIELDS:
        return float(value)
    return value


def _get_nested_order(field_spec: QueryFieldSpec):
    # don't care about ordernumber if it ain't nested
    # won't affect logic, just data being saved.
    if len(field_spec.join_path) == 0:
        return None
    return field_spec.table.get_field("ordernumber")


batch_edit_fields: dict[str, tuple[MaybeField, int]] = {
    # technically, if version updates are correct, this is useless beyond base tables
    # and to-manys. TODO: Do just that. remove it. sorts asc. using sort, the optimized
    # dataset construction takes place.
    "id": (lambda field_spec: field_spec.table.idField, 1),
    # version control gets added here. no sort.
    "version": (lambda field_spec: field_spec.table.get_field("version"), 0),
    # ordernumber. no sort (actually adding a sort here is useless)
    "order": (_get_nested_order, 1),
}


class BatchEditFieldPack(NamedTuple):
    field: Optional[QueryField] = None
    idx: Optional[int] = None  # default value not there, for type safety
    value: Any = None  # stricten this?


class BatchEditPack(NamedTuple):
    id: BatchEditFieldPack
    order: BatchEditFieldPack
    version: BatchEditFieldPack

    # extends a path to contain the last field + for a defined fields
    @staticmethod
    def from_field_spec(field_spec: QueryFieldSpec) -> "BatchEditPack":
        # don't care about which way. bad things will happen if not sorted.
        # not using assert () since it can be optimised out.
        if batch_edit_fields["id"][1] == 0 or batch_edit_fields["order"][1] == 0:
            raise Exception("the ID field should always be sorted!")

        def extend_callback(sort_type):
            def _callback(field):
                return BatchEditPack._query_field(
                    field_spec._replace(
                        join_path=(*field_spec.join_path, field), date_part=None
                    ),
                    sort_type,
                )

            return _callback

        new_field_specs = {
            key: BatchEditFieldPack(
                idx=None,
                field=Func.maybe(callback(field_spec), extend_callback(sort_type)),
                value=None,
            )
            for key, (callback, sort_type) in batch_edit_fields.items()
        }
        return BatchEditPack(**new_field_specs)

    def merge(self, other: "BatchEditPack") -> "BatchEditPack":
        return BatchEditPack(
            id=self.id if self.id.field is not None else other.id,
            version=self.version if self.version.field is not None else other.version,
            order=self.order if self.order.field is not None else other.order,
        )

    # a basic query field spec to field
    @staticmethod
    def _query_field(field_spec: QueryFieldSpec, sort_type: int):
        return QueryField(
            fieldspec=field_spec,
            op_num=8,
            value=None,
            negate=False,
            display=True,
            format_name=None,
            sort_type=sort_type,
            strict=False,
        )

    def _index(
        self,
        start_idx: int,
        current: tuple[dict[str, BatchEditFieldPack], list[QueryField]],
        next: tuple[int, tuple[str, tuple[MaybeField, int]]],
    ):
        current_dict, fields = current
        field_idx, (field_name, _) = next
        value: BatchEditFieldPack = getattr(self, field_name)
        new_dict = {
            **current_dict,
            field_name: value._replace(
                field=None, idx=((field_idx + start_idx) if value.field else None)
            ),
        }
        new_fields = fields if value.field is None else [*fields, value.field]
        return new_dict, new_fields

    def index_plan(self, start_index=0) -> tuple["BatchEditPack", list[QueryField]]:
        init: tuple[dict[str, BatchEditFieldPack], list[QueryField]] = (
            {},
            [],
        )
        _dict, fields = reduce(
            lambda accum, next: self._index(
                start_idx=start_index, current=accum, next=next
            ),
            enumerate(batch_edit_fields.items()),
            init,
        )
        return BatchEditPack(**_dict), fields

    def bind(self, row: tuple[Any]):
        return BatchEditPack(
            id=self.id._replace(
                value=row[self.id.idx] if self.id.idx is not None else None,
            ),
            order=self.order._replace(
                value=row[self.order.idx] if self.order.idx is not None else None
            ),
            version=self.version._replace(
                value=row[self.version.idx] if self.version.idx is not None else None
            ),
        )

    def to_json(self) -> dict[str, Any]:
        return {
            "id": self.id.value,
            "ordernumber": self.order.value,
            "version": self.version.value,
        }

    # we not only care that it is part of tree, but also care that there is rank to tree
    def is_part_of_tree(self, query_fields: list[QueryField]) -> bool:
        if self.id.idx is None:
            return False
        id_field = self.id.idx
        field = query_fields[id_field - 1]
        join_path = field.fieldspec.join_path
        if len(join_path) < 2:
            return False
        return isinstance(join_path[-2], TreeRankQuery)
    
def get_tree_rank_record(key) -> TreeRankRecord:
    from specifyweb.workbench.upload.treerecord import RANK_KEY_DELIMITER

    tree_name, rank_name, tree_def_id = tuple(key.split(RANK_KEY_DELIMITER))
    return TreeRankRecord(RANK_KEY_DELIMITER.join([tree_name, rank_name]), int(tree_def_id))


# These constants are purely for memory optimization, no code depends and/or cares if this is constant.
EMPTY_FIELD = BatchEditFieldPack()
EMPTY_PACK = BatchEditPack(id=EMPTY_FIELD, order=EMPTY_FIELD, version=EMPTY_FIELD)


# FUTURE: this already supports nested-to-many for most part
# wb plan, but contains query fields along with indexes to look-up in a result row.
# TODO: see if it can be moved + combined with front-end logic. I kept all parsing on backend, but there might be possible beneft in doing this
# on the frontend (it already has code from mapping path -> upload plan)
class RowPlanMap(NamedTuple):
    batch_edit_pack: BatchEditPack
    columns: list[BatchEditFieldPack] = []
    to_one: dict[str, "RowPlanMap"] = {}
    to_many: dict[str, "RowPlanMap"] = {}
    is_naive: bool = True
    tree_rank: Optional[TreeRankQuery] = None

    @staticmethod
    def _merge(
        current: dict[str, "RowPlanMap"], other: tuple[str, "RowPlanMap"]
    ) -> dict[str, "RowPlanMap"]:
        key, other_plan = other
        return {
            **current,
            # merge if other is also found in ours
            key: (other_plan if key not in current else current[key].merge(other_plan)),
        }

    # takes two row plans, combines them together. Adjusts is_naive.
    def merge(self: "RowPlanMap", other: "RowPlanMap") -> "RowPlanMap":
        new_columns = [*self.columns, *other.columns]
        batch_edit_pack = other.batch_edit_pack.merge(self.batch_edit_pack)
        is_self_naive = self.is_naive and other.is_naive
        # BUG: Handle this more gracefully for to-ones.
        # That is, we'll currently incorrectly disallow making new ones. Fine for now.
        to_one = reduce(RowPlanMap._merge, other.to_one.items(), self.to_one)
        to_many = reduce(RowPlanMap._merge, other.to_many.items(), self.to_many)
        assert not (
            (self.tree_rank is None) ^ (other.tree_rank is None)
        ), "Trying to merge inconsistent rowplanmaps"
        return RowPlanMap(
            batch_edit_pack,
            new_columns,
            to_one,
            to_many,
            is_naive=is_self_naive,
            tree_rank=self.tree_rank,
        )

    @staticmethod
    def _index(
        current: tuple[int, dict[str, "RowPlanMap"], list[QueryField]],
        other: tuple[str, "RowPlanMap"],
    ):
        next_start_index = current[0]
        other_indexed, fields = other[1].index_plan(start_index=next_start_index)
        to_return = (
            (next_start_index + len(fields)),
            {**current[1], other[0]: other_indexed},
            [*current[2], *fields],
        )
        return to_return

    # to make things simpler, returns the QueryFields along with indexed plan, which are expected to be used together
<<<<<<< HEAD
    def index_plan(self, start_index=1) -> tuple["RowPlanMap", list[QueryField]]:
=======
    def index_plan(self, start_index=1) -> Tuple["RowPlanMap", List[QueryField]]:
        intermediary_to_tree = any(
            rowmap.tree_rank is not None for _, rowmap in self.to_one.items()
        )
        
>>>>>>> 9ca0c137
        next_index = len(self.columns) + start_index
        # For optimization, and sanity, we remove the field from columns, as they are now completely redundant (we always know what they are using the id)
        _columns = [
            column._replace(idx=index, field=None)
            for index, column in zip(range(start_index, next_index), self.columns)
        ]
        _batch_indexed, _batch_fields = (
            self.batch_edit_pack.index_plan(start_index=next_index)
            if self.batch_edit_pack
            else (None, [])
        )
        next_index += len(_batch_fields)
        init: Callable[[int], tuple[int, dict[str, RowPlanMap], list[QueryField]]] = (
            lambda _start: (_start, {}, [])
        )
        next_index, _to_one, to_one_fields = reduce(
            RowPlanMap._index,
            # makes the order deterministic, would be funny otherwise
            Func.obj_to_list(self.to_one) if intermediary_to_tree else Func.sort_by_key(self.to_one),
            init(next_index),
        )
        next_index, _to_many, to_many_fields = reduce(
            RowPlanMap._index, Func.sort_by_key(self.to_many), (init(next_index))
        )
        column_fields = [column.field for column in self.columns if column.field]
        return (
            RowPlanMap(
                columns=_columns,
                to_one=_to_one,
                to_many=_to_many,
                batch_edit_pack=_batch_indexed,
                is_naive=self.is_naive,
            ),
            [*column_fields, *_batch_fields, *to_one_fields, *to_many_fields],
        )

    # helper for generating an row plan for a single query field
    # handles formatted/aggregated self or relationships correctly (places them in upload-plan at correct level)
    # it's complicated to place aggregated within the to-many table. but, since we don't map it to anything, we equivalently place it
    # on the penultimate table's column. that is, say collectingevent -> collectors (aggregated). Semantically, (aggregated) should be on
    # on the colletors table (as a column). Instead, we put it as a column in collectingevent. This has no visual difference (it is unmapped) anyways.
    @staticmethod
    def _recur_row_plan(
        running_path: list[QueryNode],  # using tuple causes typing issue
        next_path: list[QueryNode],
        next_table: Table,  # bc queryfieldspecs will be terminated early on
        original_field: QueryField,
    ) -> "RowPlanMap":

        original_field_spec = original_field.fieldspec

        # contains partial path
        partial_field_spec = original_field_spec._replace(
            join_path=tuple(running_path), table=next_table
        )

        # to handle CO->(formatted), that's it. this function will never be called with empty path other than top-level formatted/aggregated
        rest: list[QueryNode] = []

        if len(next_path) == 0:
            node = None
            rest = []
        else:
            node = next_path[0]
            rest = next_path[1:]

        # Meh, simplifies other stuff going on in other places
        # that is, we'll include the pack of CO if query is like CO -> (formatted) or CO -> CE (formatted).
        # No, this doesn't mean IDs of the formatted/aggregated are including (that is impossible)
        batch_edit_pack = BatchEditPack.from_field_spec(partial_field_spec)

        if len(rest) == 0:
            # we are at the end
            return RowPlanMap(
                columns=[BatchEditFieldPack(field=original_field)],
                batch_edit_pack=batch_edit_pack,
                is_naive=(original_field.op_num == 8),
            )

        assert isinstance(node, TreeRankQuery) or isinstance(
            node, Relationship
        ), "using a non-relationship as a pass through!"

        rel_type = (
            "to_many"
            if node.type.endswith("to-many") or node.type == "zero-to-one"
            else "to_one"
        )

        rel_name = (
            node.name.lower() if not isinstance(node, TreeRankQuery) else node.name
        )

        remaining_map = RowPlanMap._recur_row_plan(
            [*running_path, node],
            rest,
            datamodel.get_table_strict(node.relatedModelName),
            original_field,
        )

        remaining_map = remaining_map._replace(tree_rank=node if isinstance(node, TreeRankQuery) else None)

        boiler = RowPlanMap(
            columns=[],
            batch_edit_pack=batch_edit_pack,
        )

        rest_plan = {rel_name: remaining_map}
        if rel_type == "to_one":
            # Propagate is_naive up
            return boiler._replace(
                is_naive=remaining_map.is_naive, to_one=rest_plan
            )

        # bc the user eperience guys want to be able to make new dets/preps one hop away
        # but, we can't allow it for ordernumber when filtering. pretty annoying.
        # and definitely not naive for any tree, well, technically it is possible, but for user's sake.
        is_naive = not is_tree_table(next_table) and (
            (
                len(running_path) == 0
                and (remaining_map.batch_edit_pack.order.field is None)
            )
            or remaining_map.is_naive
        )
        return boiler._replace(
            to_many={
                # to force-naiveness
                rel_name: remaining_map._replace(is_naive=is_naive)
            }
        )

    # generates multiple row plan maps, and merges them into one
    # this doesn't index the row plan, bc that is complicated.
    # instead, see usage of index_plan() which indexes the plan in one go.
    @staticmethod
    def get_row_plan(fields: list[QueryField]) -> "RowPlanMap":
        start: list[QueryNode] = []
        iter = [
            RowPlanMap._recur_row_plan(
                start,
                list(field.fieldspec.join_path),
                field.fieldspec.root_table,
                field,
            )
            for field in fields
        ]

        plan = reduce(
            lambda current, other: current.merge(other),
            iter,
            RowPlanMap(batch_edit_pack=EMPTY_PACK),
        )
        return plan

    @staticmethod
    def _bind_null(value: "RowPlanCanonical") -> list["RowPlanCanonical"]:
        if value.batch_edit_pack.id.value is None:
            return []
        return [value]

    def bind(
        self, row: tuple[Any], query_fields: list[QueryField]
    ) -> "RowPlanCanonical":
        columns = [
            column._replace(
                # accounting for id below
                value=parse(row[column.idx], query_fields[column.idx - 1]),
                field=None,
            )
            for column in self.columns
            # Careful: this can be 0, so not doing "if not column.idx"
            if column.idx is not None
        ]
        to_ones = {
            key: value.bind(row, query_fields) for (key, value) in self.to_one.items()
        }
        to_many = {
            key: RowPlanMap._bind_null(value.bind(row, query_fields))
            for (key, value) in self.to_many.items()
        }
        pack = self.batch_edit_pack.bind(row)
        return RowPlanCanonical(pack, columns, to_ones, to_many)

    # gets a null record to fill-out empty space
    # doesn't support nested-to-many's yet - complicated
    def nullify(self, parent_is_phantom=False) -> "RowPlanCanonical":
        # since is_naive is set,
        is_phantom = parent_is_phantom or not self.is_naive
        columns = [
            pack._replace(
                value=BATCH_EDIT_NULL_RECORD_DESCRIPTION if is_phantom else None
            )
            for pack in self.columns
        ]
        to_ones = {
            key: value.nullify(is_phantom) for (key, value) in self.to_one.items()
        }
        batch_edit_pack = self.batch_edit_pack._replace(
            id=self.batch_edit_pack.id._replace(
                value=(NULL_RECORD if is_phantom else None)
            )
        )
        return RowPlanCanonical(batch_edit_pack, columns, to_ones)

    # a fake upload plan that keeps track of the maximum ids / order numbrs seen in to-manys
    def to_many_planner(self) -> "RowPlanMap":
        to_one = {key: value.to_many_planner() for (key, value) in self.to_one.items()}
        to_many = {
            key: RowPlanMap(
                batch_edit_pack=(
                    BatchEditPack(
                        order=BatchEditFieldPack(value=0),
                        id=EMPTY_FIELD,
                        version=EMPTY_FIELD,
                    )
                    if value.batch_edit_pack.order.idx is not None
                    # only use id if order field is not present
                    else BatchEditPack(
                        id=BatchEditFieldPack(value=0),
                        order=EMPTY_FIELD,
                        version=EMPTY_FIELD,
                    )
                )
            )
            for (key, value) in self.to_many.items()
        }
        return RowPlanMap(
            batch_edit_pack=EMPTY_PACK,
            columns=[],
            to_one=to_one,
            to_many=to_many,
        )

    def rewrite(
        self, table: Table, all_tree_info: TREE_INFORMATION, running_path=[]
    ) -> "RowPlanMap":
        from .batch_edit_query_rewrites import _batch_edit_rewrite  # ugh, fix this

        # NOTE: This is written in a very generic way, and makes future rewrites also not too hard.
        # However, tree rank rewrites was probably the hardest that needed to be done.
        return _batch_edit_rewrite(self, table, all_tree_info, running_path)


# the main data-structure which stores the data
# RowPlanMap is just a map, this stores actual data (to many is a dict of list, rather than just a dict)
# maybe unify that with RowPlanMap?


class RowPlanCanonical(NamedTuple):
    batch_edit_pack: BatchEditPack
    columns: list[BatchEditFieldPack] = []
    to_one: dict[str, "RowPlanCanonical"] = {}
    to_many: dict[str, list["RowPlanCanonical"]] = {}

    @staticmethod
    def _maybe_extend(
        values: list["RowPlanCanonical"],
        result: tuple[bool, "RowPlanCanonical"],
    ):
        is_new = result[0]
        new_values = (is_new, [*values, result[1]] if is_new else values)
        return new_values

    # FUTURE: already handles nested to-many.
    def merge(
        self, row: tuple[Any], indexed_plan: RowPlanMap, query_fields: list[QueryField]
    ) -> tuple[bool, "RowPlanCanonical"]:
        # nothing to compare against. useful for recursion + handing default null as default value for reduce
        if self.batch_edit_pack.id.value is None:
            return False, indexed_plan.bind(row, query_fields)

        # trying to defer actual bind to later
        batch_fields = indexed_plan.batch_edit_pack.bind(row)
        if batch_fields.id.value != self.batch_edit_pack.id.value:
            # if the id itself is different, we are on a different record. just bind and return
            return True, indexed_plan.bind(row, query_fields)

        # now, ids are the same. no reason to bind other's to one.
        # however, still need to handle to-manys inside to-ones (this will happen when a row gets duplicated due to to-many)
        def _reduce_to_one(
            accum: tuple[bool, dict[str, "RowPlanCanonical"]],
            current: tuple[str, RowPlanCanonical],
        ):
            key, value = current
            is_stalled, previous_chain = accum
            new_stalled, result = (
                (True, value)
                if is_stalled
                else value.merge(row, indexed_plan.to_one[key], query_fields)
            )
            return (is_stalled or new_stalled, {**previous_chain, key: result})

        init: tuple[bool, dict[str, RowPlanCanonical]] = (False, {})
        to_one_stalled, to_one = reduce(
            _reduce_to_one, Func.sort_by_key(self.to_one), init
        )

        # the most tricky lines in this file
        def _reduce_to_many(
            accum: tuple[int, list[tuple[str, bool, list["RowPlanCanonical"]]]],
            current: tuple[str, list[RowPlanCanonical]],
        ):
            key, values = current
            previous_length, previous_chain = accum
            is_stalled = previous_length > 1
            if len(values) == 0:
                new_values = []
                new_stalled = False
            else:
                new_stalled, new_values = (
                    (True, values)
                    if is_stalled
                    else RowPlanCanonical._maybe_extend(
                        values,
                        values[-1].merge(row, indexed_plan.to_many[key], query_fields),
                    )
                )
            return (
                max(len(new_values), previous_length),
                [*previous_chain, (key, is_stalled or new_stalled, new_values)],
            )

        if to_one_stalled:
            to_many = self.to_many
            to_many_stalled = True
        else:
            # We got stalled early on.
            init_to_many: tuple[
                int, list[tuple[str, bool, list["RowPlanCanonical"]]]
            ] = (0, [])
            most_length, to_many_result = reduce(
                _reduce_to_many, Func.sort_by_key(self.to_many), init_to_many
            )

            to_many_stalled = (
                any(results[1] for results in to_many_result) or most_length > 1
            )
            to_many = {key: values for (key, _, values) in to_many_result}

        # TODO: explain why those arguments
        stalled = to_one_stalled or to_many_stalled
        return stalled, RowPlanCanonical(
            self.batch_edit_pack,
            self.columns,
            to_one,
            to_many,
        )

    @staticmethod
    def _update_id_order(values: list["RowPlanCanonical"], plan: RowPlanMap):
        is_id = plan.batch_edit_pack.order.value is None
        new_value = (
            len(values)
            if is_id
            else (
                0
                if len(values) == 0
                else max([value.batch_edit_pack.order.value for value in values])
            )
        )
        current_value = (
            plan.batch_edit_pack.order.value
            if not is_id
            else plan.batch_edit_pack.id.value
        )
        new_pack = BatchEditFieldPack(field=None, value=max(new_value, current_value))
        return RowPlanMap(
            batch_edit_pack=(
                plan.batch_edit_pack._replace(id=new_pack)
                if is_id
                else plan.batch_edit_pack._replace(order=new_pack)
            )
        )

    # as we iterate through rows, need to update the to-many stats (number of ids or maximum order we saw)
    # this is done to expand the rows at the end
    def update_to_manys(self, to_many_planner: RowPlanMap) -> RowPlanMap:
        to_one = {
            key: value.update_to_manys(to_many_planner.to_one[key])
            for (key, value) in self.to_one.items()
        }
        to_many = {
            key: RowPlanCanonical._update_id_order(values, to_many_planner.to_many[key])
            for key, values in self.to_many.items()
        }
        return RowPlanMap(batch_edit_pack=EMPTY_PACK, to_one=to_one, to_many=to_many)

    @staticmethod
    def _extend_id_order(
        values: list["RowPlanCanonical"],
        to_many_planner: RowPlanMap,
        indexed_plan: RowPlanMap,
    ) -> list["RowPlanCanonical"]:
        is_id = to_many_planner.batch_edit_pack.order.value is None
        fill_out = None
        # minor memoization, hehe
        null_record = indexed_plan.nullify()
        if not is_id:  # if order is present, things are more complex
            max_order = (
                0
                if len(values) == 0
                else max([value.batch_edit_pack.order.value for value in values])
            )
            # this might be useless
            assert len(values) == 0 or (
                len({value.batch_edit_pack.order.value for value in values})
                == len(values)
            )
            # fill-in before, out happens later anyways
            fill_in_range = range(
                min(max_order, to_many_planner.batch_edit_pack.order.value) + 1
            )
            # TODO: this is generic and doesn't assume items aren't sorted by order. maybe we can optimize, knowing that.
            filled_in = [
                next(
                    filter(
                        lambda pack: pack.batch_edit_pack.order.value == fill_in, values
                    ),
                    null_record,
                )
                for fill_in in fill_in_range
            ]
            values = filled_in
            fill_out = to_many_planner.batch_edit_pack.order.value - max_order

        if fill_out is None:
            fill_out = to_many_planner.batch_edit_pack.id.value - len(values)

        assert fill_out >= 0, "filling out in opposite directon!"
        rest = range(fill_out)
        values = [*values, *(null_record for _ in rest)]
        _ids = [
            value.batch_edit_pack.id.value
            for value in values
            if isinstance(value.batch_edit_pack.id.value, int)
        ]
        if len(_ids) != len(set(_ids)):
            raise Exception("Inserted duplicate ids")
        return values

    def extend(
        self, to_many_planner: RowPlanMap, plan: RowPlanMap
    ) -> "RowPlanCanonical":
        to_ones = {
            key: value.extend(to_many_planner.to_one[key], plan.to_one[key])
            for (key, value) in self.to_one.items()
        }
        to_many = {
            key: RowPlanCanonical._extend_id_order(
                values, to_many_planner.to_many[key], plan.to_many[key]
            )
            for (key, values) in self.to_many.items()
        }
        return self._replace(to_one=to_ones, to_many=to_many)

    @staticmethod
    def _make_to_one_flat(
        callback: Callable[[str, Func.I], tuple[list[Any], dict[str, Func.O]]]
    ):
        def _flat(
            accum: tuple[list[Any], dict[str, Func.O]], current: tuple[str, Func.I]
        ):
            to_one_fields, to_one_pack = callback(*current)
            return [*accum[0], *to_one_fields], {**accum[1], current[0]: to_one_pack}

        return _flat

    @staticmethod
    def _make_to_many_flat(
        callback: Callable[[str, Func.I], tuple[list[Any], dict[str, Func.O]]]
    ):
        def _flat(
            accum: tuple[list[Any], dict[str, Func.O]],
            current: tuple[str, list[Func.I]],
        ):
            rel_name, to_many = current
            to_many_flattened = [callback(rel_name, canonical) for canonical in to_many]
            row_data = [cell for row in to_many_flattened for cell in row[0]]
            to_many_pack = [cell[1] for cell in to_many_flattened]
            return [*accum[0], *row_data], {**accum[1], rel_name: to_many_pack}

        return _flat

    def flatten(self) -> tuple[list[Any], Optional[dict[str, Any]]]:
        cols = [col.value for col in self.columns]
        base_pack = (
            self.batch_edit_pack.to_json()
            if self.batch_edit_pack.id.value is not None
            else None
        )

        def _flatten(_: str, _self: "RowPlanCanonical"):
            return _self.flatten()

        _to_one_reducer = RowPlanCanonical._make_to_one_flat(_flatten)
        _to_many_reducer = RowPlanCanonical._make_to_many_flat(_flatten)

        to_one_init: tuple[list[Any], dict[str, Any]] = ([], {})
        to_many_init: tuple[list[Any], dict[str, list[Any]]] = ([], {})

        to_ones = reduce(_to_one_reducer, Func.sort_by_key(self.to_one), to_one_init)
        to_many = reduce(_to_many_reducer, Func.sort_by_key(self.to_many), to_many_init)
        all_data = [*cols, *to_ones[0], *to_many[0]]

        # Removing all the unnecceary keys to save up on the size of the dataset
        return all_data, (
            Func.remove_keys(
                {
                    "self": base_pack,
                    "to_one": Func.remove_keys(to_ones[1], Func.is_not_empty),
                    "to_many": Func.remove_keys(
                        to_many[1],
                        lambda key, records: any(
                            Func.is_not_empty(key, record) for record in records
                        ),
                    ),
                },
                Func.is_not_empty,
            )
            if base_pack
            else None
        )

    def to_upload_plan(
        self,
        base_table: Table,
<<<<<<< HEAD
        localization_dump: dict[str, str],
        query_fields: list[QueryField],
        fields_added: dict[str, int],
=======
        localization_dump: Dict[str, Dict[str, str]],
        query_fields: List[QueryField],
        fields_added: Dict[str, int],
>>>>>>> 9ca0c137
        get_column_id: Callable[[str], int],
        omit_relationships: bool,
    ) -> tuple[list[tuple[tuple[int, int], str]], Uploadable]:
        # Yuk, finally.

        # Whether we are something like [det-> (T -- what we are) -> tree].
        # Set break points in handle_tree_field in query_construct.py to figure out what this means.
        intermediary_to_tree = any(
            canonical.batch_edit_pack is not None
            and canonical.batch_edit_pack.is_part_of_tree(query_fields)
            for canonical in self.to_one.values()
        )

        def _lookup_in_fields(_id: Optional[int], readonly_fields: list[str]):
            assert _id is not None, "invalid lookup used!"
            field = query_fields[
                _id - 1
            ]  # Need to go off by 1, bc we added 1 to account for id fields
            table_name, field_name = _get_table_and_field(field)
            field_labels = localization_dump.get(table_name, {})
            # It could happen that the field we saw doesn't exist.
            # Plus, the default options get chosen in the cases of
            if field_name not in field_labels or field.fieldspec.contains_tree_rank():
                localized_label = naive_field_format(field.fieldspec)
            else:
                localized_label = field_labels[field_name]
            string_id = field.fieldspec.to_stringid()
            fields_added[localized_label] = fields_added.get(localized_label, 0) + 1
            _count = fields_added[localized_label]
            if _count > 1:
                localized_label += f" #{_count}"
            fieldspec = field.fieldspec

            is_null = (
                fieldspec.needs_formatted()
                or intermediary_to_tree
                or (fieldspec.is_temporal() and fieldspec.date_part != "Full Date")
                or fieldspec.get_field().name.lower() in readonly_fields
                or fieldspec.table.name.lower() in BATCH_EDIT_READONLY_TABLES
            )
            id_in_original_fields = get_column_id(string_id)
            return (
                (id_in_original_fields, _count),
                (None if is_null else fieldspec.get_field().name.lower()),
                localized_label,
            )

        readonly_fields, readonly_rels = get_readonly_fields(base_table)
        key_and_fields_and_headers = [
            _lookup_in_fields(column.idx, readonly_fields) for column in self.columns
        ]

        wb_cols = {
            key: parse_column_options(value)
            for _, key, value in key_and_fields_and_headers
            if key is not None  # will happen for not-editable fields.
        }

        def _to_upload_plan(rel_name: str, _self: "RowPlanCanonical"):
            related_model = (
                base_table
                if intermediary_to_tree
                else datamodel.get_table_strict(
                    base_table.get_relationship(rel_name).relatedModelName
                )
            )
            return _self.to_upload_plan(
                related_model,
                localization_dump,
                query_fields,
                fields_added,
                get_column_id,
                omit_relationships,
            )

        _to_one_reducer = RowPlanCanonical._make_to_one_flat(_to_upload_plan)
        _to_many_reducer = RowPlanCanonical._make_to_many_flat(_to_upload_plan)

        # will don't modify the list directly, so we can use it for both to-one and to-many
        headers_init: list[tuple[tuple[int, int], str]] = []
        _to_one_table: dict[str, Uploadable] = {}

        to_one_headers, to_one_upload_tables = reduce(
            _to_one_reducer,
            Func.sort_by_key(self.to_one),
            (headers_init, _to_one_table),
        )

        _to_many_table: dict[str, list[Uploadable]] = {}
        to_many_headers, to_many_upload_tables = reduce(
            _to_many_reducer,
            Func.sort_by_key(self.to_many),
            (headers_init, _to_many_table),
        )

        raw_headers = [
            (key, header) for (key, __, header) in key_and_fields_and_headers
        ]
        all_headers = [*raw_headers, *to_one_headers, *to_many_headers]

        def _relationship_is_editable(name, value):
            return (
                Func.is_not_empty(name, value)
                and name not in readonly_rels
                and not omit_relationships
            )

        if intermediary_to_tree:
            assert len(to_many_upload_tables) == 0, "Found to-many for tree!"
            upload_plan: Uploadable = TreeRecord(
                name=base_table.django_name,
                ranks={
                    get_tree_rank_record(key): upload_table.wbcols  # type: ignore
                    for (key, upload_table) in to_one_upload_tables.items()
                },
            )
        else:
            upload_plan = UploadTable(
                name=base_table.django_name,
                overrideScope=None,
                wbcols=wb_cols,
                static={},
                # FEAT: Remove this restriction to allow adding brand new data anywhere
                # that's about the best we can do, to make relationships readonly. we can't really omit them during headers finding, because they are "still" there
                toOne=Func.remove_keys(to_one_upload_tables, _relationship_is_editable),
                toMany=Func.remove_keys(
                    to_many_upload_tables, _relationship_is_editable
                ),
            )

        return all_headers, upload_plan


# TODO: This really only belongs on the front-end.
# Using this as a last resort to show fields, for unit tests
def naive_field_format(fieldspec: QueryFieldSpec):
    field = fieldspec.get_field()
    tree_rank = fieldspec.get_first_tree_rank()
    prefix = f"{tree_rank[1].treedef_name} - {tree_rank[1].name} - " if tree_rank else ""
    if field is None:
        return f"{prefix}{fieldspec.table.name} (formatted)"
    if field.is_relationship:
        return f"{prefix}{fieldspec.table.name} ({'formatted' if field.type.endswith('to-one') else 'aggregatd'})"
    return f"{prefix}{fieldspec.table.name} {field.name}"


# @transaction.atomic <--- we DONT do this because the query logic could take up possibly multiple minutes
def run_batch_edit(collection, user, spquery, agent):
    props = BatchEditProps(
        collection=collection,
        user=user,
        contexttableid=int(spquery["contexttableid"]),
        captions=spquery.get("captions", None),
        limit=spquery.get("limit", 0),
        recordsetid=spquery.get("recordsetid", None),
        fields=fields_from_json(spquery["fields"]),
        session_maker=models.session_context,
        omit_relationships=True,
        treedefsfilter=spquery.get("treedefsfilter", None)
    )
    (headers, rows, packs, json_upload_plan, visual_order) = run_batch_edit_query(props)
    mapped_raws = [
        [*row, json.dumps({"batch_edit": pack})] for (row, pack) in zip(rows, packs)
    ]
    # Skipping empty because we can have a funny case where all the query fields don't contain any data
    regularized_rows = regularize_rows(len(headers), mapped_raws, skip_empty=False)
    return make_dataset(
        user=user,
        collection=collection,
        name=spquery["name"],
        headers=headers,
        regularized_rows=regularized_rows,
        agent=agent,
        json_upload_plan=json_upload_plan,
        visual_order=visual_order,
    )


class BatchEditProps(TypedDict):
    collection: Any
    user: Any
    contexttableid: int
    captions: Any
    limit: Optional[int]
    recordsetid: Optional[int]
    session_maker: Any
    fields: list[QueryField]
    omit_relationships: Optional[bool]
    treedefsfilter: Any

def _get_table_and_field(field: QueryField):
    table_name = field.fieldspec.table.name
    field_name = None if field.fieldspec.get_field() is None else field.fieldspec.get_field().name
    return (table_name, field_name)

def run_batch_edit_query(props: BatchEditProps):

    offset = 0
    tableid = int(props["contexttableid"])
    captions = props["captions"]
    limit = props["limit"]

    recordsetid = props["recordsetid"]
    fields = props["fields"]

    visible_fields = [field for field in fields if field.display]

    treedefsfilter = props["treedefsfilter"]

    assert captions is None or (
        len(visible_fields) == len(captions)
    ), "Got misaligned captions!"

<<<<<<< HEAD
    localization_dump: dict[str, str] = (
        {
            # we cannot use numbers since they can very off
            field.fieldspec.to_stringid(): caption
            for field, caption in zip(visible_fields, captions)
        }
        if captions is not None
        else {}
    )
=======
    localization_dump = {}
    if captions:
        for (field, caption) in zip(visible_fields, captions):
            table_name, field_name = _get_table_and_field(field)
            field_labels = localization_dump.get(table_name, {})
            field_labels[field_name] = caption
            localization_dump[table_name] = field_labels
>>>>>>> 9ca0c137

    naive_row_plan = RowPlanMap.get_row_plan(visible_fields)
    all_tree_info = get_all_tree_information(props["collection"], props["user"].id)
    base_table = datamodel.get_table_by_id_strict(tableid, strict=True)
    running_path = [base_table.name]

    if treedefsfilter is not None:
        all_tree_info = filter_tree_info(treedefsfilter, all_tree_info)
    row_plan = naive_row_plan.rewrite(base_table, all_tree_info, running_path)

    indexed, query_fields = row_plan.index_plan()
    # we don't really care about these fields, since we'have already done the numbering (and it won't break with
    # more fields). We also don't caree about their sort, since their sort is guaranteed to be after ours
    query_with_hidden = [
        *query_fields,
        *[field for field in fields if not field.display],
    ]

    with props["session_maker"]() as session:
        rows = execute(
            session=session,
            collection=props["collection"],
            user=props["user"],
            tableid=tableid,
            distinct=True,
            count_only=False,
            field_specs=query_with_hidden,
            limit=limit,
            offset=offset,
            format_agent_type=True,
            recordsetid=recordsetid,
            formatauditobjs=False,
            format_picklist=True,
        )

    to_many_planner = indexed.to_many_planner()

    visited_rows: list[RowPlanCanonical] = []
    previous_id = None
    previous_row = RowPlanCanonical(EMPTY_PACK)
    for row in rows["results"]:
        _, new_row = previous_row.merge(row, indexed, query_with_hidden)
        to_many_planner = new_row.update_to_manys(to_many_planner)
        if previous_id != new_row.batch_edit_pack.id.value:
            visited_rows.append(previous_row)
            previous_id = new_row.batch_edit_pack.id.value
        previous_row = new_row

    # The very last row will not have anybody to commit by, so we need to add it.
    # At this point though, we _know_ we need to commit it
    visited_rows.append(previous_row)

    visited_rows = visited_rows[1:]
    assert len(visited_rows) > 0, "nothing to return!"

    raw_rows: list[tuple[list[Any], Optional[dict[str, Any]]]] = []
    for visited_row in visited_rows:
        extend_row = visited_row.extend(to_many_planner, indexed)
        row_data, row_batch_edit_pack = extend_row.flatten()
        raw_rows.append((row_data, row_batch_edit_pack))

    assert (
        len({len(raw_row[0]) for raw_row in raw_rows}) == 1
    ), "Made irregular rows somewhere!"

    def _get_orig_column(string_id: str):
        try:
            return next(
            filter(
                lambda field: field[1].fieldspec.to_stringid() == string_id,
                enumerate(visible_fields),
            ))[0]
        except StopIteration:
            # Put the other ones at the very last.
            return len(visible_fields)

    # Consider optimizing when relationships are not-editable? May not benefit actually
    # This permission just gets enforced here
    # NOTE: Relationships disabled for issue-5413 branch to minimize scope of testing
    omit_relationships = props["omit_relationships"] or not has_target_permission(
        props["collection"].id,
        props["user"].id,
        [BatchEditDataSetPT.edit_multiple_tables],
    )

    # The keys are lookups into original query field (not modified by us). Used to get ids in the original one.
    key_and_headers, upload_plan = extend_row.to_upload_plan(
        base_table,
        localization_dump,
        query_fields,
        {},
        _get_orig_column,
        omit_relationships,
    )

    headers_enumerated = enumerate(key_and_headers)

    # We would have arbitarily sorted the columns, so our columns will not be correct.
    # Rather than sifting the data, we just add a default visual order.
    visual_order = Func.first(headers_enumerated)

    headers = Func.second(key_and_headers)

    json_upload_plan = upload_plan.unparse()
    validate(json_upload_plan, schema)

    return (
        headers,
        Func.first(raw_rows),
        Func.second(raw_rows),
        json_upload_plan,
        visual_order,
    )


def make_dataset(
    user,
    collection,
    name,
    headers,
    regularized_rows,
    agent,
    json_upload_plan,
    visual_order,
):
    # We are _finally_ ready to make a new dataset

    with transaction.atomic():
        ds = Spdataset.objects.create(
            specifyuser=user,
            collection=collection,
            name=name,
            columns=headers,
            data=regularized_rows,
            importedfilename=name,
            createdbyagent=agent,
            modifiedbyagent=agent,
            uploadplan=json.dumps(json_upload_plan),
            visualorder=visual_order,
            isupdate=True,
        )

        ds_id, ds_name = (ds.id, ds.name)
        ds.id = None
        ds.name = f"Backs - {ds.name}"
        ds.parent_id = ds_id
        # Create the backer.
        ds.save()

    return (ds_id, ds_name)


def filter_tree_info(filters: Dict[str, List[int]], all_tree_info: Dict[str, List[TREE_INFORMATION]]):
    for tablename in filters:
        treetable_key = tablename.title()
        if treetable_key in all_tree_info:
            tree_filter = set(filters[tablename])
            all_tree_info[treetable_key] = list(filter(lambda tree_info : tree_info['definition']['id'] in tree_filter, all_tree_info[treetable_key]))

    return all_tree_info<|MERGE_RESOLUTION|>--- conflicted
+++ resolved
@@ -320,15 +320,11 @@
         return to_return
 
     # to make things simpler, returns the QueryFields along with indexed plan, which are expected to be used together
-<<<<<<< HEAD
     def index_plan(self, start_index=1) -> tuple["RowPlanMap", list[QueryField]]:
-=======
-    def index_plan(self, start_index=1) -> Tuple["RowPlanMap", List[QueryField]]:
         intermediary_to_tree = any(
             rowmap.tree_rank is not None for _, rowmap in self.to_one.items()
         )
         
->>>>>>> 9ca0c137
         next_index = len(self.columns) + start_index
         # For optimization, and sanity, we remove the field from columns, as they are now completely redundant (we always know what they are using the id)
         _columns = [
@@ -855,15 +851,9 @@
     def to_upload_plan(
         self,
         base_table: Table,
-<<<<<<< HEAD
-        localization_dump: dict[str, str],
+        localization_dump: dict[str, dict[str, str]],
         query_fields: list[QueryField],
         fields_added: dict[str, int],
-=======
-        localization_dump: Dict[str, Dict[str, str]],
-        query_fields: List[QueryField],
-        fields_added: Dict[str, int],
->>>>>>> 9ca0c137
         get_column_id: Callable[[str], int],
         omit_relationships: bool,
     ) -> tuple[list[tuple[tuple[int, int], str]], Uploadable]:
@@ -1077,17 +1067,6 @@
         len(visible_fields) == len(captions)
     ), "Got misaligned captions!"
 
-<<<<<<< HEAD
-    localization_dump: dict[str, str] = (
-        {
-            # we cannot use numbers since they can very off
-            field.fieldspec.to_stringid(): caption
-            for field, caption in zip(visible_fields, captions)
-        }
-        if captions is not None
-        else {}
-    )
-=======
     localization_dump = {}
     if captions:
         for (field, caption) in zip(visible_fields, captions):
@@ -1095,7 +1074,6 @@
             field_labels = localization_dump.get(table_name, {})
             field_labels[field_name] = caption
             localization_dump[table_name] = field_labels
->>>>>>> 9ca0c137
 
     naive_row_plan = RowPlanMap.get_row_plan(visible_fields)
     all_tree_info = get_all_tree_information(props["collection"], props["user"].id)
