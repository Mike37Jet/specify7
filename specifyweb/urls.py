from django.urls import include, path, re_path
from django.views.generic.base import RedirectView

from specifyweb.backend.accounts import urls as accounts_urls
from specifyweb.backend.attachment_gw import urls as attachment_urls
from specifyweb.backend.barvis import urls as tt_urls
from specifyweb.backend.businessrules import urls as bus_urls
from specifyweb.backend.context import urls as context_urls
from specifyweb.backend.export import urls as export_urls
from specifyweb.backend.express_search import urls as es_urls
from .frontend import urls as frontend_urls, doc_urls
from .frontend.views import open_search as search_view
from specifyweb.backend.interactions import urls as interaction_urls
from specifyweb.backend.notifications import urls as notification_urls
from specifyweb.backend.permissions import urls as permissions_urls
from specifyweb.backend.permissions.permissions import skip_collection_access_check
from specifyweb.backend.report_runner import urls as report_urls
from .specify import urls as api_urls
from .specify.views import images, properties
from specifyweb.backend.stored_queries import urls as query_urls
from specifyweb.backend.workbench import urls as wb_urls
from specifyweb.backend.stats import urls as stat_urls
<<<<<<< HEAD
from specifyweb.backend.trees import urls as trees_urls
=======
from specifyweb.backend.merge import urls as merge_urls
from specifyweb.backend.locality_update_tool import urls as locality_update_tool_urls

>>>>>>> 3713d914
# print(get_resolver().reverse_dict.keys()) # Use for debugging urls

urlpatterns = [

    # This will redirect all browsers looking for the favicon to the SVG.
    re_path(r'^favicon.ico', RedirectView.as_view(url='/static/img/short_logo.svg')), 

    # just redirect root url to the main specify view
    path('', skip_collection_access_check(RedirectView.as_view(url='/specify/'))),

    re_path(r'^opensearch.xml$', search_view),

    # This is the main specify view.
    # Every URL beginning with '/specify/' is handled
    # by the frontend. 'frontend.urls' just serves the
    # empty webapp container for all these URLs.
    path('specify/', include(frontend_urls)),

    # primary api
    path('api/', include(api_urls)),
    path('images/<path:path>', images),
    re_path(r'^properties/(?P<name>.+).properties$', properties), # Note fully supported since remmoving dependence on specify.jar

    path('documentation/', include(doc_urls)),

    # submodules
    path('accounts/', include(accounts_urls)),
    path('api/workbench/', include(wb_urls)), # permissions added
    path('express_search/', include(es_urls)),
    path('context/', include(context_urls)),
    path('stored_query/', include(query_urls)), # permissions added
    path('attachment_gw/', include(attachment_urls)),
    path('barvis/', include(tt_urls)),
    path('businessrules/', include(bus_urls)),
    path('report_runner/', include(report_urls)), # permissions added
    path('interactions/', include(interaction_urls)), # permissions added
    path('notifications/', include(notification_urls)),
    path('export/', include(export_urls)), # permissions added
    path('permissions/', include(permissions_urls)), # permissions added
    # url(r'^testcontext/', include()),
    path('stats/', include(stat_urls)),
<<<<<<< HEAD
    path('trees/', include(trees_urls))
=======
    path('merge/', include(merge_urls)),
    path('locality_update_tool/', include(locality_update_tool_urls))
>>>>>>> 3713d914
]<|MERGE_RESOLUTION|>--- conflicted
+++ resolved
@@ -20,13 +20,10 @@
 from specifyweb.backend.stored_queries import urls as query_urls
 from specifyweb.backend.workbench import urls as wb_urls
 from specifyweb.backend.stats import urls as stat_urls
-<<<<<<< HEAD
 from specifyweb.backend.trees import urls as trees_urls
-=======
 from specifyweb.backend.merge import urls as merge_urls
 from specifyweb.backend.locality_update_tool import urls as locality_update_tool_urls
 
->>>>>>> 3713d914
 # print(get_resolver().reverse_dict.keys()) # Use for debugging urls
 
 urlpatterns = [
@@ -68,10 +65,7 @@
     path('permissions/', include(permissions_urls)), # permissions added
     # url(r'^testcontext/', include()),
     path('stats/', include(stat_urls)),
-<<<<<<< HEAD
-    path('trees/', include(trees_urls))
-=======
+    path('trees/', include(trees_urls)),
     path('merge/', include(merge_urls)),
     path('locality_update_tool/', include(locality_update_tool_urls))
->>>>>>> 3713d914
 ]