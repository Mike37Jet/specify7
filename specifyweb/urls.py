from django.urls import include, path, re_path
from django.views.generic.base import RedirectView

from specifyweb.backend.accounts import urls as accounts_urls
from specifyweb.backend.attachment_gw import urls as attachment_urls
from specifyweb.backend.barvis import urls as tt_urls
from specifyweb.backend.businessrules import urls as bus_urls
from specifyweb.backend.context import urls as context_urls
from specifyweb.backend.export import urls as export_urls
from specifyweb.backend.express_search import urls as es_urls
from .frontend import urls as frontend_urls, doc_urls
from .frontend.views import open_search as search_view
from specifyweb.backend.interactions import urls as interaction_urls
from specifyweb.backend.notifications import urls as notification_urls
from specifyweb.backend.permissions import urls as permissions_urls
from specifyweb.backend.permissions.permissions import skip_collection_access_check
from specifyweb.backend.report_runner import urls as report_urls
from .specify import urls as api_urls
from specifyweb.backend.backup_tool import urls as backup_urls
from .specify.views import images, properties
from specifyweb.backend.stored_queries import urls as query_urls
from specifyweb.backend.workbench import urls as wb_urls
from specifyweb.backend.stats import urls as stat_urls
from specifyweb.backend.trees import urls as trees_urls
from specifyweb.backend.merge import urls as merge_urls
from specifyweb.backend.locality_update_tool import urls as locality_update_tool_urls
<<<<<<< HEAD
from specifyweb.backend.series import urls as series_urls
=======
from specifyweb.backend.delete_blockers import urls as delete_blockers_urls
from specifyweb.backend.table_rows import urls as table_rows_urls
>>>>>>> e1260f69

# print(get_resolver().reverse_dict.keys()) # Use for debugging urls

urlpatterns = [

    # This will redirect all browsers looking for the favicon to the SVG.
    re_path(r'^favicon.ico', RedirectView.as_view(url='/static/img/short_logo.svg')), 

    # just redirect root url to the main specify view
    path('', skip_collection_access_check(RedirectView.as_view(url='/specify/'))),

    re_path(r'^opensearch.xml$', search_view),

    # This is the main specify view.
    # Every URL beginning with '/specify/' is handled
    # by the frontend. 'frontend.urls' just serves the
    # empty webapp container for all these URLs.
    path('specify/', include(frontend_urls)),

    # primary api
    path('api/', include(api_urls)),
    path('api/backup/', include(backup_urls)),
    path('images/<path:path>', images),
    re_path(r'^properties/(?P<name>.+).properties$', properties), # Note fully supported since remmoving dependence on specify.jar

    path('documentation/', include(doc_urls)),

    # submodules
    path('accounts/', include(accounts_urls)),
    path('api/workbench/', include(wb_urls)), # permissions added
    path('express_search/', include(es_urls)),
    path('context/', include(context_urls)),
    path('stored_query/', include(query_urls)), # permissions added
    path('attachment_gw/', include(attachment_urls)),
    path('barvis/', include(tt_urls)),
    path('businessrules/', include(bus_urls)),
    path('report_runner/', include(report_urls)), # permissions added
    path('interactions/', include(interaction_urls)), # permissions added
    path('notifications/', include(notification_urls)),
    path('export/', include(export_urls)), # permissions added
    path('permissions/', include(permissions_urls)), # permissions added
    # url(r'^testcontext/', include()),
    path('stats/', include(stat_urls)),
    path('trees/', include(trees_urls)),
    path('merge/', include(merge_urls)),
    path('locality_update_tool/', include(locality_update_tool_urls)),
<<<<<<< HEAD
    path('series/', include(series_urls))
=======
    path('delete_blockers/', include(delete_blockers_urls)),
    path('table_rows/', include(table_rows_urls))
>>>>>>> e1260f69
]<|MERGE_RESOLUTION|>--- conflicted
+++ resolved
@@ -24,12 +24,9 @@
 from specifyweb.backend.trees import urls as trees_urls
 from specifyweb.backend.merge import urls as merge_urls
 from specifyweb.backend.locality_update_tool import urls as locality_update_tool_urls
-<<<<<<< HEAD
 from specifyweb.backend.series import urls as series_urls
-=======
 from specifyweb.backend.delete_blockers import urls as delete_blockers_urls
 from specifyweb.backend.table_rows import urls as table_rows_urls
->>>>>>> e1260f69
 
 # print(get_resolver().reverse_dict.keys()) # Use for debugging urls
 
@@ -76,10 +73,7 @@
     path('trees/', include(trees_urls)),
     path('merge/', include(merge_urls)),
     path('locality_update_tool/', include(locality_update_tool_urls)),
-<<<<<<< HEAD
-    path('series/', include(series_urls))
-=======
+    path('series/', include(series_urls)),
     path('delete_blockers/', include(delete_blockers_urls)),
     path('table_rows/', include(table_rows_urls))
->>>>>>> e1260f69
 ]