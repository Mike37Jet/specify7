img.specify-splash {
    margin-left: auto;
    margin-right: auto;
    display: block;
}

#express-search {
    position: absolute;
    right: 0;
    bottom: 0;
    padding: 0 10px 5px;
}

.query-results-table.ui-accordion-content {
    max-height: 20em;
    padding: 1em 1.2em;
}

div.specify-view-content,
div.specify-view-content-container,
.specify-form-type-form {
    display: inline-block;
}

.specify-form-header, .specify-subview-header {
    border-bottom: solid 1px;
}

.specify-form-header > .recordset-prev,
.specify-form-header > .recordset-next,
.specify-form-header > a,
.specify-subview-header > a {
    margin-left: 1em;
    font-size: 0.8em;
}

.specify-form-header > span.recordset-prev,
.specify-form-header > span.recordset-next {
    color: lightgrey;
}

.specify-form-header img {
    vertical-align: bottom;
    margin: 0 2px 2px 0;
    height: 24px;
}

.specify-form-buttons {
    text-align: right;
}

.specify-form-buttons input {
    margin-right: 10px;
}

textarea.specify-field {
    width: 100%;
}

input.specify-field[type="text"], .querycbx-strct input, .specify-object-formatted {
    width: 100%;
    box-sizing: border-box;
    -moz-box-sizing: border-box;
}

select.specify-field {
    width: 100%;
}

.specify-required-field {
    background-color: #C8E6FF;
}

h1.separator,
h2.separator,
h3.separator,
h4.separator,
h5.separator {
    border-bottom: solid 1px;
}

hr.separator {
    border: none;
    margin: 0;
    padding-bottom: 3px;
    border-bottom: solid 1px;
}

.specify-form-label {
    text-align: right;
}

.specify-checkbox-label {
    vertical-align: middle;
    margin-left: 3px;
}

.querycbx-strct {
    display: table;
    width: 100%;
}

.querycbx-strct input {
    display: table-cell;
}

.querycbx-strct a {
    display: table-cell;
    width: 16px;
}

.querycbx-search-results {
    background-color: #fff;
    height: 15em;
    width: 40em;
    overflow: auto;
    padding: 0.5em 1em;
}

table.partialdateui-strct td:first-child,
table.partialdateui-strct td:last-child {
    padding: 0px;
}

.partialdateui-month-year {
    white-space: nowrap;
}

ul.ui-autocomplete li.ui-menu-item {
    list-style-type: none;
}

.specify-subview-header .ui-icon {
    display: inline-block;
}

.specify-subview-button-count {
    padding: 3px;
    font-weight: bold;
    vertical-align: middle;
    background-color: white;
    border: 1px solid #777;
    color: #444;
}

.specify-subviewbutton-icon {
    padding-right: 5px;
}

.specify-subview-button .ui-button-text div {
    display: table-row;
}

.specify-subview-button a {
    vertical-align: middle;
}

.specify-subviewbutton-icon, .specify-subview-button-count {
    display: table-cell;
    max-width: 40px;
    max-height: 20px;
}

.specify-formtable td, .specify-formtable th {
    text-align: center;
}

.specifyplugin-latlonui table {
    width: 100%;
    border: 1px solid;
}

.specifyplugin-latlonui th, .specifyplugin-latlonui td {
    text-align: center;
}

.specify-datamodel-attrs dt, .specify-datamodel-attrs dd {
    display: inline;
    margin: 5px;
}

input[type="submit"].saveblocked {
    background: red;
}

.saveblocked {
    background-color: red;
}

.tooltip {
    display: none;
    position: absolute;
    text-align: center;
    color: grey;
}

.tooltip-content {
    background-color: grey;
    color: white;
    padding: 8px;
    border-width: 1px;
    border-color: black;
    margin-top: -3px;
}

.tooltip li {
    list-style-type: none;
}

.welcome div {
    vertical-align: top;
}

.welcome h2 {
    border-bottom: solid 1px;
}

.welcome ul {
    padding: 0;
}

.welcome li img {
    vertical-align: middle;
    margin-right: 10px;
    height: 24px;
}

.welcome li {
    font-size: 13px;
    font-weight: bold;
}

.welcome .forms, .welcome .recordsets {
    display: inline-block;
    margin: 0 20px 0px 20px;
}

.welcome .recordset-edit .ui-icon {
    display: inline-block;
    vertical-align: middle;
}

.savebutton, .deletebutton {
    display: inline;
}

.ui-dialog-titlebar a {
    float: left;
}

.specify-attachment-container {
    width: 266px;
    height: 266px;
    position: relative;
    margin: 5px;
}

.specify-attachment-display {
    width: 266px;
    height: 266px;
    display: table-cell;
    vertical-align: middle;
    text-align: center;
    border: 1px solid #aaa;
    background-color: #000;
}

a.specify-attachment-original {
    position: absolute;
    right: 5px;
    bottom: 5px;
    color: #eee;
}

.recordselector-slider {
    width: 90%;
    margin: auto;
    height: 11px;
    background-color: #fff;
    border: 1px inset #ddd;
    border-radius: 4px;
 }

.recordselector-slider .ui-slider {
    height: 100%;
    background: #fff;
    margin: auto;
    border: none;
}


.recordselector-slider .ui-slider-handle {
    margin: 4px;
    min-width: 3px;
    height: 8px;
}

.recordselector-slider .ui-slider-handle .ui-icon {
    margin: -8px auto 0;
    position: relative;
    top: 50%;
}

.recordselector-add-delete-buttons {
    margin-top: 5px;
}

.list-dialog ul {
    padding: 0;
    font-size: 13px;
    font-weight: bold;
}

.list-dialog li img {
    vertical-align: middle;
    margin-right: 10px;
}

.list-dialog li {
    position: relative;
}

.list-dialog li a.edit {
    position: absolute;
    right: 0px;
    top: 0px;
}

.querybuilder-header {
    vertical-align: top;
}

.querybuilder-header img {
    height: 1.2em;
    margin-right: 0.8em;
}

.querybuilder-expand {
    width: 100%
}

.querybuilder-expand .ui-button-text {
    padding: 0;
}

.querybuilder input[type="checkbox"],
.querybuilder input[type="button"] {
   margin-left: 5px;
}

.fetching-more img {
    height: 32px;
    width: 32px;
}

.query-results {
    border-top: 1px solid;
    border-left: 1px solid;
}

.query-results th {
    vertical-align: top;
    white-space: nowrap;
    border-bottom: 1px solid;
}

.query-results th img {
    height: 1.2em;
    margin-right: 0.8em;
}

.query-results th, .query-results td {
    border-right: 1px solid;
}

.query-results thead tr {
    background-color: #d3d3d3;
}

.query-results tbody tr {
    background-color: #e0ffff;
}

.query-results tr:nth-child(even) {
    background-color: white;
}

.spqueryfields {
    padding: 0;
    margin-bottom: 4px;
}

.spqueryfield  {
    background-color: #f0f0f0;
    margin-top: 7px;
    padding: 5px 0px 4px 12px;
    border: 1px inset;
    border-radius: 8px;
}

.spqueryfield.field-incomplete .field-expand,
.spqueryfield.field-incomplete .field-controls {
    display: none;
}

.spqueryfield-delete {
    height: 24px;
    border: 1px inset;
    background-color: #fff;
}

.spqueryfield-delete span {
    margin-left: auto;
    margin-right: auto;
}

.spqueryfield span {
    margin: 0;  /* 10px 0 10px; */
}

.spqueryfield .field-label {
    vertical-align: middle;
    margin-left: 5px;
}

.spqueryfield .field-operation,
.spqueryfield .field-label-field,
.spqueryfield .field-label-datepart,
.spqueryfield .field-label-treerank,
.spqueryfield button {
    margin-right: 10px;
}

.spqueryfield .field-label-field img,
.spqueryfield .field-select-grp img {
    height: 1.2em;
    margin-right: 0.2em;
}

.spqueryfield .field-select-grp img {
    vertical-align: middle;
}

.spqueryfield .field-controls {
    position: absolute;
    right: 25px;
}

.spqueryfield .field-controls.hidden {
    display: none;
}

.spqueryfield label.ui-state-active {
    background-color: #afa;
}

.spqueryfield label.ui-button {
    margin-right: 4px;
}

.spqueryfield label.op-negate {
    margin-right: 5px;
}

.spqueryfield label.op-negate.ui-state-active {
    background-color: #f55;
}

.spqueryfield button {
    vertical-align: middle;
    padding-bottom: 8px;
}

.spqueryfield button.ui-button {
    margin-right: 4px;
    padding: 0;
    width: 32px;
}

.spqueryfield button.ui-button span {
    padding: 0;
}

.collectionrelonetomanyplugin {
    background-color: #fff;
    border: 1px inset;
}

.specify-plugin-weblink {
    position: relative;
    height: 35px;
}

.specify-plugin-weblink input {
    position: absolute;
    top: 5px;
    left: 45px;
}

.specify-plugin-weblink a {
    position: absolute;
    top: 0px;
    left: 0px;
    width: 40px;
}

.specify-plugin-weblink a img {
    max-width: 20px;
    max-height: 20px;
}

.specify-plugin-weblink a .ui-button-text {
    padding: 5px;
}

.specify-attachment-browser {
    text-align: center;
    background-color: white;
    border: inset 2px;
    padding-top: 20px;
    overflow-y: scroll;
}

.specify-attachment-cell {
    display: inline-block;
    vertical-align: top;
    width: 145px;
    height: 145px;
    margin: 3px;
}

.specify-attachment-cell > div {
    display: inline;
    position: relative;
}

.specify-attachment-dataobj-icon {
    position: absolute;
    top: 2px;
    left: 2px;
    width: 20px;
    height: 20px;
}

.specify-attachment-thumbnail {
    margin-top: 10px;
    margin-left: 8px;
    margin-right: auto;
    border: solid 3px;
    border-radius: 3px;
    box-shadow: -2px 5px 12px;
    max-width: 125px;
    max-height: 125px;
}

.specify-auditlog-entry {
    margin-bottom: 16px;
}

.specify-auditlog-entry h3 img {
    height: 1.5em;
    margin-right: 0.8em;
    float: left;
}

.specify-auditlog-entry p {
    clear: both;
}

#taxon-treemap {
    position: relative;
    width: 863px;
    margin-left: auto;
    margin-right: auto;
}

#taxon-treemap img {
    position: absolute;
    bottom: -8px;
    width: 62px;
    height: 400px;
}

.treemap {
    margin-left: 62px;
}

.treemap .node {
    border: solid 1px black;
    font: 10px sans-serif;
    line-height: 12px;
    overflow: hidden;
    position: absolute;
    text-indent: 2px;
    opacity: 0.85;
}

.treemap p {
    position: absolute;
    bottom: 0px;
    right: 10px;
    background-color: white;
    padding: 0px 5px;
    opacity: 0.9;
    border: solid 1px black;
}

.specify-welcome > p,
.specify-welcome > h2 {
    max-width: 863px;
    margin-left: auto;
    margin-right: auto;
    text-align: justify;
}

<<<<<<< HEAD
.query-params-list {
    padding: 0px;
}

.spqueryfield.for-report {
    background-color: rgb(200, 200, 200);
    margin-top: 7px;
    padding: 5px 0px 4px 12px;
}

.spqueryfield .ui-icon-cancel {
    /* work around for bug in jquery UI themes */
    /* that seems to effect ui icons in dialogs */
    background-position: 0 -128px;
=======
#specify-system-info th {
    text-align: right;
}

#specify-system-info h1 {
    font-size: 12px;
    text-decoration: underline;
>>>>>>> 8c3ceca9
}<|MERGE_RESOLUTION|>--- conflicted
+++ resolved
@@ -613,7 +613,6 @@
     text-align: justify;
 }
 
-<<<<<<< HEAD
 .query-params-list {
     padding: 0px;
 }
@@ -628,7 +627,8 @@
     /* work around for bug in jquery UI themes */
     /* that seems to effect ui icons in dialogs */
     background-position: 0 -128px;
-=======
+}
+
 #specify-system-info th {
     text-align: right;
 }
@@ -636,5 +636,4 @@
 #specify-system-info h1 {
     font-size: 12px;
     text-decoration: underline;
->>>>>>> 8c3ceca9
 }