--- conflicted
+++ resolved
@@ -316,17 +316,8 @@
                 primary: SORT_ICONS[this.spqueryfield.get('sorttype')]
             });
         },
-<<<<<<< HEAD
-        makeStringId: function(tableList) {
-            var fieldName = this.treeRank || _.last(this.joinPath).name;
-            if (this.datePart && this.datePart !== 'Full Date') {
-                fieldName += 'Numeric' + this.datePart;
-            }
-            return [tableList, this.table.name.toLowerCase(), fieldName];
-=======
         deleteIfIncomplete: function() {
             this.$el.hasClass('field-incomplete') && this.deleteClicked();
->>>>>>> 9e3d2c23
         },
 
         // Utility methods.
