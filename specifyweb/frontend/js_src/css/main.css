--- conflicted
+++ resolved
@@ -53,15 +53,9 @@
   textarea,
   .textarea-shadow,
   select {
-<<<<<<< HEAD
-    @apply rounded border-none bg-[color:var(--field-background)] p-1 text-[length:inherit]
-      leading-[unset] accent-brand-200 ring-1 ring-gray-500
-      dark:accent-brand-400 dark:ring-0
-=======
     @apply p-1 rounded accent-brand-200 dark:accent-brand-400 ring-gray-400 shadow-sm
       ring-1 dark:ring-0 border-none bg-[color:var(--field-background)]
       text-[length:inherit] leading-[unset]
->>>>>>> 8acc8412
       [.has-alt-background_&]:optional:bg-white
       dark:[.has-alt-background_&]:optional:bg-neutral-900;
   }
