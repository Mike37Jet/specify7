--- conflicted
+++ resolved
@@ -53,9 +53,9 @@
   textarea,
   .textarea-shadow,
   select {
-    @apply p-1 rounded accent-brand-200 dark:accent-brand-400 ring-gray-400 shadow-sm
-      ring-1 dark:ring-0 border-none bg-[color:var(--field-background)]
-      text-[length:inherit] leading-[unset]
+    @apply rounded border-none bg-[color:var(--field-background)] p-1 text-[length:inherit] leading-[unset]
+      accent-brand-200 shadow-sm ring-1 ring-gray-400
+      dark:accent-brand-400 dark:ring-0
       [.has-alt-background_&]:optional:bg-white
       dark:[.has-alt-background_&]:optional:bg-neutral-900;
   }
@@ -166,14 +166,9 @@
   }
 
   .link {
-<<<<<<< HEAD
-    @apply text-black dark:text-gray-200 cursor-pointer disabled:!ring-0
-      disabled:cursor-text disabled:active:no-underline
-      enabled:hover:text-brand-300 gap-2 inline-flex items-center active:underline;
-=======
     @apply inline-flex cursor-pointer items-center gap-2
-      text-black active:underline enabled:hover:text-brand-300 disabled:!ring-0 dark:text-gray-200;
->>>>>>> 7e500c2e
+      text-black active:underline
+      enabled:hover:text-brand-300 disabled:cursor-text disabled:!ring-0 disabled:active:no-underline dark:text-gray-200;
   }
 
   a.link {
