--- conflicted
+++ resolved
@@ -162,16 +162,8 @@
     @apply text-center;
   }
 
-  .button {
-    @apply text-center;
-  }
-
   .button:is([aria-pressed='true'], [aria-selected='true'], [aria-current]):not(.aria-handled) {
-<<<<<<< HEAD
-    @apply brightness-[1.6] dark:brightness-[1.8];
-=======
     @apply ring-[color:var(--accent-color-300)] brightness-[1.2] dark:brightness-[1.5];
->>>>>>> b63632a7
   }
 
   button[aria-pressed='true']:not(.aria-handled).link {
