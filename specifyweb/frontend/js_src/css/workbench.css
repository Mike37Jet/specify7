--- conflicted
+++ resolved
@@ -53,16 +53,15 @@
 /* Cell navigation */
 
 .wbs-form
-<<<<<<< HEAD
-  :is(.wb-no-match-cell, .wb-modified-cell, .htCommentCell, .wb-search-match-cell, .wb-updated-cell, .wb-deleted-cell, .wb-matched-and-changed-cell),
-=======
   :is(
     .wb-no-match-cell,
     .wb-modified-cell,
     .htCommentCell,
-    .wb-search-match-cell
+    .wb-search-match-cell,
+    .wb-updated-cell, 
+    .wb-deleted-cell, 
+    .wb-matched-and-changed-cell
   ),
->>>>>>> 1d6b1ee8
 .wb-navigation-section {
   @apply !bg-[color:var(--accent-color)];
 }
