{
  /* File Inclusion */
  "include": ["**/*.ts", "**/*.tsx"],
<<<<<<< HEAD
  "exclude": ["node_modules", "testBuild", "**/*.test.ts", "**/*.test.tsx"],
=======
  "exclude": ["node_modules"],
  "files": ["./lib/declarations.d.ts"],
>>>>>>> 50b4f162
  "compilerOptions": {
    /* Basic Options */
    "isolatedModules": true,
    "jsx": "react",
    "lib": [
      "es6",
      "dom",
      "dom.iterable",
      "es2015",
      "es2016",
      "es2017",
      "es2018",
      "es2019",
      "es2020",
      "es2021",
      "esnext"
    ],
    /*
     * Don't pollute global namespace with Jest functions. Without this line,
     * typescript WILL NOT throw an error if you use a function like "test"
     * or "fail" OUTSIDE a test file. This results in runtime errors - BAD.
     *
     * You can explicitly specify exceptions under "types"
     */
    "typeRoots": [
    ],
    "types": [
      "leaflet.markercluster"
    ],
    "module": "CommonJS",
    "noEmit": true,
    "sourceMap": true,
    "target": "esnext",
    "allowJs": true,
    "checkJs": false,
    /**/
    /* Strict Checks */
    "strict": true,
    /**/
    /* Module Resolution */
    "esModuleInterop": true,
    "moduleResolution": "node",
    /**/
    /* Linter Checks */
    "noFallthroughCasesInSwitch": true,
    "noImplicitReturns": true,
    "noUnusedLocals": true,
    "noUnusedParameters": true,
    /**/
    /* Advanced */
    "forceConsistentCasingInFileNames": true,
    "resolveJsonModule": true,
    "skipLibCheck": true
    /* Projects */
    // REFACTOR: test performance improvements of enabling this:
    //    "composite": true
  },
  "noPropertyAccessFromIndexSignature": true
}<|MERGE_RESOLUTION|>--- conflicted
+++ resolved
@@ -1,12 +1,8 @@
 {
   /* File Inclusion */
   "include": ["**/*.ts", "**/*.tsx"],
-<<<<<<< HEAD
-  "exclude": ["node_modules", "testBuild", "**/*.test.ts", "**/*.test.tsx"],
-=======
-  "exclude": ["node_modules"],
+  "exclude": ["node_modules", "**/*.test.ts", "**/*.test.tsx"],
   "files": ["./lib/declarations.d.ts"],
->>>>>>> 50b4f162
   "compilerOptions": {
     /* Basic Options */
     "isolatedModules": true,
@@ -31,11 +27,8 @@
      *
      * You can explicitly specify exceptions under "types"
      */
-    "typeRoots": [
-    ],
-    "types": [
-      "leaflet.markercluster"
-    ],
+    "typeRoots": [],
+    "types": ["leaflet.markercluster"],
     "module": "CommonJS",
     "noEmit": true,
     "sourceMap": true,
