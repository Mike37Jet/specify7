/**
 * Typings for the cache categories
 *
 * @module
 */

import type hot from 'handsontable';
import type { State } from 'typesafe-reducer';

import type { AppResourcesConformation } from '../../components/AppResources/Aside';
import type { AppResourceFilters } from '../../components/AppResources/filtersHelpers';
import type { AnyTree } from '../../components/DataModel/helperTypes';
import type {
  Attachment,
  SpQuery,
  Tables,
} from '../../components/DataModel/types';
<<<<<<< HEAD
import type {
  LeafletCacheSalt,
  MarkerLayerName,
} from '../../components/Leaflet/addOns';
import type { pageSizes } from '../../components/Molecules/Paginator';
import type { Paginators } from '../../components/Molecules/Paginator';
=======
>>>>>>> 634cb890
import type { SortConfig } from '../../components/Molecules/Sorting';
import type { PartialPreferences } from '../../components/Preferences/BasePreferences';
import type { collectionPreferenceDefinitions } from '../../components/Preferences/CollectionDefinitions';
import type { userPreferenceDefinitions } from '../../components/Preferences/UserDefinitions';
import type { Conformations } from '../../components/TreeView/helpers';
import type { WbSearchPreferences } from '../../components/WorkBench/AdvancedSearch';
import type { IR, RA, RR } from '../types';
import { ensure } from '../types';

/** The types of cached values are defined here */
export type CacheDefinitions = {
  readonly header: {
    readonly isCollapsed: boolean;
  };
  readonly general: {
    readonly clearCacheOnException: boolean;
  };
  readonly forms: {
    readonly readOnlyMode: boolean;
    readonly useFieldLabels: boolean;
  };
  readonly wbPlanViewUi: {
    /** Whether to show less commonly used tables when selected base table */
    readonly showHiddenTables: boolean;
    /** Whether to show fields hidden in schema in the mapper */
    readonly showHiddenFields: boolean;
    /** Whether to show Mapping Editor in the mapper */
    readonly showMappingView: boolean;
    readonly mappingViewHeight: number;
  };
  readonly wbImport: {
    readonly hasHeader: boolean;
  };
  readonly queryBuilder: {
    /** Whether to show fields hidden in schema in the query builder */
    readonly showHiddenFields: boolean;
    readonly showMappingView: boolean;
    readonly mappingViewHeight: number;
  };
  readonly schemaConfig: {
    readonly showHiddenTables: boolean;
  };
  /** Remembers the chosen overlays (markers/polygons/boundaries/...) */
  readonly leafletOverlays: IR<boolean>;
  readonly leafletCurrentLayer: IR<string>;
  readonly workbench: {
    readonly searchProperties: WbSearchPreferences;
  };
  readonly coordinateConverter: {
    readonly includeSymbols: boolean;
    readonly applyAll: boolean;
  };
  readonly tree: {
    readonly [key in `focusPath${AnyTree['tableName']}`]: RA<number>;
  } & {
    readonly /** Collapsed ranks in a given tree */
    [key in `collapsedRanks${AnyTree['tableName']}`]: RA<number>;
  } & {
    readonly /** Open nodes in a given tree */
    [key in `conformations${AnyTree['tableName']}`]: Conformations;
  };
  readonly workBenchSortConfig: {
    readonly /**
     * WorkBench column sort setting in a given dataset
     * {Collection ID}_{Dataset ID}
     */
    [key in `${number}_${number}`]: RA<
      hot.columnSorting.Config & {
        readonly physicalCol: number;
      }
    >;
  };
  readonly sortConfig: {
    readonly [KEY in keyof SortConfigs]: SortConfig<SortConfigs[KEY]>;
  };
  readonly attachments: {
    readonly sortOrder:
      | `-${string & keyof Attachment['fields']}`
      | (string & keyof Attachment['fields']);
    readonly filter:
      | State<'all'>
      | State<'byTable', { readonly tableName: keyof Tables }>
      | State<'unused'>;
    /** Attachments grid scale */
    readonly scale: number;
  };
  /** Remember dialog window dimensions and positions from the last session */
  readonly dialogs: {
    readonly sizes: IR<readonly [width: number, height: number]>;
    readonly positions: IR<readonly [x: number, y: number]>;
  };
  readonly userPreferences: {
    /**
     * User preferences are cached here, because, unlike most other initial
     * context resources, preferences are not cached by the browser, since they
     * are fetched using the standard resource API.
     * Additionally, since preferences contain the schema language to load,
     * schema can not be fetched until preferences are fetched.
     * Finally, a splash screen may be rendered before preferences are fetched,
     * causing Specify to flash user its white mode, or font size to change
     * on the fly.
     */
    readonly cached: PartialPreferences<typeof userPreferenceDefinitions>;
    /**
     * Admins may change default preferences. These defaults override original
     * defaults for items for which these are provided
     */
    readonly defaultCached: PartialPreferences<
      typeof userPreferenceDefinitions
    >;
  };
  readonly collectionPreferences: {
    readonly cached: PartialPreferences<typeof collectionPreferenceDefinitions>;
  };
  readonly securityTool: {
    readonly policiesLayout: 'horizontal' | 'vertical';
    readonly previewCollapsed: boolean;
    readonly advancedPreviewCollapsed: boolean;
    readonly institutionPoliciesExpanded: boolean;
  };
  readonly appResources: {
    readonly conformation: RA<AppResourcesConformation>;
    readonly filters: AppResourceFilters;
    readonly showHiddenTables: boolean;
  };
  readonly pageSizes: RR<Paginators, typeof pageSizes[number]>;
  readonly formEditor: {
    readonly layout: 'horizontal' | 'vertical';
  };
  readonly merging: {
    readonly showMatchingFields: boolean;
  };

  readonly statistics: {
    readonly statsValue: RA<
      RA<RA<{ readonly itemName: string; readonly value: number | string }>>
    >;
  };
};

export type SortConfigs = {
  readonly listOfQueries: keyof SpQuery['fields'] &
    ('name' | 'timestampCreated' | 'timestampModified');
  readonly listOfRecordSets: 'name' | 'timestampCreated';
  readonly listOfDataSets: 'dateCreated' | 'dateUploaded' | 'name';
  readonly listOfReports: 'name' | 'timestampCreated';
  readonly listOfLabels: 'name' | 'timestampCreated';
  readonly schemaViewerFields:
    | 'databaseColumn'
    | 'description'
    | 'isHidden'
    | 'isReadOnly'
    | 'isRequired'
    | 'label'
    | 'length'
    | 'name'
    | 'type';
  readonly schemaViewerRelationships:
    | 'databaseColumn'
    | 'description'
    | 'isDependent'
    | 'isHidden'
    | 'isReadOnly'
    | 'isRequired'
    | 'label'
    | 'name'
    | 'otherSideName'
    | 'relatedTable'
    | 'type';
  readonly schemaViewerTables:
    | 'fieldCount'
    | 'isHidden'
    | 'isSystem'
    | 'label'
    | 'name'
    | 'relationshipCount'
    | 'tableId';
};

// Some circular types can't be expressed without interfaces
// eslint-disable-next-line @typescript-eslint/consistent-type-definitions
interface CacheValueDict extends IR<CacheValue> {}

// eslint-disable-next-line @typescript-eslint/consistent-type-definitions
interface CacheValues extends RA<CacheValue> {}

type CacheValue =
  | CacheValueDict
  | CacheValues
  | boolean
  | number
  | string
  | null
  | undefined;

/**
 * This will trigger a TypeScript type error if any cache definition
 * contains a value that is not JSON-Serializable.
 */
ensure<IR<IR<CacheValue>>>()({} as unknown as CacheDefinitions);<|MERGE_RESOLUTION|>--- conflicted
+++ resolved
@@ -15,15 +15,10 @@
   SpQuery,
   Tables,
 } from '../../components/DataModel/types';
-<<<<<<< HEAD
 import type {
-  LeafletCacheSalt,
-  MarkerLayerName,
-} from '../../components/Leaflet/addOns';
-import type { pageSizes } from '../../components/Molecules/Paginator';
-import type { Paginators } from '../../components/Molecules/Paginator';
-=======
->>>>>>> 634cb890
+  pageSizes,
+  Paginators,
+} from '../../components/Molecules/Paginator';
 import type { SortConfig } from '../../components/Molecules/Sorting';
 import type { PartialPreferences } from '../../components/Preferences/BasePreferences';
 import type { collectionPreferenceDefinitions } from '../../components/Preferences/CollectionDefinitions';
