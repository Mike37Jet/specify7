import { theories } from '../../tests/utils';
import { f } from '../functools';
import {
  camelToHuman,
  camelToKebab,
  capitalize,
  caseInsensitiveHash,
  chunk,
  clamp,
  escapeRegExp,
  findArrayDivergencePoint,
  formatTime,
  group,
  index,
  insertItem,
  lowerToHuman,
  mappedFind,
  moveItem,
  multiSortFunction,
  removeItem,
  removeKey,
  replaceItem,
  replaceKey,
  sortFunction,
  spanNumber,
  split,
  stripFileExtension,
  stripLastOccurrence,
  takeBetween,
  toggleItem,
  toLowerCase,
  unCapitalize,
  upperToKebab,
} from '../utils';

theories(capitalize, {
  'simple case': { in: ['capitalize'], out: 'Capitalize' },
  'works with non-ascii characters': { in: ['çA'], out: 'ÇA' },
  'does not break emojis': { in: ['❤️'], out: '❤️' },
});

theories(unCapitalize, {
  'simple case': { in: ['UnCAPITALIZE'], out: 'unCAPITALIZE' },
  'works with non-ascii characters': { in: ['ÇA'], out: 'çA' },
  'does not break emojis': { in: ['❤️'], out: '❤️' },
});

theories(upperToKebab, [{ in: ['UPPER_CASE'], out: 'upper-case' }]);

theories(lowerToHuman, [{ in: ['lower_case'], out: 'Lower Case' }]);

theories(camelToKebab, [{ in: ['camelCase'], out: 'camel-case' }]);

theories(camelToHuman, [{ in: ['camelCase'], out: 'Camel Case' }]);

theories(toLowerCase, [{ in: ['AB'], out: 'ab' }]);

theories(findArrayDivergencePoint, {
  'empty Array': { in: [[], []], out: 0 },
  'empty Search Array': { in: [['a'], []], out: 0 },
  'empty Source Array': { in: [[], ['a']], out: -1 },
  'identical arrays': {
    in: [
      ['a', 'b'],
      ['a', 'b'],
    ],
    out: 1,
  },
  'divergent arrays': {
    in: [
      ['a', 'b', 'c'],
      ['a', 'b', 'd'],
    ],
    out: -1,
  },
  'sub-array': {
    in: [
      ['a', 'b', 'c'],
      ['a', 'b'],
    ],
    out: 2,
  },
});

describe('spanNumber', () => {
  test('Color Hue case', () => {
    expect(spanNumber(0, 32, 0, 360)(5)).toBe(56.25);
  });
  test('Month case', () => {
    expect(spanNumber(0, 100, 0, 31)(9)).toBe(2.79);
  });
});

const source = {
  PascalCase: 'a',
  camelCase: 'b',
  lowercase: 'c',
};
theories(caseInsensitiveHash, [
  { in: [source, 'PASCALCASE' as keyof typeof source], out: 'a' },
  { in: [source, 'camelcase' as keyof typeof source], out: 'b' },
  { in: [source, 'Lowercase' as keyof typeof source], out: 'c' },
]);

describe('sortFunction', () => {
  test('Numbers', () => {
    expect([10, 100, 1, 66, 5, 8, 2].sort(sortFunction(f.id))).toEqual([
      1, 2, 5, 8, 10, 66, 100,
    ]);
  });
  test('Strings', () => {
    expect(['a', '6', 'bb', 'aba', '_a'].sort(sortFunction(f.id))).toEqual([
      '_a',
      '6',
      'a',
      'aba',
      'bb',
    ]);
  });
  test('Custom function for Numbers', () => {
    expect(
      [1, 2, 3, 4, 5, 6, 7, 8, 9, 10].sort(
        sortFunction((value) => Math.abs(5 - value))
      )
    ).toEqual([5, 4, 6, 3, 7, 2, 8, 1, 9, 10]);
  });
  test('Custom function for Numbers (reversed)', () => {
    expect(
      [1, 2, 3, 4, 5, 6, 7, 8, 9, 10].sort(
        sortFunction((value) => Math.abs(5 - value), true)
      )
    ).toEqual([10, 1, 9, 2, 8, 3, 7, 4, 6, 5]);
  });
});

test('multiSortFunction', () => {
  expect(
    [
      { type: 'c', priority: 3 },
      { type: 'd', priority: 4 },
      { type: 'd', priority: 3 },
      { type: 'c', priority: 4 },
    ].sort(
      multiSortFunction(
        ({ type }) => type,
        ({ priority }) => priority,
        true
      )
    )
  ).toEqual([
    { type: 'c', priority: 4 },
    { type: 'c', priority: 3 },
    { type: 'd', priority: 4 },
    { type: 'd', priority: 3 },
  ]);
});

theories(split, [
  {
    in: [[1, 2, 3, 4, 5, 6, 7, 8], (value: number): boolean => value % 2 === 0],
    out: [
      [1, 3, 5, 7],
      [2, 4, 6, 8],
    ],
  },
]);

theories(group, [
  {
    in: [
      [
        ['a', 1],
        ['a', 2],
        ['b', 3],
        ['c', 4],
        ['a', 5],
      ],
    ],
    out: [
      ['a', [1, 2, 5]],
      ['b', [3]],
      ['c', [4]],
    ],
  },
]);

describe('mappedFind', () => {
  test('Found value', () =>
    expect(
      mappedFind([undefined, 1, 2, 3, 4, 5], (value) =>
        typeof value === 'number' ? value * 2 : undefined
      )
    ).toBe(2));
  test('Not found a value', () =>
    expect(
      mappedFind([undefined, undefined, undefined], f.id)
    ).toBeUndefined());
});

theories(removeKey, {
  'removing a key that is present': [[{ a: 'b', c: 'd' }, 'c'], { a: 'b' }],
  'removing a key that is not present': [[{ a: 'b' }, 'c' as 'a'], { a: 'b' }],
});

theories(clamp, {
  'clamp a number in range': { in: [1, 5, 10], out: 5 },
  'clamp a number below the range': { in: [1, -5, 10], out: 1 },
  'clamp a number above the range': { in: [1, 15, 10], out: 10 },
});

theories(insertItem, {
  'insert at the beginning': { in: [[2, 3, 4], 0, 1], out: [1, 2, 3, 4] },
  'insert in the middle': { in: [[1, 3, 4], 1, 2], out: [1, 2, 3, 4] },
  'insert at the end': { in: [[1, 2, 3], 3, 4], out: [1, 2, 3, 4] },
  // Not sure if "-1" should insert into last or pre last position
  'insert from the end': { in: [[1, 2, 4], -1, 3], out: [1, 2, 3, 4] },
  'insert in the middle from the end': {
    in: [[1, 3, 4], -2, 2],
    out: [1, 2, 3, 4],
  },
  'insert after the end': { in: [[1, 2, 3], 99, 4], out: [1, 2, 3, 4] },
});

theories(replaceItem, {
  'replace at the beginning': { in: [[0, 2, 3, 4], 0, 1], out: [1, 2, 3, 4] },
  'replace in the middle': { in: [[1, 0, 3, 4], 1, 2], out: [1, 2, 3, 4] },
  'replace at the end': { in: [[1, 2, 3, 0], 3, 4], out: [1, 2, 3, 4] },
  'replace from the end': { in: [[1, 2, 3, 0], -1, 4], out: [1, 2, 3, 4] },
  'replace after the end': { in: [[1, 2, 3], 99, 4], out: [1, 2, 3, 4] },
  'if empty array, inserts new item': { in: [[], 4, 'a'], out: ['a'] },
  'if empty array, inserts new item, even for negative index': {
    in: [[], -2, 'a'],
    out: ['a'],
  },
});

theories(removeItem, {
  'remove from the beginning': { in: [[0, 1, 2, 3, 4], 0], out: [1, 2, 3, 4] },
  'remove in the middle': { in: [[1, 0, 2, 3, 4], 1], out: [1, 2, 3, 4] },
  'remove at the end': { in: [[1, 2, 3, 4, 0], 4], out: [1, 2, 3, 4] },
  'remove from the end': { in: [[1, 2, 3, 0, 4], -1], out: [1, 2, 3, 4] },
  'remove after the end': { in: [[1, 2, 3, 4], 99], out: [1, 2, 3, 4] },
});

theories(toggleItem, {
  'add an item that is not present': { in: [[1, 2, 3], 4], out: [1, 2, 3, 4] },
  'remove an item that is present': { in: [[1, 2, 3, 4], 4], out: [1, 2, 3] },
  'remove duplicate item': { in: [[1, 2, 3, 1], 1], out: [2, 3] },
});

theories(moveItem, {
  'move up': { in: [[1, 2, 3], 1, 'up'], out: [2, 1, 3] },
  'move down': { in: [[1, 2, 3], 1, 'down'], out: [1, 3, 2] },
  'move up outside bounds': { in: [[1, 2, 3], 0, 'up'], out: [1, 2, 3] },
  'move down outside bounds': { in: [[1, 2, 3], 2, 'down'], out: [1, 2, 3] },
}),
  theories(replaceKey, {
    'replacing existing key': {
      in: [{ a: 'a', b: 'b' }, 'a', 'c'],
      out: {
        a: 'c',
        b: 'b',
      },
    },
    'replacing non-existed key': {
      in: [{ a: 'a', b: 'b' }, 'c' as 'a', 'c'],
      out: {
        a: 'a',
        b: 'b',
        c: 'c',
      },
    },
  });

theories(index, [
  {
    in: [
      [
        { id: 1, title: 'Abc' },
        { id: 3, title: 'Bac' },
      ],
    ],
    out: {
      1: { id: 1, title: 'Abc' },
      3: { id: 3, title: 'Bac' },
    },
  },
]);

theories(escapeRegExp, [
  {
    in: ['/^[a]{1,4}.a?b+$/'],
    out: '/\\^\\[a\\]\\{1,4\\}\\.a\\?b\\+\\$/',
  },
]);

theories(takeBetween, [
  { in: [[], '', ''], out: [] },
  { in: [['a'], '', ''], out: [] },
  { in: [['a', 'b', 'c'], 'a', 'b'], out: ['b'] },
  { in: [['a', 'b', 'c'], 'a', 'c'], out: ['b', 'c'] },
  { in: [['a', 'b', 'c'], 'a', 'd'], out: [] },
]);

theories(chunk, [
  { in: [[], 4], out: [] },
  {
    in: [[1, 2, 3, 4, 5, 6, 7, 8, 9, 10], 4],
    out: [
      [1, 2, 3, 4],
      [5, 6, 7, 8],
      [9, 10],
    ],
  },
]);

<<<<<<< HEAD
theories(stripLastOccurrence, [
  { in: ["test", ":"], out: "test"},
  { in: ["test:second", ":"], out: "test"},
  { in: ["test:second:third", ":"], out: "test:second" },
  { in: ["someText", ""], out: "someTex" },
  { in: [" ", ":"], out: " " },
  { in: [" ", ""], out: "" }
]);

theories(stripFileExtension, [
  { in: ["test"], out: "test"},
  { in: ["test.second"], out: "test"},
  { in: ["test.second.jpg"], out: "test.second" },
  { in: [" "], out: " " }
=======
theories(formatTime, [
  { in: [5], out: '0:05' },
  { in: [10], out: '0:10' },
  { in: [70], out: '1:10' },
  { in: [125], out: '2:05' },
>>>>>>> 7c8bb721
]);<|MERGE_RESOLUTION|>--- conflicted
+++ resolved
@@ -314,7 +314,7 @@
   },
 ]);
 
-<<<<<<< HEAD
+
 theories(stripLastOccurrence, [
   { in: ["test", ":"], out: "test"},
   { in: ["test:second", ":"], out: "test"},
@@ -329,11 +329,11 @@
   { in: ["test.second"], out: "test"},
   { in: ["test.second.jpg"], out: "test.second" },
   { in: [" "], out: " " }
-=======
+]);
+
 theories(formatTime, [
   { in: [5], out: '0:05' },
   { in: [10], out: '0:10' },
   { in: [70], out: '1:10' },
   { in: [125], out: '2:05' },
->>>>>>> 7c8bb721
-]);+]);
