--- conflicted
+++ resolved
@@ -365,19 +365,6 @@
     (_, index) => array.slice(index * chunkSize, (index + 1) * chunkSize)
   );
 
-<<<<<<< HEAD
-=======
-/**
- * Split array into sub-arrays of at most chunkSize
- * Behavior is undefined if chunkSize is less than 1 or not a decimal
- */
-export const chunk = <T>(array: RA<T>, chunkSize: number): RA<RA<T>> =>
-  Array.from(
-    Array.from({ length: Math.ceil(array.length / chunkSize) }),
-    (_, index) => array.slice(index * chunkSize, (index + 1) * chunkSize)
-  );
-
->>>>>>> b63632a7
 /** Convert seconds to minutes and seconds and return the string */
 export function formatTime(seconds: number): string {
   const minutes = Math.floor(seconds / 60);
