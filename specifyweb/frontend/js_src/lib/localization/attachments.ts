--- conflicted
+++ resolved
@@ -98,7 +98,6 @@
     'uk-ua': 'Показати форму',
     'de-ch': 'Formular anzeigen',
   },
-<<<<<<< HEAD
   multipleFilesSelected: {
     'en-us': 'Multiple files selected',
   },
@@ -191,7 +190,7 @@
   },
   noMatch: {
     'en-us': 'No match',
-=======
+  },
   attachmentHaltLimit: {
     'en-us':
       'No attachments have been found in the first {halt:number} records.',
@@ -215,7 +214,6 @@
     'fr-fr': 'Rechercher plus de pièces jointes',
     'ru-ru': 'Ищите больше вложений',
     'uk-ua': 'Шукайте більше вкладень',
->>>>>>> 807f04d8
   },
   hideForm: {
     'en-us': 'Hide Form',
