--- conflicted
+++ resolved
@@ -37,23 +37,13 @@
     'pt-br': 'Servidor de anexos indisponível',
   },
   attachmentServerUnavailableDescription: {
-<<<<<<< HEAD
     'en-us': 'Setup your attachment server',
     'es-es': 'Configura tu servidor de adjuntos',
     'fr-fr': 'Configurez votre serveur de pièces jointes',
-    'ru-ru': 'Настройте свой сервер вложений',
+    'ru-ru': 'Настройте сервер вложений',
     'uk-ua': 'Налаштуйте сервер прикріплень',
     'de-ch': 'Richten Sie Ihren Attachment-Server ein',
     'pt-br': 'Configure seu servidor de anexos',
-=======
-    "en-us": "Setup your attachment server",
-    "es-es": "Configura tu servidor de adjuntos",
-    "fr-fr": "Configurez votre serveur de pièces jointes",
-    "ru-ru": "Настройте сервер вложений",
-    "uk-ua": "Налаштуйте сервер прикріплень",
-    "de-ch": "Richten Sie Ihren Attachment-Server ein",
-    "pt-br": "Configure seu servidor de anexos",
->>>>>>> 661640b8
   },
   orderBy: {
     'en-us': 'Order By',
@@ -83,23 +73,13 @@
     'pt-br': 'Não há anexos',
   },
   unableToFindRelatedRecord: {
-<<<<<<< HEAD
     'en-us': 'Unable to find related record',
     'es-es': 'No se puede encontrar el registro relacionado',
     'fr-fr': "Impossible de trouver l'enregistrement lié",
-    'ru-ru': 'Не удалось найти связанную запись',
+    'ru-ru': 'Невозможно найти связанную запись',
     'uk-ua': 'Неможливо знайти відповідний запис',
     'de-ch': 'Verknüpfter Datensatz kann nicht gefunden werden',
     'pt-br': 'Não foi possível encontrar o registro relacionado',
-=======
-    "en-us": "Unable to find related record",
-    "es-es": "No se puede encontrar el registro relacionado",
-    "fr-fr": "Impossible de trouver l'enregistrement lié",
-    "ru-ru": "Невозможно найти связанную запись",
-    "uk-ua": "Неможливо знайти відповідний запис",
-    "de-ch": "Verknüpfter Datensatz kann nicht gefunden werden",
-    "pt-br": "Não foi possível encontrar o registro relacionado",
->>>>>>> 661640b8
   },
   unableToFindRelatedRecordDescription: {
     'en-us': 'Unable to find a record that this attachment is related to.',
