--- conflicted
+++ resolved
@@ -82,7 +82,6 @@
     'pt-br': 'Não foi possível encontrar o registro relacionado',
   },
   unableToFindRelatedRecordDescription: {
-<<<<<<< HEAD
     'en-us': 'Unable to find a record that this attachment is related to.',
     'es-es':
       'No se puede encontrar un registro con el que esté relacionado este adjunto.',
@@ -93,20 +92,7 @@
     'de-ch':
       'Es konnte kein Datensatz gefunden werden, auf den sich dieser Anhang bezieht.',
     'pt-br':
-      'Não é possível encontrar um registro ao qual este anexo esteja relacionado.',
-=======
-    "en-us": "Unable to find a record that this attachment is related to.",
-    "es-es":
-      "No se puede encontrar un registro con el que esté relacionado este adjunto.",
-    "fr-fr":
-      "Impossible de trouver un enregistrement auquel cette pièce jointe est liée.",
-    "ru-ru": "Не удалось найти запись, к которой относится это вложение.",
-    "uk-ua": "Не вдалося знайти запис, до якого відноситься це вкладення.",
-    "de-ch":
-      "Es konnte kein Datensatz gefunden werden, auf den sich dieser Anhang bezieht.",
-    "pt-br":
-      "Não foi possível encontrar um registro ao qual este anexo esteja relacionado.",
->>>>>>> 90bc3128
+      'Não foi possível encontrar um registro ao qual este anexo esteja relacionado.',
   },
   showForm: {
     'en-us': 'Show Form',
@@ -174,23 +160,13 @@
     'pt-br': 'Formatado incorretamente',
   },
   alreadyUploaded: {
-<<<<<<< HEAD
     'en-us': 'Already Uploaded',
     'de-ch': 'Bereits hochgeladen',
     'es-es': 'Ya se ha cargado',
     'fr-fr': 'Déjà téléchargé',
     'ru-ru': 'Уже загружено',
     'uk-ua': 'Вже завантажено',
-    'pt-br': 'Já Enviado',
-=======
-    "en-us": "Already Uploaded",
-    "de-ch": "Bereits hochgeladen",
-    "es-es": "Ya se ha cargado",
-    "fr-fr": "Déjà téléchargé",
-    "ru-ru": "Уже загружено",
-    "uk-ua": "Вже завантажено",
-    "pt-br": "Já carregado",
->>>>>>> 90bc3128
+    'pt-br': 'Já carregado',
   },
   skipped: {
     'en-us': 'Skipped',
@@ -217,17 +193,10 @@
       '{action:string} estaba en curso cuando se produjo la interrupción',
     'fr-fr':
       "{action:string} était en cours lorsque l'interruption s'est produite",
-<<<<<<< HEAD
     'ru-ru':
       '{action:string} был в процессе выполнения, когда произошло прерывание',
     'uk-ua': 'Виконувався {action:string}, коли сталася перерва',
-    'pt-br': '{action:string} estava em andamento quando ocorreu a interrupção',
-=======
-    "ru-ru":
-      "{action:string} был в процессе выполнения, когда произошло прерывание",
-    "uk-ua": "Виконувався {action:string}, коли сталася перерва",
-    "pt-br": "{action:string} estava em andamento quando a interrupção ocorreu",
->>>>>>> 90bc3128
+    'pt-br': '{action:string} estava em andamento quando a interrupção ocorreu',
   },
   matchError: {
     'en-us': 'Match Error',
@@ -309,23 +278,13 @@
       'O upload estava em andamento quando ocorreu uma interrupção. Alguns arquivos podem ter sido enviados.',
   },
   rollbackInterrupted: {
-<<<<<<< HEAD
     'en-us': 'Rollback Interrupted',
     'de-ch': 'Rollback unterbrochen',
     'es-es': 'Reversión interrumpida',
     'fr-fr': 'Retour en arrière interrompu',
     'ru-ru': 'Откат прерван',
     'uk-ua': 'Відкат перервано',
-    'pt-br': 'Reversão interrompida',
-=======
-    "en-us": "Rollback Interrupted",
-    "de-ch": "Rollback unterbrochen",
-    "es-es": "Reversión interrumpida",
-    "fr-fr": "Retour en arrière interrompu",
-    "ru-ru": "Откат прерван",
-    "uk-ua": "Відкат перервано",
-    "pt-br": "Rollback interrompido",
->>>>>>> 90bc3128
+    'pt-br': 'Rollback interrompido',
   },
   rollbackInterruptedDescription: {
     'en-us':
@@ -334,7 +293,6 @@
       'Das Rollback war im Gange, als eine Unterbrechung auftrat. Einige Dateien wurden möglicherweise gelöscht',
     'fr-fr':
       "Le retour en arrière était en cours lorsqu'une interruption s'est produite. Certains fichiers peuvent avoir été supprimés",
-<<<<<<< HEAD
     'ru-ru':
       'Откат выполнялся, когда произошло прерывание. Некоторые файлы могли быть удалены.',
     'uk-ua':
@@ -342,17 +300,7 @@
     'es-es':
       'La reversión estaba en curso cuando se produjo una interrupción. Es posible que se hayan eliminado algunos archivos.',
     'pt-br':
-      'A reversão estava em andamento quando ocorreu uma interrupção. Alguns arquivos podem ter sido excluídos',
-=======
-    "ru-ru":
-      "Откат выполнялся, когда произошло прерывание. Некоторые файлы могли быть удалены.",
-    "uk-ua":
-      "Тривав відкат, коли сталася перерва. Деякі файли могли бути видалені",
-    "es-es":
-      "La reversión estaba en curso cuando se produjo una interrupción. Es posible que se hayan eliminado algunos archivos.",
-    "pt-br":
-      "A reversão estava em andamento quando ocorreu uma interrupção. Alguns arquivos podem ter sido excluídos.",
->>>>>>> 90bc3128
+      'A reversão estava em andamento quando ocorreu uma interrupção. Alguns arquivos podem ter sido excluídos.',
   },
   attachmentId: {
     'en-us': 'Attachment ID',
@@ -424,23 +372,13 @@
     'pt-br': 'Interrompido. Tentando novamente em {remainingTime:string}',
   },
   rollbackDescription: {
-<<<<<<< HEAD
     'en-us':
       'Rollback will delete the attachments from the Specify database and Asset Server',
     'de-ch':
-      'Rollback löscht die Anhänge aus der Datenbank und dem Asset Server.',
+      'Rollback löscht die Anhänge aus der Datenbank und dem Asset Server',
     'es-es':
       'La reversión eliminará los archivos adjuntos de la base de datos Specify y del servidor de activos.',
     'fr-fr':
-=======
-    "en-us":
-      "Rollback will delete the attachments from the Specify database and Asset Server",
-    "de-ch":
-      "Rollback löscht die Anhänge aus der Datenbank und dem Asset Server",
-    "es-es":
-      "La reversión eliminará los archivos adjuntos de la base de datos Specify y del servidor de activos.",
-    "fr-fr":
->>>>>>> 90bc3128
       "La restauration supprimera les pièces jointes de la base de données spécifiée et du serveur d'actifs.",
     'ru-ru':
       'Откат приведет к удалению вложений из базы данных Specify и сервера Asset.',
