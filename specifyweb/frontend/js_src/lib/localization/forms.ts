--- conflicted
+++ resolved
@@ -1165,7 +1165,6 @@
     'de-ch': 'Der Artikel wurde erfolgreich gelöscht.',
   },
   dateRange: {
-<<<<<<< HEAD
     'en-us': '(Range: {from:string} - {to:string})',
     'ru-ru': '(Диапазон: {from:string} - {to:string})',
     'es-es': '(Rango: {from:string} - {to:string})',
@@ -1175,13 +1174,5 @@
   catalogNumberNumericFormatter: {
     comment: 'Meaning "Catalog Number Numeric formatter"',
     'en-us': 'Catalog Number Numeric',
-=======
-    'en-us': '(range: {from:string} - {to:string})',
-    'ru-ru': '(диапазон: {from:string} - {to:string})',
-    'es-es': '(rango: {from:string} - {to:string})',
-    'fr-fr': '(plage : {from :string} - {to :string})',
-    'uk-ua': '(діапазон: {from:string} - {to:string})',
-    'de-ch': '(Bereich: {from:string} - {to:string})',
->>>>>>> d0cbe10f
   },
 } as const);