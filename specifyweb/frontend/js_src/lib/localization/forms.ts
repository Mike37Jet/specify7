--- conflicted
+++ resolved
@@ -5,7 +5,7 @@
  * @module
  */
 
-import {createDictionary} from './utils';
+import { createDictionary } from './utils';
 
 // Refer to "Guidelines for Programmers" in ./README.md before editing this file
 
@@ -115,17 +115,6 @@
       Ressourcen referenziert wird:
     `,
   },
-<<<<<<< HEAD
-=======
-  record: {
-    'en-us': 'Record',
-    'ru-ru': 'Запись',
-    'es-es': 'Registro',
-    'fr-fr': 'Enregistrer',
-    'uk-ua': 'Запис',
-    'de-ch': 'Aufzeichnen',
-  },
->>>>>>> 0a023616
   relationship: {
     'en-us': 'Relationship',
     'ru-ru': 'Связь',
