/**
 * Localization strings used in the Tree Viewer
 *
 * @module
 */

import { createDictionary } from './utils';

// Refer to "Guidelines for Programmers" in ./README.md before editing this file

export const treeText = createDictionary({
  trees: {
    'en-us': 'Trees',
    'ru-ru': 'Деревья',
    'es-es': 'Árboles',
    'fr-fr': 'Arbres',
    'uk-ua': 'Дерева',
    'de-ch': 'Hierarchien',
  },
  badStructure: {
    'en-us': 'Bad tree structure.',
    'ru-ru': 'У дерева плохая структура.',
    'es-es': 'Mala estructura de árbol.',
    'fr-fr': 'Structure hiérarchique incorrecte.',
    'uk-ua': 'Погана структура дерева.',
    'de-ch': 'Fehlerhafte Baumstruktur.',
  },
  move: {
    'en-us': 'Move',
    'ru-ru': 'Переместить',
    'es-es': 'Mover',
    'fr-fr': 'Déplacer',
    'uk-ua': 'Перемістити',
    'de-ch': 'Verschieben',
  },
  merge: {
    'en-us': 'Merge',
    'ru-ru': 'Объединить',
    'es-es': 'Unir',
    'fr-fr': 'Fusionner',
    'uk-ua': 'Об’єднати',
    'de-ch': 'Zusammenführen',
  },
  undoSynonymy: {
    'en-us': 'Undo Synonymy',
    'ru-ru': 'Отменить синонимию',
    'es-es': 'Deshacer sinonimia',
    'fr-fr': 'Annuler la synonymie',
    'uk-ua': 'Скасувати синонімію',
    'de-ch': 'Synonymie rückgängig machen',
  },
  synonymize: {
    'en-us': 'Synonymize',
    'ru-ru': 'Сделать синонимом',
    'es-es': 'Sinonimizar',
    'fr-fr': 'Synonymiser',
    'uk-ua': 'Синонімізувати',
    'de-ch': 'Synonymisieren',
  },
  actionFailed: {
    'en-us': 'Operation failed',
    'ru-ru': 'Операция провалена',
    'es-es': 'Operación fallida',
    'fr-fr': "L'opération a échoué",
    'uk-ua': 'Операція не вдалася',
    'de-ch': 'Vorgang fehlgeschlagen',
  },
  actionFailedDescription: {
    'en-us':
      'The operation could not be completed due to the following errors:',
    'ru-ru': 'Операция не может быть завершена из-за следующих ошибок:',
    'es-es':
      'La operación no se pudo completar debido a los siguientes errores:',
    'fr-fr': `
      L'opération n'a pas pu être effectuée en raison des erreurs suivantes :
    `,
    'uk-ua': 'Операцію не вдалося завершити через такі помилки:',
    'de-ch': `
      Der Vorgang konnte aufgrund der folgenden Fehler nicht ausgeführt werden:
    `,
  },
  moveNode: {
    'en-us': 'Move node',
    'ru-ru': 'Переместить',
    'es-es': 'Mover nodo',
    'fr-fr': 'Déplacer le nœud',
    'uk-ua': 'Перемістити вузол',
    'de-ch': 'Knoten verschieben',
  },
  addChild: {
    'en-us': 'Add Child',
    'ru-ru': 'Добавить Ребенка',
    'es-es': 'Agregar niño',
    'fr-fr': 'Ajouter un enfant',
    'uk-ua': 'Додати дитину',
    'de-ch': 'Kind hinzuzufügen',
  },
  moveNodeHere: {
    'en-us': 'Move "{nodeName:string}" here',
    'ru-ru': 'Переместите «{nodeName:string}» сюда',
    'es-es': 'Mueva "{nodeName:string}" aquí',
    'fr-fr': 'Déplacer « {nodeName:string} » ici',
    'uk-ua': 'Перемістити "{nodeName:string}" сюди.',
    'de-ch': 'Verschiebe "{nodeName:string}" hierhin',
  },
  nodeMoveMessage: {
    'en-us': `
      The {treeName:string} node "{nodeName:string}" will be placed, along with
      all of its descendants, under the new parent "{parentName:string}".
    `,
    'ru-ru': `
      «{nodeName:string}» ({treeName:string}) будет размещен вместе со всеми его
      дочерними элементами, под новым родительским элементом
      {parentName:string}.
    `,
    'es-es': `
      El nodo {treeName:string} "{nodeName:string}" se colocará, junto con todos
      sus descendientes, bajo el nuevo padre "{parentName:string}".
    `,
    'fr-fr': `
      Le nœud {treeName:string} "{nodeName:string}" sera placé, ainsi que tous
      ses descendants, sous le nouveau parent "{parentName:string}".
    `,
    'uk-ua': `
      Вузол {treeName:string} "{nodeName:string}" буде розміщено разом із усіма
      його нащадками під новим батьківським вузлом "{parentName:string}".
    `,
    'de-ch': `
      Der {treeName:string} Knoten "{nodeName:string}" wird zusammen mit allen
      seinen Unterknoten unter den neuen übergeordneten Knoten
      "{parentName:string}" platziert.
    `,
  },
  cantMoveHere: {
    'en-us': "Can't move this tree node here",
    'ru-ru': 'Невозможно переместить этот узел в этот узел',
    'es-es': 'No se puede mover este nodo del árbol aquí',
    'fr-fr': "Impossible de déplacer ce nœud d'arborescence ici",
    'uk-ua': 'Неможливо перемістити цей вузол дерева сюди',
    'de-ch': 'Dieser Knoten kann nicht hierhin verschoben werden',
  },
  cantMergeHere: {
    'en-us': "Can't merge this tree node here",
    'ru-ru': 'Невозможно объединить этот узел в этот узел',
    'es-es': 'No se puede fusionar este nodo de árbol aquí',
    'fr-fr': "Impossible de fusionner ce nœud d'arborescence ici",
    'uk-ua': 'Неможливо об’єднати цей вузол дерева тут',
    'de-ch': 'Dieser Knoten kann hier nicht zusammengelegt werden',
  },
  cantMoveToSynonym: {
    'en-us': "Can't move to a synonym",
    'ru-ru': 'Невозможно переместить в синоним',
    'es-es': 'No puedo pasar a un sinónimo',
    'fr-fr': 'Impossible de passer à un synonyme',
    'uk-ua': 'Неможливо перейти до синоніма',
    'de-ch': 'Kann nicht zu einem Synonym verschieben',
  },
  cantMergeIntoSynonym: {
    'en-us': "Can't merge into synonyms",
    'ru-ru': 'Невозможно объединить в синонимы',
    'es-es': 'No se puede fusionar en sinónimos',
    'fr-fr': 'Impossible de fusionner avec des synonymes',
    'uk-ua': 'Не можна об’єднувати в синоніми',
    'de-ch': 'Kann nicht zu Synonymen zusammenführen',
  },
  cantSynonymizeSynonym: {
    'en-us': "Can't synonymize with a synonym",
    'ru-ru': 'Невозможно сделать синонимом синонима',
    'es-es': 'No puedo sinonimizar con un sinónimo',
    'fr-fr': 'Je ne peux pas synonyme avec un synonyme',
    'uk-ua': 'Не можна синонімізувати синонім',
    'de-ch': 'Kann nicht mit einem Synonym synonymisiert werden',
  },
  nodeMoveHintMessage: {
    'en-us': 'Select a new parent for "{nodeName:string}"',
    'ru-ru': 'Выберите нового родителя для «{nodeName:string}»',
    'es-es': 'Seleccione un nuevo padre para "{nodeName:string}"',
    'fr-fr': 'Sélectionnez un nouveau parent pour « {nodeName:string} »',
    'uk-ua': 'Виберіть новий батьківський елемент для "{nodeName:string}"',
    'de-ch': 'Wählen Sie ein neues Elternelement für "{nodeName:string}"',
  },
  mergeNode: {
    'en-us': 'Merge node',
    'ru-ru': 'Объединить',
    'es-es': 'Fusionar nodo',
    'fr-fr': 'Fusionner le nœud',
    'uk-ua': 'Вузол злиття',
    'de-ch': 'Knoten zusammenführen',
  },
  mergeNodeHere: {
    'en-us': 'Merge "{nodeName:string}" here',
    'ru-ru': 'Объедините «{nodeName:string}» здесь',
    'es-es': 'Fusionar "{nodeName:string}" aquí',
    'fr-fr': 'Fusionner « {nodeName:string} » ici',
    'uk-ua': 'Об\'єднайте "{nodeName:string}" тут',
    'de-ch': 'Führe "{nodeName:string}" hier zusammen',
  },
  mergeNodeHintMessage: {
    'en-us': 'Select a new target for "{nodeName:string}" to be merged into',
    'ru-ru': 'Выберите новый пункт назначения для слияния «{nodeName:string}»',
    'es-es':
      'Seleccione un nuevo objetivo para "{nodeName:string}" para fusionarlo',
    'fr-fr': `
      Sélectionnez une nouvelle cible pour "{nodeName:string}" à fusionner dans
    `,
    'uk-ua':
      'Виберіть нову ціль для «{nodeName:string}», у яку потрібно об’єднати',
    'de-ch': 'Wähle ein neues Ziel um "{nodeName:string}" zusammenzuführen',
  },
  mergeNodeMessage: {
    'en-us': `
      All references to {treeName:string} node "{nodeName:string}" will be
      replaced with "{parentName:string}", and all descendants of
      "{nodeName:string}" will be moved to "{parentName:string}" with any
      descendants matching in name and rank being themselves merged recursively.
    `,
    'ru-ru': `
      Все ссылки на "{nodeName:string}" ({treeName:string}) будут заменены с
      "{parentName:string}", и все потомки "{nodeName:string}" будет перемещен
      в "{parentName:string}" с соответствующими потомками по названию и рангу
      подвергнется рекурсивному слиянию.
    `,
    'es-es': `
      Todas las referencias al nodo {treeName:string} "{nodeName:string}" serán
      reemplazadas por "{parentName:string}", y todos los descendientes de
      "{nodeName:string}" se moverán a "{parentName:string}" y todos los
      descendientes que coincidan en nombre y rango serán ellos mismos.
      fusionados recursivamente.
    `,
    'fr-fr': `
      Toutes les références au nœud {treeName:string} "{nodeName:string}" seront
      remplacées par "{parentName:string}", et tous les descendants de
      "{nodeName:string}" seront déplacés vers "{parentName:string}", tous les
      descendants correspondant en termes de nom et de rang étant eux-mêmes.
      fusionnés de manière récursive.
    `,
    'uk-ua': `
      Усі посилання на вузол {treeName:string} «{nodeName:string}» буде замінено
      на «{parentName:string}», а всі нащадки «{nodeName:string}» буде
      переміщено до «{parentName:string}», а будь-які нащадки, що відповідають
      імені та рангу, будуть самі собою об'єднані рекурсивно.
    `,
    'de-ch': `
      Alle Referenzen zu {treeName:string} "{nodeName:string}" werden mit
      "{parentName:string}" ersetzt. Alle Nachkommen von "{nodeName:string}"
      werden nach "{parentName:string}" verschoben, wobei alle Nachkommen, die
      in Name und Rang übereinstimmen, selbst rekursiv zusammengeführt werden.
    `,
  },
  synonymizeNode: {
    'en-us': 'Synonymize node',
    'ru-ru': 'Синонимизировать',
    'es-es': 'Sinonimizar nodo',
    'fr-fr': 'Synonymiser le nœud',
    'uk-ua': 'Синонімізувати вузол',
    'de-ch': 'Knoten synonymisieren',
  },
  makeSynonym: {
    'en-us': 'Make {nodeName:string} a synonym of {synonymName:string}',
    'ru-ru': 'Сделайте {nodeName:string} синонимом {synonymName:string}',
    'es-es': 'Hacer de {nodeName:string} un sinónimo de {synonymName:string}',
    'fr-fr': 'Faire de {nodeName:string} un synonyme de {synonymName:string}',
    'uk-ua': 'Зробити {nodeName:string} синонімом {synonymName:string}',
    'de-ch':
      'Aus {nodeName:string} ein Synonym von {synonymName:string} machen',
  },
  synonymizeNodeHintMessage: {
    'en-us': 'Select a target for "{nodeName:string}" to be synonymized to',
    'ru-ru': 'Выберите цель, синонимом которой будет «{nodeName:string}»',
    'es-es': 'Seleccione un destino para que "{nodeName:string}" se sinonimice',
    'fr-fr': 'Sélectionnez une cible pour "{nodeName:string}" à synonymiser',
    'uk-ua': 'Виберіть ціль для "{nodeName:string}", який буде синонімічним',
    'de-ch': 'Wähle Ziel um "{nodeName:string}" daran zu synonymisieren',
  },
  synonymizeMessage: {
    'en-us': `
      The {treeName:string} node "{nodeName:string}" will be made a synonym of
      "{synonymName:string}".
    `,
    'ru-ru': `
      Узел «{nodeName:string}» ({treeName:string}) станет синонимом
      «{synonymName:string}».
    `,
    'es-es': `
      El nodo {treeName:string} "{nodeName:string}" se convertirá en sinónimo de
      "{synonymName:string}".
    `,
    'fr-fr': `
      Le nœud {treeName:string} "{nodeName:string}" deviendra synonyme de
      "{synonymName:string}".
    `,
    'uk-ua': `
      Вузол {treeName:string} "{nodeName:string}" стане синонімом
      "{synonymName:string}".
    `,
    'de-ch': `
      Der {treeName:string}-Knoten "{nodeName:string}" wird zu einem Synonym von
      "{synonymName:string}".
    `,
  },
  desynonymizeNode: {
    'en-us': 'Desynonymize node',
    'ru-ru': 'Отменить синонимизацию',
    'es-es': 'Desinonimizar nodo',
    'fr-fr': 'Désynonymiser le nœud',
    'uk-ua': 'Десинонімізувати вузол',
    'de-ch': 'Knoten desynonymisieren',
  },
  desynonymizeNodeMessage: {
    'en-us': `
      "{nodeName:string}" will no longer be a synonym of "{synonymName:string}".
    `,
    'ru-ru':
      '«{nodeName:string}» больше не будет синонимом «{synonymName:string}».',
    'es-es':
      '"{nodeName:string}" ya no será sinónimo de "{synonymName:string}".',
    'fr-fr':
      '"{nodeName:string}" ne sera plus synonyme de "{synonymName:string}".',
    'uk-ua':
      '"{nodeName:string}" більше не буде синонімом "{synonymName:string}".',
    'de-ch': `
      "{nodeName:string}" wird nicht mehr ein Synonym von
      "{synonymName:string}" sein.
    `,
  },
  acceptedName: {
    'en-us': 'Preferred: {name:string}',
    'ru-ru': 'Предпочтительний: {name:string}',
    'es-es': 'Preferido: {name:string}',
    'fr-fr': 'Préféré : {name:string}',
    'uk-ua': 'Бажано: {name:string}',
    'de-ch': 'Bevorzugt: {name:string}',
  },
  treeViewTitle: {
    'en-us': '{treeName:string} Tree',
    'ru-ru': '{treeName:string} Дерево',
    'es-es': '{treeName:string} Árbol',
    'fr-fr': 'Arbre {treeName:string}',
    'uk-ua': '{treeName:string} Дерево',
    'de-ch': '{treeName:string} Baum',
  },
  searchTreePlaceholder: {
    'en-us': 'Search Tree',
    'ru-ru': 'Поиск',
    'es-es': 'Árbol de búsqueda',
    'fr-fr': "Rechercher dans l'arbre",
    'uk-ua': 'Дерево пошуку',
    'de-ch': 'Baum durchsuchen',
  },
  opened: {
    'en-us': 'Opened',
    'ru-ru': 'Открыт',
    'es-es': 'Abrió',
    'fr-fr': 'Ouvert',
    'uk-ua': 'Відкрито',
    'de-ch': 'Geöffnet',
  },
  closed: {
    'en-us': 'Closed',
    'ru-ru': 'Закрыт',
    'es-es': 'Cerrado',
    'fr-fr': 'Fermé',
    'uk-ua': 'ЗАЧИНЕНО',
    'de-ch': 'Geschlossen',
  },
  leafNode: {
    'en-us': 'Leaf Node',
    'ru-ru': 'Угловой узел',
    'es-es': 'Nodo hoja',
    'fr-fr': 'Noeud feuille',
    'uk-ua': 'Листковий вузол',
    'de-ch': 'Blattknoten',
  },
  nodeStats: {
    comment: "Used to show tree node's direct and indirect usages",
    'en-us': '({directCount:number|formatted}, {childCount:number|formatted})',
    'ru-ru': '({directCount:number|formatted}, {childCount:number|formatted})',
    'es-es': '({directCount:number|formatted}, {childCount:number|formatted})',
    'fr-fr': '({directCount:number|formatted}, {childCount:number|formatted})',
    'uk-ua': '({directCount:number|formatted}, {childCount:number|formatted})',
    'de-ch': '({directCount:number|formatted}, {childCount:number|formatted})',
  },
  leafNodeStats: {
    comment: "Used to show leaf tree node's direct usages",
    'en-us': '({directCount:number|formatted})',
    'ru-ru': '({directCount:number|formatted})',
    'es-es': '({directCount:number|formatted})',
    'fr-fr': '({directCount:number|formatted})',
    'uk-ua': '({directCount:number|formatted})',
    'de-ch': '({directCount:number|formatted})',
  },
  directCollectionObjectCount: {
    comment: 'Example: Direct Collection Object count',
    'en-us': 'Direct {collectionObjectTable:string} Count',
    'ru-ru': 'Количество прямых {collectionObjectTable:string}',
    'es-es': 'Conteo directo {collectionObjectTable:string}',
    'fr-fr': 'Comptage direct {collectionObjectTable:string}',
    'uk-ua': 'Прямий підрахунок {collectionObjectTable:string}.',
    'de-ch': 'Direkte {collectionObjectTable:string} Anzahl',
  },
  indirectCollectionObjectCount: {
    comment: 'Example: Indirect Collection Object count',
    'en-us': 'Indirect {collectionObjectTable:string} Count',
    'ru-ru': 'Количество непрямых {collectionObjectTable:string}',
    'es-es': 'Recuento indirecto {collectionObjectTable:string}',
    'fr-fr': 'Nombre indirect {collectionObjectTable:string}',
    'uk-ua': 'Непрямий підрахунок {collectionObjectTable:string}.',
    'de-ch': 'Indirekte {collectionObjectTable:string} Anzahl',
  },
  editRanks: {
    'en-us': 'Edit Ranks',
    'ru-ru': 'Изменить ранги',
    'es-es': 'Editar rangos',
    'fr-fr': 'Modifier les classements',
    'uk-ua': 'Редагувати ранги',
    'de-ch': 'Positionen bearbeiten',
  },
  resourceToDelete: {
    'en-us': 'This will permanently delete the following resource',
    'es-es': 'Esto eliminará permanentemente el siguiente recurso.',
    'fr-fr': 'Cela supprimera définitivement la ressource suivante',
    'ru-ru': 'Это приведет к безвозвратному удалению следующего ресурса',
    'uk-ua': 'Це призведе до остаточного видалення наступного ресурсу',
    'de-ch': 'Dadurch wird die folgende Ressource dauerhaft gelöscht',
  },
<<<<<<< HEAD
  associatedNodesOnly: {
    'en-us': 'Show only nodes with associated objects',
=======
  splitView: {
    'en-us': 'Split View',
    'de-ch': 'Geteilte Sicht',
    'es-es': 'Vista dividida',
    'fr-fr': 'Vue partagé',
    'ru-ru': 'Разделенный вид',
    'uk-ua': 'Розділений перегляд',
  },
  horizontal: {
    'en-us': 'Horizontal',
    'de-ch': 'Horizontal',
    'es-es': 'Horizontal',
    'fr-fr': 'Horizontal',
    'ru-ru': 'Горизонтальный',
    'uk-ua': 'Горизонтальний',
  },
  vertical: {
    'en-us': 'Vertical',
    'de-ch': 'Vertikal',
    'es-es': 'Vertical',
    'fr-fr': 'Verticale',
    'ru-ru': 'Вертикальный',
    'uk-ua': 'Вертикальний',
  },
  synchronize: {
    'en-us': 'Synchronize',
    'de-ch': 'Synchronisieren',
    'es-es': 'Sincronizar',
    'fr-fr': 'Synchroniser',
    'ru-ru': 'Синхронизировать',
    'uk-ua': 'Синхронізувати',
>>>>>>> 70bf7a5f
  },
} as const);<|MERGE_RESOLUTION|>--- conflicted
+++ resolved
@@ -423,10 +423,9 @@
     'uk-ua': 'Це призведе до остаточного видалення наступного ресурсу',
     'de-ch': 'Dadurch wird die folgende Ressource dauerhaft gelöscht',
   },
-<<<<<<< HEAD
   associatedNodesOnly: {
     'en-us': 'Show only nodes with associated objects',
-=======
+  },
   splitView: {
     'en-us': 'Split View',
     'de-ch': 'Geteilte Sicht',
@@ -458,6 +457,5 @@
     'fr-fr': 'Synchroniser',
     'ru-ru': 'Синхронизировать',
     'uk-ua': 'Синхронізувати',
->>>>>>> 70bf7a5f
   },
 } as const);