/**
 * Localization strings used in the Tree Viewer
 *
 * @module
 */

import { createDictionary } from './utils';

// Refer to "Guidelines for Programmers" in ./README.md before editing this file

export const treeText = createDictionary({
  trees: {
    'en-us': 'Trees',
    'ru-ru': 'Деревья',
    'es-es': 'Árboles',
    'fr-fr': 'Arbres',
    'uk-ua': 'дерева',
    'de-ch': 'Hierarchien',
    'pt-br': 'Árvores',
  },
  badStructure: {
    'en-us': 'Bad tree structure.',
    'ru-ru': 'Плохая структура дерева.',
    'es-es': 'Mala estructura de árbol.',
    'fr-fr': "Mauvaise structure de l'arbre.",
    'uk-ua': 'Погана структура дерева.',
    'de-ch': 'Fehlerhafte Baumstruktur.',
    'pt-br': 'Estrutura de árvore ruim.',
  },
  move: {
    'en-us': 'Move',
    'ru-ru': 'Двигаться',
    'es-es': 'Mover',
    'fr-fr': 'Se déplacer',
    'uk-ua': 'рухатися',
    'de-ch': 'Verschieben',
    'pt-br': 'Mover',
  },
  merge: {
    'en-us': 'Merge',
    'ru-ru': 'Слияние',
    'es-es': 'Unir',
    'fr-fr': 'Fusionner',
    'uk-ua': 'Об’єднати',
    'de-ch': 'Zusammenführen',
    'pt-br': 'Mesclar',
  },
  undoSynonymy: {
    'en-us': 'Undo Synonymy',
    'ru-ru': 'Отменить синонимию',
    'es-es': 'Deshacer sinónimo',
    'fr-fr': 'Annuler la synonymie',
    'uk-ua': 'Листковий вузол',
    'de-ch': 'Synonymie rückgängig machen',
    'pt-br': 'Desfazer Sinonímia',
  },
  synonymize: {
    'en-us': 'Synonymize',
    'ru-ru': 'Подбирать синонимы',
    'es-es': 'Sinónimos',
    'fr-fr': 'Synonymiser',
    'uk-ua': 'Синонімізувати',
    'de-ch': 'Synonymisieren',
    'pt-br': 'Sinonímia',
  },
  actionFailed: {
    'en-us': 'Operation failed',
    'ru-ru': 'Операция не удалась',
    'es-es': 'Operación fallida',
    'fr-fr': "L'opération a échoué",
    'uk-ua': 'Операція не вдалася',
    'de-ch': 'Vorgang fehlgeschlagen',
    'pt-br': 'A operação falhou',
  },
  actionFailedDescription: {
    'en-us':
      'The operation could not be completed due to the following errors:',
    'ru-ru': 'Операция не может быть завершена из-за следующих ошибок:',
    'es-es':
      'La operación no se pudo completar debido a los siguientes errores:',
    'fr-fr':
      "L'opération n'a pas pu être terminée en raison des erreurs suivantes :",
    'de-ch':
      'Der Vorgang konnte aufgrund der folgenden Fehler nicht ausgeführt werden:',
<<<<<<< HEAD
    'uk-ua': 'Прямий підрахунок [X7X].',
=======
    'uk-ua': 'Операцію не вдалося завершити через такі помилки:',
>>>>>>> 01787605
    'pt-br': 'A operação não pôde ser concluída devido aos seguintes erros:',
  },
  moveNode: {
    'en-us': 'Move node',
    'ru-ru': 'Переместить узел',
    'es-es': 'Mover nodo',
    'fr-fr': 'Déplacer le nœud',
    'uk-ua': 'Перемістити вузол',
    'de-ch': 'Knoten verschieben',
    'pt-br': 'Mover nó',
  },
  addChild: {
    'en-us': 'Add Child',
    'ru-ru': 'Добавить ребенка',
    'es-es': 'Agregar niño',
    'fr-fr': 'Ajouter un enfant',
    'uk-ua': 'Додати дитину',
    'de-ch': 'Kind hinzuzufügen',
    'pt-br': 'Adicionar criança',
  },
  moveNodeHere: {
    'en-us': 'Move "{nodeName:string}" here',
    'ru-ru': 'Переместите "{nodeName:string}" сюда',
    'es-es': 'Mueva "{nodeName:string}" aquí',
    'fr-fr': 'Déplacer « {nodeName:string} » ici',
<<<<<<< HEAD
    'uk-ua': 'Перемістіть сюди "{nodeName:string}".',
=======
    'uk-ua': 'Перемістіть сюди "{nodeName:string}"',
>>>>>>> 01787605
    'de-ch': 'Verschiebe "{nodeName:string}" hierhin',
    'pt-br': 'Mova "{nodeName:string}" aqui',
  },
  moveNodePreparationsHere: {
    'en-us': 'Move all "{nodeName:string}" preparations here',
    'de-ch': 'Verschieben Sie alle "{nodeName:string}"-Vorbereitungen hierher',
    'es-es': 'Mueva todas las preparaciones "{nodeName:string}" aquí',
    'fr-fr': 'Déplacer toutes les préparations « {nodeName:string} » ici',
    'ru-ru': 'Переместить все препараты "{nodeName:string}" сюда',
<<<<<<< HEAD
    'uk-ua': 'Перемістіть сюди всі препарати "{nodeName:string}".',
=======
    'uk-ua': 'Перемістіть сюди всі препарати "{nodeName:string}"',
>>>>>>> 01787605
    'pt-br': 'Mova todos os preparativos "{nodeName:string}" aqui',
  },
  nodeMoveMessage: {
    'en-us':
      'The {treeName:string} node "{nodeName:string}" will be placed, along with all of its descendants, under the new parent "{parentName:string}".',
    'ru-ru':
      'Узел {treeName:string} "{nodeName:string}" будет помещен вместе со всеми его потомками под новый родительский узел "{parentName:string}".',
    'es-es':
      'El nodo {treeName:string} "{nodeName:string}" se colocará, junto con todos sus descendientes, bajo el nuevo padre "{parentName:string}".',
    'fr-fr':
      'Le nœud {treeName:string} « {nodeName:string} » sera placé, ainsi que tous ses descendants, sous le nouveau parent « {parentName:string} ».',
    'uk-ua':
      'Вузол {treeName:string} "{nodeName:string}" буде розміщено разом із усіма його нащадками під новим батьківським вузлом "{parentName:string}".',
    'de-ch':
      'Der {treeName:string} Knoten "{nodeName:string}" wird zusammen mit allen seinen Unterknoten unter den neuen übergeordneten Knoten "{parentName:string}" platziert.',
    'pt-br':
      'O nó {treeName:string} "{nodeName:string}" será colocado, junto com todos os seus descendentes, sob o novo pai "{parentName:string}".',
  },
  nodeBulkMoveMessage: {
    'en-us':
      'The {treeName:string} node "{nodeName:string}" preparations will be placed under the new location "{parentName:string}".',
    'de-ch':
      'Die Vorbereitungen für den {treeName:string}-Knoten „{nodeName:string}“ werden unter dem neuen Standort „{parentName:string}“ platziert.',
    'es-es':
      'Las preparaciones del nodo {treeName:string} "{nodeName:string}" se colocarán en la nueva ubicación "{parentName:string}".',
    'fr-fr':
      'Les préparations du nœud {treeName:string} « {nodeName:string} » seront placées sous le nouvel emplacement « {parentName:string} ».',
    'ru-ru':
      'Подготовка узла {treeName:string} "{nodeName:string}" будет размещена в новом месте "{parentName:string}".',
<<<<<<< HEAD
    'uk-ua': 'Скасувати синонімію',
=======
    'uk-ua':
      'Підготовка вузла {treeName:string} "{nodeName:string}" буде розміщена в новому місці розташування "{parentName:string}".',
>>>>>>> 01787605
    'pt-br':
      'Os preparativos do nó {treeName:string} "{nodeName:string}" serão colocados no novo local "{parentName:string}".',
  },
  cantMoveHere: {
    'en-us': "Can't move this tree node here",
    'ru-ru': 'Невозможно переместить этот узел дерева сюда.',
    'es-es': 'No se puede mover este nodo del árbol aquí',
    'fr-fr': "Impossible de déplacer ce nœud d'arbre ici",
    'uk-ua': 'Неможливо перемістити цей вузол дерева сюди',
    'de-ch': 'Dieser Knoten kann nicht hierhin verschoben werden',
    'pt-br': 'Não é possível mover este nó da árvore aqui',
  },
  cantMergeHere: {
    'en-us': "Can't merge this tree node here",
    'ru-ru': 'Невозможно объединить этот узел дерева здесь',
    'es-es': 'No se puede fusionar este nodo de árbol aquí',
    'fr-fr': "Impossible de fusionner ce nœud d'arbre ici",
    'uk-ua': 'Неможливо об’єднати цей вузол дерева тут',
    'de-ch': 'Dieser Knoten kann hier nicht zusammengelegt werden',
    'pt-br': 'Não é possível mesclar este nó da árvore aqui',
  },
  cantMoveToSynonym: {
    'en-us': "Can't move to a synonym",
    'ru-ru': 'Невозможно перейти к синониму',
    'es-es': 'No se puede mover a un sinónimo',
    'fr-fr': 'Impossible de passer à un synonyme',
    'uk-ua': 'Неможливо перейти до синоніма',
    'de-ch': 'Kann nicht zu einem Synonym verschieben',
    'pt-br': 'Não é possível mover para um sinônimo',
  },
  cantMergeIntoSynonym: {
    'en-us': "Can't merge into synonyms",
    'ru-ru': 'Невозможно объединить в синонимы',
    'es-es': 'No se pueden fusionar en sinónimos',
    'fr-fr': 'Impossible de fusionner en synonymes',
    'uk-ua': 'Не можна об’єднувати в синоніми',
    'de-ch': 'Kann nicht zu Synonymen zusammenführen',
    'pt-br': 'Não é possível mesclar em sinônimos',
  },
  cantSynonymizeSynonym: {
    'en-us': "Can't synonymize with a synonym",
    'ru-ru': 'Невозможно синонимизировать с помощью синонима',
    'es-es': 'No se puede sinonimizar con un sinónimo',
    'fr-fr': 'Impossible de faire un synonyme avec un synonyme',
    'uk-ua': 'Не можна синонімізувати синонім',
    'de-ch': 'Kann nicht mit einem Synonym synonymisiert werden',
    'pt-br': 'Não é possível sinonimizar com um sinônimo',
  },
  nodeMoveHintMessage: {
    'en-us': 'Select a new parent for "{nodeName:string}"',
    'ru-ru': 'Выберите нового родителя для «{nodeName:string}»',
    'es-es': 'Seleccione un nuevo padre para "{nodeName:string}"',
    'fr-fr': 'Sélectionnez un nouveau parent pour « {nodeName:string} »',
    'uk-ua': 'Виберіть новий батьківський елемент для "{nodeName:string}"',
    'de-ch': 'Wählen Sie ein neues Elternelement für "{nodeName:string}"',
    'pt-br': 'Selecione um novo pai para "{nodeName:string}"',
  },
  mergeNode: {
    'en-us': 'Merge node',
    'ru-ru': 'Узел слияния',
    'es-es': 'Nodo de fusión',
    'fr-fr': 'Fusionner le nœud',
    'uk-ua': 'Вузол злиття',
    'de-ch': 'Knoten zusammenführen',
    'pt-br': 'Nó de mesclagem',
  },
  mergeNodeHere: {
    'en-us': 'Merge "{nodeName:string}" here',
    'ru-ru': 'Объединить "{nodeName:string}" здесь',
    'es-es': 'Fusionar "{nodeName:string}" aquí',
    'fr-fr': 'Fusionner « {nodeName:string} » ici',
    'uk-ua': 'Об\'єднайте "{nodeName:string}" тут',
    'de-ch': 'Führe "{nodeName:string}" hier zusammen',
    'pt-br': 'Mesclar "{nodeName:string}" aqui',
  },
  mergeNodeHintMessage: {
    'en-us': 'Select a new target for "{nodeName:string}" to be merged into',
    'ru-ru': 'Выберите новую цель для слияния с "{nodeName:string}"',
    'es-es': 'Seleccione un nuevo objetivo para fusionar "{nodeName:string}"',
    'fr-fr':
      'Sélectionnez une nouvelle cible dans laquelle « {nodeName:string} » doit être fusionné',
    'uk-ua':
      'Виберіть нову ціль для «{nodeName:string}», у яку потрібно об’єднати',
    'de-ch': 'Wähle ein neues Ziel um "{nodeName:string}" zusammenzuführen',
    'pt-br': 'Selecione um novo alvo para "{nodeName:string}" a ser mesclado',
  },
  bulkMoveNodeHintMessage: {
    'en-us':
      'Select a new target for "{nodeName:string}" preparations to be moved into',
    'de-ch':
      'Wählen Sie ein neues Ziel für die "{nodeName:string}"-Vorbereitungen, in die Sie verschieben möchten',
    'es-es':
      'Seleccione un nuevo objetivo para los preparativos "{nodeName:string}" que se trasladarán a',
    'fr-fr':
      'Sélectionnez une nouvelle cible pour les préparations « {nodeName:string} » à déplacer',
    'ru-ru':
      'Выберите новую цель для препаратов "{nodeName:string}", которые будут перемещены',
    'uk-ua':
      'Виберіть нову ціль для препаратів "{nodeName:string}", до якої потрібно переміститися',
    'pt-br':
      'Selecione um novo alvo para que os preparativos "{nodeName:string}" sejam movidos para',
  },
  mergeNodeMessage: {
    'en-us':
      'All references to {treeName:string} node "{nodeName:string}" will be replaced with "{parentName:string}", and all descendants of "{nodeName:string}" will be moved to "{parentName:string}" with any descendants matching in name and rank being themselves merged recursively.',
    'ru-ru':
      'Все ссылки на узел {treeName:string} «{nodeName:string}» будут заменены на «{parentName:string}», а все потомки «{nodeName:string}» будут перемещены в «{parentName:string}», при этом все потомки, совпадающие по имени и рангу, будут рекурсивно объединены.',
    'es-es':
      'Todas las referencias al nodo {treeName:string} "{nodeName:string}" serán reemplazadas por "{parentName:string}", y todos los descendientes de "{nodeName:string}" se moverán a "{parentName:string}" y todos los descendientes que coincidan en nombre y rango se fusionarán de forma recursiva.',
    'fr-fr':
      'Toutes les références au nœud {treeName:string} « {nodeName:string} » seront remplacées par « {parentName:string} », et tous les descendants de « {nodeName:string} » seront déplacés vers « {parentName:string} », tous les descendants correspondant au nom et au rang étant eux-mêmes fusionnés de manière récursive.',
    'uk-ua':
      "Усі посилання на вузол {treeName:string} «{nodeName:string}» буде замінено на «{parentName:string}», а всі нащадки «{nodeName:string}» буде переміщено до «{parentName:string}», а будь-які нащадки, що відповідають імені та рангу, будуть самі собою об'єднані рекурсивно.",
    'de-ch':
      'Alle Referenzen zu {treeName:string} "{nodeName:string}" werden mit "{parentName:string}" ersetzt. Alle Nachkommen von "{nodeName:string}" werden nach "{parentName:string}" verschoben, wobei alle Nachkommen, die in Name und Rang übereinstimmen, selbst rekursiv zusammengeführt werden.',
    'pt-br':
      'Todas as referências ao nó {treeName:string} "{nodeName:string}" serão substituídas por "{parentName:string}", e todos os descendentes de "{nodeName:string}" serão movidos para "{parentName:string}", com quaisquer descendentes que correspondam em nome e classificação sendo eles próprios mesclados recursivamente.',
  },
  synonymizeNode: {
    'en-us': 'Synonymize node',
    'ru-ru': 'Синонимизировать узел',
    'es-es': 'Sinónimos de nodo',
    'fr-fr': 'Synonymiser le nœud',
<<<<<<< HEAD
    'uk-ua': 'Вузол [X4X] "[X28X]" стане синонімом "[X74X]".',
=======
    'uk-ua': 'Синонімізувати вузол',
>>>>>>> 01787605
    'de-ch': 'Knoten synonymisieren',
    'pt-br': 'Sinonímia de nó',
  },
  makeSynonym: {
    'en-us': 'Make {nodeName:string} a synonym of {synonymName:string}',
    'ru-ru': 'Сделать {nodeName:string} синонимом {synonymName:string}',
    'es-es': 'Hacer de {nodeName:string} un sinónimo de {synonymName:string}',
    'fr-fr': 'Faire de {nodeName:string} un synonyme de {synonymName:string}',
    'uk-ua': 'Зробити {nodeName:string} синонімом {synonymName:string}',
    'de-ch':
      'Aus {nodeName:string} ein Synonym von {synonymName:string} machen',
    'pt-br': 'Faça {nodeName:string} um sinônimo de {synonymName:string}',
  },
  synonymizeNodeHintMessage: {
    'en-us': 'Select a target for "{nodeName:string}" to be synonymized to',
    'ru-ru': 'Выберите цель для синонима "{nodeName:string}"',
    'es-es':
      'Seleccione un objetivo para que "{nodeName:string}" se convierta en sinónimo',
    'fr-fr':
      'Sélectionnez une cible pour laquelle « {nodeName:string} » doit être synonyme',
    'uk-ua': 'Виберіть ціль для "{nodeName:string}", який буде синонімічним',
    'de-ch': 'Wähle Ziel um "{nodeName:string}" daran zu synonymisieren',
    'pt-br': 'Selecione um alvo para "{nodeName:string}" ser sinonimizado',
  },
  synonymizeMessage: {
    'en-us':
      'The {treeName:string} node "{nodeName:string}" will be made a synonym of "{synonymName:string}".',
    'ru-ru':
      'Узел {treeName:string} "{nodeName:string}" будет сделан синонимом "{synonymName:string}".',
    'es-es':
      'El nodo {treeName:string} "{nodeName:string}" se convertirá en sinónimo de "{synonymName:string}".',
    'fr-fr':
      'Le nœud {treeName:string} « {nodeName:string} » deviendra synonyme de « {synonymName:string} ».',
    'de-ch':
      'Der {treeName:string}-Knoten "{nodeName:string}" wird zu einem Synonym von "{synonymName:string}".',
    'uk-ua':
      'Вузол {treeName:string} "{nodeName:string}" стане синонімом "{synonymName:string}".',
    'pt-br':
      'O nó {treeName:string} "{nodeName:string}" se tornará sinônimo de "{synonymName:string}".',
  },
  desynonymizeNode: {
    'en-us': 'Desynonymize node',
    'ru-ru': 'Узел десиномизации',
    'es-es': 'Desinonimizar nodo',
    'fr-fr': 'Désynonymiser le nœud',
    'uk-ua': 'Десинонімізувати вузол',
    'de-ch': 'Knoten desynonymisieren',
    'pt-br': 'Dessinonimizar nó',
  },
  desynonymizeNodeMessage: {
    'en-us':
      '"{nodeName:string}" will no longer be a synonym of "{synonymName:string}".',
    'ru-ru':
      '«{nodeName:string}» больше не будет синонимом «{synonymName:string}».',
    'es-es':
      '"{nodeName:string}" ya no será sinónimo de "{synonymName:string}".',
    'fr-fr':
      '« {nodeName:string} » ne sera plus synonyme de « {synonymName:string} ».',
    'de-ch':
      '"{nodeName:string}" wird nicht mehr ein Synonym von "{synonymName:string}" sein.',
    'uk-ua':
      '"{nodeName:string}" більше не буде синонімом "{synonymName:string}".',
    'pt-br':
      '"{nodeName:string}" não será mais sinônimo de "{synonymName:string}".',
  },
  acceptedName: {
    'en-us': 'Preferred: {name:string}',
    'ru-ru': 'Предпочтительно: {name:string}',
    'es-es': 'Preferido: {name:string}',
    'fr-fr': 'Préféré : {name:string}',
    'uk-ua': 'Бажано: {name:string}',
    'de-ch': 'Bevorzugt: {name:string}',
    'pt-br': 'Preferido: {name:string}',
  },
  synonyms: {
    'en-us': 'Synonyms: {names:string}',
    'de-ch': 'Synonyme: {names:string}',
    'es-es': 'Sinónimos: {names:string}',
    'fr-fr': 'Synonymes : {names:string}',
    'ru-ru': 'Синонимы: {names:string}',
    'uk-ua': 'Синоніми: {names:string}',
    'pt-br': 'Sinônimos: {names:string}',
  },
  treeViewTitle: {
    'en-us': '{treeName:string} Tree',
    'ru-ru': '{treeName:string} Дерево',
    'es-es': '{treeName:string} Árbol',
    'fr-fr': '{treeName:string} Arbre',
    'uk-ua': '{treeName:string} Дерево',
    'de-ch': '{treeName:string} Baum',
    'pt-br': '{treeName:string} Árvore',
  },
  searchTreePlaceholder: {
    'en-us': 'Search Tree',
    'ru-ru': 'Дерево поиска',
    'es-es': 'Árbol de búsqueda',
    'fr-fr': 'Arbre de recherche',
    'uk-ua': 'Дерево пошуку',
    'de-ch': 'Baum durchsuchen',
    'pt-br': 'Árvore de Pesquisa',
  },
  opened: {
    'en-us': 'Opened',
    'ru-ru': 'Открыто',
    'es-es': 'Abierto',
    'fr-fr': 'Ouvert',
    'uk-ua': 'Відкрито',
    'de-ch': 'Geöffnet',
    'pt-br': 'Aberto',
  },
  closed: {
    'en-us': 'Closed',
    'ru-ru': 'Закрыто',
    'es-es': 'Cerrado',
    'fr-fr': 'Fermé',
    'uk-ua': 'ЗАЧИНЕНО',
    'de-ch': 'Geschlossen',
    'pt-br': 'Fechado',
  },
  leafNode: {
    'en-us': 'Leaf Node',
    'ru-ru': 'Листовой узел',
    'es-es': 'Nodo de hoja',
    'fr-fr': 'Nœud feuille',
    'uk-ua': 'Листковий вузол',
    'de-ch': 'Blattknoten',
    'pt-br': 'Nó Folha',
  },
  nodeStats: {
    comment: "Used to show tree node's direct and indirect usages",
    'en-us': '({directCount:number|formatted}, {childCount:number|formatted})',
    'ru-ru': '({directCount:number|formatted}, {childCount:number|formatted})',
    'es-es': '({directCount:number|formatted}, {childCount:number|formatted})',
    'fr-fr': '({directCount:number|formatted}, {childCount:number|formatted})',
<<<<<<< HEAD
    'uk-ua': '({directCount:number|formatted}, {childCount:number|formatted})',
=======
    'uk-ua': "({directCount:number|formatted}', {childCount:number|formatted})",
>>>>>>> 01787605
    'de-ch': '({directCount:number|formatted}, {childCount:number|formatted})',
    'pt-br': '({directCount:number|formatted}, {childCount:number|formatted})',
  },
  leafNodeStats: {
    comment: "Used to show leaf tree node's direct usages",
    'en-us': '({directCount:number|formatted})',
    'ru-ru': '({directCount:number|formatted})',
    'es-es': '({directCount:number|formatted})',
    'fr-fr': '({directCount:number|formatted})',
<<<<<<< HEAD
    'uk-ua': '({directCount:number|formatted})',
=======
    'uk-ua': "({directCount:number|formatted})'",
>>>>>>> 01787605
    'de-ch': '({directCount:number|formatted})',
    'pt-br': '({directCount:number|formatted})',
  },
  directCollectionObjectCount: {
    comment: 'Example: Direct Collection Object count',
    'en-us': 'Direct {collectionObjectTable:string} Count',
    'ru-ru': 'Прямой {collectionObjectTable:string} счет',
    'es-es': 'Recuento directo {collectionObjectTable:string}',
    'de-ch': 'Direkte {collectionObjectTable:string} Anzahl',
    'fr-fr': 'Compte direct {collectionObjectTable:string}',
<<<<<<< HEAD
    'uk-ua': 'Прямий підрахунок {collectionObjectTable:string}.',
=======
    'uk-ua': 'Прямий підрахунок {collectionObjectTable:string}',
>>>>>>> 01787605
    'pt-br': 'Contagem direta {collectionObjectTable:string}',
  },
  indirectCollectionObjectCount: {
    comment: 'Example: Indirect Collection Object count',
    'en-us': 'Indirect {collectionObjectTable:string} Count',
    'ru-ru': 'Косвенный {collectionObjectTable:string} Количество',
    'es-es': 'Recuento indirecto {collectionObjectTable:string}',
    'fr-fr': 'Compte indirect {collectionObjectTable:string}',
<<<<<<< HEAD
    'uk-ua': 'Непрямий підрахунок {collectionObjectTable:string}.',
=======
    'uk-ua': 'Непрямий підрахунок {collectionObjectTable:string}',
>>>>>>> 01787605
    'de-ch': 'Indirekte {collectionObjectTable:string} Anzahl',
    'pt-br': 'Contagem indireta {collectionObjectTable:string}',
  },
  editRanks: {
    'en-us': 'Edit Ranks',
    'ru-ru': 'Редактировать ранги',
    'es-es': 'Editar rangos',
    'fr-fr': 'Modifier les rangs',
    'uk-ua': 'Редагувати ранги',
    'de-ch': 'Positionen bearbeiten',
    'pt-br': 'Editar classificações',
  },
  resourceToDelete: {
    'en-us': 'This will permanently delete the following resource',
    'es-es': 'Esto eliminará permanentemente el siguiente recurso',
    'fr-fr': 'Cela supprimera définitivement la ressource suivante',
    'ru-ru': 'Это приведет к окончательному удалению следующего ресурса',
    'uk-ua': 'Це призведе до остаточного видалення наступного ресурсу',
    'de-ch': 'Dadurch wird die folgende Ressource dauerhaft gelöscht',
    'pt-br': 'Isso excluirá permanentemente o seguinte recurso',
  },
  associatedNodesOnly: {
    'en-us': 'Show only nodes with associated objects',
    'de-ch': 'Nur Knoten mit zugehörigen Objekten anzeigen',
    'es-es': 'Mostrar solo nodos con objetos asociados',
    'fr-fr': 'Afficher uniquement les nœuds avec des objets associés',
    'ru-ru': 'Показывать только узлы со связанными объектами',
    'uk-ua': "Показувати лише вузли з пов'язаними об'єктами",
    'pt-br': 'Mostrar apenas nós com objetos associados',
  },
  splitView: {
    'en-us': 'Split View',
    'de-ch': 'Geteilte Sicht',
    'es-es': 'Vista dividida',
    'fr-fr': 'Vue fractionnée',
    'ru-ru': 'Разделенный вид',
    'uk-ua': 'Розділений вид',
    'pt-br': 'Visualização dividida',
  },
  horizontal: {
    'en-us': 'Horizontal',
    'de-ch': 'Horizontal',
    'es-es': 'Horizontal',
    'fr-fr': 'Horizontal',
    'ru-ru': 'Горизонтальный',
    'uk-ua': 'Горизонтальний',
    'pt-br': 'Horizontal',
  },
  vertical: {
    'en-us': 'Vertical',
    'de-ch': 'Vertikal',
    'es-es': 'Vertical',
    'fr-fr': 'Verticale',
    'ru-ru': 'Вертикальный',
    'uk-ua': 'Вертикальний',
    'pt-br': 'Vertical',
  },
  synchronize: {
    'en-us': 'Synchronize',
    'de-ch': 'Synchronisieren',
    'es-es': 'Sincronizar',
    'fr-fr': 'Synchroniser',
    'uk-ua': 'Синхронізувати',
    'ru-ru': 'Синхронизировать',
    'pt-br': 'Sincronizar',
  },
  addNewRank: {
    'en-us': 'Add New Rank',
    'de-ch': 'Neuen Rang hinzufügen',
    'es-es': 'Añadir nuevo rango',
    'fr-fr': 'Ajouter un nouveau rang',
    'ru-ru': 'Добавить новый ранг',
    'uk-ua': 'Додати новий ранг',
    'pt-br': 'Adicionar nova classificação',
  },
  chooseParentRank: {
    'en-us': 'Choose Parent Rank',
    'de-ch': 'Wählen Sie den übergeordneten Rang',
    'es-es': 'Elija el rango de los padres',
    'fr-fr': 'Choisissez le rang des parents',
    'ru-ru': 'Выберите родительский ранг',
    'uk-ua': 'Виберіть батьківський рейтинг',
    'pt-br': 'Escolha a classificação dos pais',
  },
  moveItems: {
    'en-us': 'Move Items',
    'de-ch': 'Elemente verschieben',
    'es-es': 'Mover elementos',
    'fr-fr': 'Déplacer des éléments',
    'ru-ru': 'Переместить элементы',
    'uk-ua': 'Переміщення елементів',
    'pt-br': 'Mover itens',
  },
  addTree: {
    'en-us': 'Add Tree',
    'de-ch': 'Baum hinzufügen',
    'es-es': 'Agregar árbol',
    'fr-fr': 'Ajouter un arbre',
    'pt-br': 'Adicionar árvore',
    'ru-ru': 'Добавить дерево',
    'uk-ua': 'Додати дерево',
  },
  addRootNode: {
    'en-us': 'Add root node',
    'de-ch': 'Stammknoten hinzufügen',
    'es-es': 'Agregar nodo raíz',
    'fr-fr': 'Ajouter un nœud racine',
    'pt-br': 'Adicionar nó raiz',
    'ru-ru': 'Добавить корневой узел',
    'uk-ua': 'Додати кореневий вузол',
  },
  treePicker: {
    'en-us': 'Tree Picker',
    'de-ch': 'Baumpflücker',
    'es-es': 'Recolector de árboles',
    'fr-fr': "Cueilleur d'arbres",
    'pt-br': 'Colhedor de árvores',
    'ru-ru': 'Сборщик деревьев',
    'uk-ua': 'Збирач дерев',
  },
  botany: {
    'en-us': 'Botany',
    'de-ch': 'Botanik',
    'es-es': 'Botánica',
    'fr-fr': 'Botanique',
    'pt-br': 'Botânica',
    'ru-ru': 'Ботаника',
    'uk-ua': 'Ботаніка',
  },
  entomology: {
    'en-us': 'Entomology',
    'de-ch': 'Entomologie',
    'es-es': 'Entomología',
    'fr-fr': 'Entomologie',
    'pt-br': 'Entomologia',
    'ru-ru': 'Энтомология',
    'uk-ua': 'Ентомологія',
  },
  herpetology: {
    'en-us': 'Herpetology',
    'de-ch': 'Herpetologie',
    'es-es': 'Herpetología',
    'fr-fr': 'Herpétologie',
    'pt-br': 'Herpetologia',
    'ru-ru': 'Герпетология',
    'uk-ua': 'Герпетологія',
  },
  ichthyology: {
    'en-us': 'Ichthyology',
    'de-ch': 'Fischkunde',
    'es-es': 'Ictiología',
    'fr-fr': 'Ichtyologie',
    'pt-br': 'Ictiologia',
    'ru-ru': 'Ихтиология',
    'uk-ua': 'Іхтіологія',
  },
  invertpaleo: {
    'en-us': 'Invertebrate Paleontology',
    'de-ch': 'Paläontologie der Wirbellosen',
    'es-es': 'Paleontología de invertebrados',
    'fr-fr': 'Paléontologie des invertébrés',
    'pt-br': 'Paleontologia de Invertebrados',
    'ru-ru': 'Палеонтология беспозвоночных',
    'uk-ua': 'Палеонтологія безхребетних',
  },
  invertzoo: {
    'en-us': 'Invertebrate Zoology',
    'de-ch': 'Wirbellose Zoologie',
    'es-es': 'Zoología de invertebrados',
    'fr-fr': 'Zoologie des invertébrés',
    'pt-br': 'Zoologia de Invertebrados',
    'ru-ru': 'Зоология беспозвоночных',
    'uk-ua': 'Зоологія безхребетних',
  },
  mammalogy: {
    'en-us': 'Mammalogy',
    'de-ch': 'Mammalogie',
    'es-es': 'Mastozoología',
    'fr-fr': 'Mammalogie',
    'pt-br': 'Mammalogia',
    'ru-ru': 'Маммология',
    'uk-ua': 'Мамалогія',
  },
  ornithology: {
    'en-us': 'Ornithology',
    'de-ch': 'Vogelkunde',
    'es-es': 'Ornitología',
    'fr-fr': 'Ornithologie',
    'pt-br': 'Ornitologia',
    'ru-ru': 'Орнитология',
    'uk-ua': 'Орнітологія',
  },
  paleobot: {
    'en-us': 'Paleobotany',
    'de-ch': 'Paläobotanik',
    'es-es': 'Paleobotánica',
    'fr-fr': 'Paléobotanique',
    'pt-br': 'Paleobotânica',
    'ru-ru': 'Палеоботаника',
    'uk-ua': 'Палеоботаніка',
  },
  vascplant: {
    'en-us': 'Vascular Plants',
    'de-ch': 'Gefäßpflanzen',
    'es-es': 'Plantas vasculares',
    'fr-fr': 'Plantes vasculaires',
    'pt-br': 'Plantas Vasculares',
    'ru-ru': 'Сосудистые растения',
    'uk-ua': 'Судинні рослини',
  },
  vertpaleo: {
    'en-us': 'Vertebrate Paleontology',
    'de-ch': 'Wirbeltierpaläontologie',
    'es-es': 'Paleontología de vertebrados',
    'fr-fr': 'Paléontologie des vertébrés',
    'pt-br': 'Paleontologia de Vertebrados',
    'ru-ru': 'Палеонтология позвоночных',
    'uk-ua': 'Палеонтологія хребетних',
  },
  defaultRemarks: {
    'en-us': 'A default taxon tree',
    'de-ch': 'Ein Standard-Taxonbaum',
    'es-es': 'Un árbol de taxones predeterminado',
    'fr-fr': 'Un arbre taxonomique par défaut',
    'pt-br': 'Uma árvore de táxons padrão',
    'ru-ru': 'Дерево таксона по умолчанию',
    'uk-ua': 'Дерево таксонів за замовчуванням',
  },
  emptyTree: {
    'en-us': 'Empty Tree',
    'de-ch': 'Leerer Baum',
    'es-es': 'Árbol vacío',
    'fr-fr': 'Arbre vide',
    'pt-br': 'Árvore vazia',
    'ru-ru': 'Пустое дерево',
    'uk-ua': 'Порожнє дерево',
  },
  minerals: {
    'en-us': 'Minerals',
    'de-ch': 'Mineralien',
    'es-es': 'Minerales',
    'fr-fr': 'Minéraux',
    'pt-br': 'Minerais',
    'ru-ru': 'Минералы',
    'uk-ua': 'Мінерали',
  },
  rocks: {
    'en-us': 'Rocks',
    'de-ch': 'Felsen',
    'es-es': 'Rocas',
    'fr-fr': 'Rochers',
    'pt-br': 'Rochas',
    'ru-ru': 'Скалы',
    'uk-ua': 'Скелі',
  },
  meteorites: {
    'en-us': 'Meteorites',
    'de-ch': 'Meteoriten',
    'es-es': 'Meteoritos',
    'fr-fr': 'Météorites',
    'pt-br': 'Meteoritos',
    'ru-ru': 'Метеориты',
    'uk-ua': 'Метеорити',
  },
} as const);<|MERGE_RESOLUTION|>--- conflicted
+++ resolved
@@ -82,11 +82,7 @@
       "L'opération n'a pas pu être terminée en raison des erreurs suivantes :",
     'de-ch':
       'Der Vorgang konnte aufgrund der folgenden Fehler nicht ausgeführt werden:',
-<<<<<<< HEAD
-    'uk-ua': 'Прямий підрахунок [X7X].',
-=======
     'uk-ua': 'Операцію не вдалося завершити через такі помилки:',
->>>>>>> 01787605
     'pt-br': 'A operação não pôde ser concluída devido aos seguintes erros:',
   },
   moveNode: {
@@ -112,11 +108,7 @@
     'ru-ru': 'Переместите "{nodeName:string}" сюда',
     'es-es': 'Mueva "{nodeName:string}" aquí',
     'fr-fr': 'Déplacer « {nodeName:string} » ici',
-<<<<<<< HEAD
-    'uk-ua': 'Перемістіть сюди "{nodeName:string}".',
-=======
     'uk-ua': 'Перемістіть сюди "{nodeName:string}"',
->>>>>>> 01787605
     'de-ch': 'Verschiebe "{nodeName:string}" hierhin',
     'pt-br': 'Mova "{nodeName:string}" aqui',
   },
@@ -126,11 +118,7 @@
     'es-es': 'Mueva todas las preparaciones "{nodeName:string}" aquí',
     'fr-fr': 'Déplacer toutes les préparations « {nodeName:string} » ici',
     'ru-ru': 'Переместить все препараты "{nodeName:string}" сюда',
-<<<<<<< HEAD
-    'uk-ua': 'Перемістіть сюди всі препарати "{nodeName:string}".',
-=======
     'uk-ua': 'Перемістіть сюди всі препарати "{nodeName:string}"',
->>>>>>> 01787605
     'pt-br': 'Mova todos os preparativos "{nodeName:string}" aqui',
   },
   nodeMoveMessage: {
@@ -160,12 +148,8 @@
       'Les préparations du nœud {treeName:string} « {nodeName:string} » seront placées sous le nouvel emplacement « {parentName:string} ».',
     'ru-ru':
       'Подготовка узла {treeName:string} "{nodeName:string}" будет размещена в новом месте "{parentName:string}".',
-<<<<<<< HEAD
-    'uk-ua': 'Скасувати синонімію',
-=======
     'uk-ua':
       'Підготовка вузла {treeName:string} "{nodeName:string}" буде розміщена в новому місці розташування "{parentName:string}".',
->>>>>>> 01787605
     'pt-br':
       'Os preparativos do nó {treeName:string} "{nodeName:string}" serão colocados no novo local "{parentName:string}".',
   },
@@ -289,11 +273,7 @@
     'ru-ru': 'Синонимизировать узел',
     'es-es': 'Sinónimos de nodo',
     'fr-fr': 'Synonymiser le nœud',
-<<<<<<< HEAD
-    'uk-ua': 'Вузол [X4X] "[X28X]" стане синонімом "[X74X]".',
-=======
     'uk-ua': 'Синонімізувати вузол',
->>>>>>> 01787605
     'de-ch': 'Knoten synonymisieren',
     'pt-br': 'Sinonímia de nó',
   },
@@ -428,11 +408,7 @@
     'ru-ru': '({directCount:number|formatted}, {childCount:number|formatted})',
     'es-es': '({directCount:number|formatted}, {childCount:number|formatted})',
     'fr-fr': '({directCount:number|formatted}, {childCount:number|formatted})',
-<<<<<<< HEAD
-    'uk-ua': '({directCount:number|formatted}, {childCount:number|formatted})',
-=======
     'uk-ua': "({directCount:number|formatted}', {childCount:number|formatted})",
->>>>>>> 01787605
     'de-ch': '({directCount:number|formatted}, {childCount:number|formatted})',
     'pt-br': '({directCount:number|formatted}, {childCount:number|formatted})',
   },
@@ -442,11 +418,7 @@
     'ru-ru': '({directCount:number|formatted})',
     'es-es': '({directCount:number|formatted})',
     'fr-fr': '({directCount:number|formatted})',
-<<<<<<< HEAD
-    'uk-ua': '({directCount:number|formatted})',
-=======
     'uk-ua': "({directCount:number|formatted})'",
->>>>>>> 01787605
     'de-ch': '({directCount:number|formatted})',
     'pt-br': '({directCount:number|formatted})',
   },
@@ -457,11 +429,7 @@
     'es-es': 'Recuento directo {collectionObjectTable:string}',
     'de-ch': 'Direkte {collectionObjectTable:string} Anzahl',
     'fr-fr': 'Compte direct {collectionObjectTable:string}',
-<<<<<<< HEAD
-    'uk-ua': 'Прямий підрахунок {collectionObjectTable:string}.',
-=======
     'uk-ua': 'Прямий підрахунок {collectionObjectTable:string}',
->>>>>>> 01787605
     'pt-br': 'Contagem direta {collectionObjectTable:string}',
   },
   indirectCollectionObjectCount: {
@@ -470,11 +438,7 @@
     'ru-ru': 'Косвенный {collectionObjectTable:string} Количество',
     'es-es': 'Recuento indirecto {collectionObjectTable:string}',
     'fr-fr': 'Compte indirect {collectionObjectTable:string}',
-<<<<<<< HEAD
-    'uk-ua': 'Непрямий підрахунок {collectionObjectTable:string}.',
-=======
     'uk-ua': 'Непрямий підрахунок {collectionObjectTable:string}',
->>>>>>> 01787605
     'de-ch': 'Indirekte {collectionObjectTable:string} Anzahl',
     'pt-br': 'Contagem indireta {collectionObjectTable:string}',
   },
