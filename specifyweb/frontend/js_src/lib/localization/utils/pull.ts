import fs from 'node:fs';
import path from 'node:path';

import { program } from 'commander';
import gettextParser from 'gettext-parser';
import prettier from 'prettier';
import type { LocalizedString } from 'typesafe-i18n';

<<<<<<< HEAD
import { formatList } from '../../components/Atoms/Internationalization';
import { f } from '../../utils/functools';
import type { IR, RA } from '../../utils/types';
import { filterArray } from '../../utils/types';
import { group } from '../../utils/utils';
import type { ExtractedStrings } from '../utils/scanUsages';
import { dictionaryExtension, extractStrings } from '../utils/scanUsages';
=======
import {
  dictionaryExtension,
  ExtractedStrings,
  extractStrings,
} from './scanUsages';
import { testLogging } from './testLogging';
import { formatConjunction } from '../../components/Atoms/Internationalization';
import { filterArray, IR, RA } from '../../utils/types';
import { LocalizationEntry, whitespaceSensitive } from './index';
>>>>>>> c8d80ecc
import { languageCodeMapper } from './config';
import type { LocalizationEntry } from './index';
import { whitespaceSensitive } from './index';
import { gettextExtension } from './sync';
import { testLogging } from './testLogging';

program
  .name('Pull localization')
  .description('Pull localization changes from Weblate')
  .requiredOption('--directory <string>', 'Weblate output directory');

program.parse();

const { directory } = program.opts<{
  readonly directory: string;
}>();

const { error, getErrorCount } = testLogging;

extractStrings()
  .then(async (dictionaries) => {
    const components = fs.readdirSync(directory);
    ensureConsistency(dictionaries, components);
    if (getErrorCount() > 0) return;
    const remoteDictionary = await parseDictionaries(components);
    const mergedDictionaries = mergeDictionaries(
      dictionaries,
      remoteDictionary
    );
    await updateLocalFiles(mergedDictionaries);
  })
  .catch(console.error);

function ensureConsistency(
  dictionaries: ExtractedStrings,
  components: RA<string>
): void {
  const missingLocalComponents = components.filter(
    (component) => !(component in dictionaries)
  );
  if (missingLocalComponents.length > 0)
    error(
      `Weblate has some components which are not defined ` +
        `locally: ${formatConjunction(missingLocalComponents)}`
    );

  const missingRemoteComponents = Object.keys(dictionaries).filter(
    (component) => !components.includes(component)
  );
  if (missingRemoteComponents.length > 0)
    error(
      `Local repository has some components that are absent in ` +
        `Weblate: ${formatConjunction(missingRemoteComponents)}`
    );
}

const parseDictionaries = async (
  components: RA<string>
): Promise<IR<IR<LocalizationEntry>>> =>
  Promise.all(
    components.map(
      async (component) =>
        [component, await parseDictionary(component)] as const
    )
  ).then((dictionaries) => Object.fromEntries(dictionaries));

const reverseLanguageMapper = Object.fromEntries(
  Object.entries(languageCodeMapper).map(([key, value]) => [value, key])
);

async function parseDictionary(
  component: string
): Promise<IR<LocalizationEntry>> {
  const fullPath = path.join(directory, component);
  const languageFiles = fs.readdirSync(fullPath);

  const unknownLanguages = languageFiles.filter(
    (languageFile) =>
      !languageFile.endsWith(gettextExtension) ||
      !(languageFile.split('.')[0] in reverseLanguageMapper)
  );
  if (unknownLanguages.length > 0)
    error(
      `Weblate has some languages for "${component}" component which are ` +
        `not defined locally: ${formatConjunction(unknownLanguages)}`
    );

  const presentLanguages = languageFiles.map(
    (fileName) => fileName.split('.')[0]
  );
  const missingLanguages = presentLanguages.filter(
    (language) => !(language in reverseLanguageMapper)
  );
  if (missingLanguages.length > 0)
    error(
      `Some defined languages for "${component}" component are missing ` +
        `in Weblate: ${formatConjunction(missingLanguages)}`
    );

  const entries = await Promise.all(
    presentLanguages.map(
      async (language) =>
        [language, await parseLanguageFile(fullPath, language)] as const
    )
  );

  return Object.fromEntries(
    group(
      entries.flatMap(([language, strings]) =>
        Object.entries(strings).map(
          ([key, value]) => [key, [language, value]] as const
        )
      )
    ).map(([key, entries]) => [
      key,
      Object.fromEntries(
        entries.map(([language, string]) => [
          reverseLanguageMapper[language as keyof typeof reverseLanguageMapper],
          string,
        ])
      ),
    ])
  );
}

async function parseLanguageFile(
  componentPath: string,
  language: string
): Promise<IR<string>> {
  const file = await fs.promises.readFile(
    path.join(componentPath, `${language}${gettextExtension}`)
  );
  const content = file.toString();
  const { translations } = gettextParser.po.parse(content);
  const strings = translations[''];
  return Object.fromEntries(
    Object.entries(strings)
      .filter(([key]) => key !== '')
      .map(([key, { msgstr }]) => [key, msgstr[0]])
  );
}

const mergeDictionaries = (
  localDictionaries: ExtractedStrings,
  remoteDictionaries: IR<IR<LocalizationEntry>>
): ExtractedStrings =>
  Object.fromEntries(
    Object.entries(localDictionaries).map(
      ([component, { dictionaryName, strings }]) => [
        component,
        {
          dictionaryName,
          strings: mergeStrings(
            trimStrings(strings, true),
            trimStrings(remoteDictionaries[component], false)
          ),
        },
      ]
    )
  );

const trimStrings = (
  strings: IR<LocalizationEntry>,
  trimNewLine: boolean
): IR<LocalizationEntry> =>
  Object.fromEntries(
    Object.entries(strings).map(([key, values]) => [
      key,
      Object.fromEntries(
        Object.entries(values).map(([language, value]) => [
          language,
          whitespaceSensitive(
            (trimNewLine
              ? value!
              : value!.replaceAll('\n', '\n\n')) as LocalizedString
          ).replaceAll('\n', '\n\n'),
        ])
      ),
    ])
  );

const mergeStrings = (
  local: IR<LocalizationEntry>,
  remote: IR<LocalizationEntry>
): IR<LocalizationEntry> => ({
  ...local,
  ...remote,
  ...Object.fromEntries(
    Object.entries(local).map(([key, localEntry]) => [
      key,
      {
        ...localEntry,
        ...remote[key],
      },
    ])
  ),
});

const updateLocalFiles = async (merged: ExtractedStrings): Promise<void> =>
  Promise.all(
    Object.entries(merged).map(
      async ([component, { dictionaryName, strings }]) =>
        updateLocalFile(component, dictionaryName, strings)
    )
  ).then(f.void);

/**
 * Default print width in Prettier. Unfortunately, we can't access their
 * defaults directly as they are not exported
 */
const defaultPrintWidth = 80;

async function updateLocalFile(
  component: string,
  dictionaryName: string,
  strings: IR<LocalizationEntry>
): Promise<void> {
  const filePath = componentToFilePath(component);
  const originalFile = (await fs.promises.readFile(filePath)).toString();
  const re = new RegExp(
    `(?<pre>${dictionaryName}\\s*=\\s*createDictionary\\(\\s*)(?<content>\\{[\\s\\S]*\\})(?<post>\\s*as const\\s*\\);)`,
    'u'
  );

  if (re.exec(originalFile) === null)
    error(`Unable to find a "${dictionaryName}" dictionary in ${filePath}`);

  const newContent = originalFile.replace(
    re,
    `$<pre>${JSON.stringify(strings, null, 2)}$<post>`
  );
  const config = (await resolvePrettierConfig()) ?? {};
  const formatted = prettier.format(newContent, {
    ...config,
    parser: 'babel-ts',
  });
  const fixed = fixLongLines(formatted, config.printWidth ?? defaultPrintWidth);
  return fs.promises.writeFile(filePath, fixed);
}

const componentToFilePath = (component: string): string =>
  path.join(process.argv[1], '../..', `${component}${dictionaryExtension}`);

const resolvePrettierConfig = f.store(async () =>
  prettier.resolveConfig(process.cwd())
);

const reLongLine =
  /^(?<pre>(?<smallIndent>\s+)(?<lang>[\w'-]+):)\n(?<line>(?<indent>\s+)(?<qoute>["'])(?<content>.*)\k<qoute>,)$/gmu;
const fixLongLines = (formatted: string, printWidth: number): string =>
  formatted.replaceAll(reLongLine, (...args) =>
    fixLine(args[0], args.at(-1)!, printWidth)
  );

const fixLine = (
  original: string,
  {
    line,
    pre,
    smallIndent,
    indent,
    content,
  }: {
    readonly line: string;
    readonly pre: string;
    readonly smallIndent: number;
    readonly indent: string;
    readonly content: string;
  },
  printWidth: number
): string =>
  line.length < printWidth
    ? original
    : `${pre} \`\n${content
        .split('\\n')
        .map((part) =>
          part === ''
            ? ''
            : `${indent}${splitContent(part, indent, printWidth)}`
        )
        .join(`\n`)}\n${smallIndent}\`,`;

// REFACTOR: get rid of back-end localization (so that all strings are in one place)

/*
 * This is like "/\b/gu" but also supports non-English letters
 * Also, it doesn't consider punctuation as a word boundary
 */
const reBoundary = /^|$|(?<=\p{L})(?=\s)|(?<=\s)(?=\p{L})/gu;

/** Split string by word boundaries to fit within line length */
const splitContent = (
  content: string,
  indent: string,
  printWidth: number
): string =>
  splitString(content, printWidth - indent.length).join(`\n${indent}`);

const splitString = (content: string, limit: number): RA<string> =>
  filterArray(Array.from(content.matchAll(reBoundary), ({ index }) => index))
    .map((splitIndex, itemIndex, array) =>
      content.slice(splitIndex, array[itemIndex + 1] ?? content.length)
    )
    .reduce(
      (strings, part) =>
        `${strings.at(-1)!}${part}`.length > limit
          ? [...strings, part]
          : [...strings.slice(0, -1), `${strings.at(-1)!}${part}`],
      ['']
    )
    .map(f.trim);<|MERGE_RESOLUTION|>--- conflicted
+++ resolved
@@ -6,28 +6,16 @@
 import prettier from 'prettier';
 import type { LocalizedString } from 'typesafe-i18n';
 
-<<<<<<< HEAD
-import { formatList } from '../../components/Atoms/Internationalization';
+import { formatConjunction } from '../../components/Atoms/Internationalization';
 import { f } from '../../utils/functools';
 import type { IR, RA } from '../../utils/types';
 import { filterArray } from '../../utils/types';
 import { group } from '../../utils/utils';
-import type { ExtractedStrings } from '../utils/scanUsages';
-import { dictionaryExtension, extractStrings } from '../utils/scanUsages';
-=======
-import {
-  dictionaryExtension,
-  ExtractedStrings,
-  extractStrings,
-} from './scanUsages';
-import { testLogging } from './testLogging';
-import { formatConjunction } from '../../components/Atoms/Internationalization';
-import { filterArray, IR, RA } from '../../utils/types';
-import { LocalizationEntry, whitespaceSensitive } from './index';
->>>>>>> c8d80ecc
 import { languageCodeMapper } from './config';
 import type { LocalizationEntry } from './index';
 import { whitespaceSensitive } from './index';
+import type { ExtractedStrings } from './scanUsages';
+import { dictionaryExtension, extractStrings } from './scanUsages';
 import { gettextExtension } from './sync';
 import { testLogging } from './testLogging';
 
