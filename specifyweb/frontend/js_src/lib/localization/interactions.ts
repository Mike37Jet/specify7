/**
 * Localization strings used for Interactions
 *
 * @module
 */

import { createDictionary } from './utils';

// Refer to "Guidelines for Programmers" in ./README.md before editing this file

export const interactionsText = createDictionary({
  interactions: {
    'en-us': 'Interactions',
    'ru-ru': 'Взаимодействия',
    'es-es': 'Interacciones',
    'fr-fr': 'Interactions',
    'uk-ua': 'Взаємодії',
    'de-ch': 'Interaktionen',
  },
  addItems: {
    'en-us': 'Add Items',
    'ru-ru': 'Добавить элементы',
    'es-es': 'Añadir elementos',
    'fr-fr': 'Ajouter des éléments',
    'uk-ua': 'Додати',
    'de-ch': 'Elemente hinzufügen',
  },
  recordReturn: {
<<<<<<< HEAD
    'en-us': '{tableName:string} Return',
    'ru-ru': 'Возврат {tableName:string}',
    'es-es': '{tableName:string} Devuelve',
    'fr-fr': '{tableName:string} Retourner',
    'uk-ua': '{tableName:string} Повернення',
  },
  createRecord: {
    'en-us': 'Create {tableName:string}',
    'ru-ru': 'Создать {tableName:string}',
    'es-es': 'Crear {tableName:string}',
    'fr-fr': 'Créer {tableName:string}',
    'uk-ua': 'Створити {tableName:string}',
  },
  missing: {
    'en-us': 'Missing:',
    'ru-ru': 'Отсутствует:',
    'es-es': 'Desaparecidos:',
    'fr-fr': 'Manquant:',
    'uk-ua': 'Відсутні:',
  },
  preparationsNotFound: {
    'en-us': 'No preparations were found.',
    'ru-ru': 'Никаких препаратов не обнаружено.',
    'es-es': 'No se encontraron preparados.',
    'fr-fr': "Aucune préparation n'a été trouvée.",
    'uk-ua': 'Препаратів не виявлено.',
=======
    'en-us': '{table:string} Return',
    'ru-ru': 'Возврат {modelName:string}',
    'es-es': '{table:string} Devuelve',
    'fr-fr': '{table:string} Retourner',
    'uk-ua': 'Повернення {table:string}',
    'de-ch': '{table:string} Zurück',
  },
  preparationsNotFoundFor: {
    'en-us': 'No preparations were found for the following Catalog Numbers:',
    'de-ch':
      'Für die folgenden Katalognummern wurden keine Präparate gefunden:',
    'es-es': `
      No se encontraron preparaciones para los siguientes números de catálogo:
    `,
    'fr-fr': `
      Aucune préparation n'a été trouvée pour les numéros de catalogue suivants
      :
    `,
    'ru-ru': 'Не найдены препараты для следующих каталожных номеров:',
    'uk-ua': 'Не знайдено препаратів для наступних каталожних номерів:',
>>>>>>> d0d280dc
  },
  problemsFound: {
    'en-us': 'There are problems with the entry:',
    'ru-ru': 'Обнаружены ошибки:',
    'es-es': 'Esta entrada da problemas:',
    'fr-fr': "Il y a des problèmes avec l'entrée:",
    'uk-ua': 'Знайдено помилки:',
    'de-ch': 'Es gibt Probleme mit dem Eintrag:',
  },
  byChoosingRecordSet: {
    comment: 'See documentation for syntax for plural rules',
    'en-us': 'By choosing a recordset ({{count:none | one | ??}} available)',
    'ru-ru': 'Выбрав набор записей (доступно {{count:none | one | ??}})',
    'es-es': `
      Eligiendo conjunto de registros ({{count:inguno | uno | ??}} disponible)
    `,
    'fr-fr': `
      En choisissant un jeu d'enregistrements ({{count:none | one | ??}}
      disponible(s))
    `,
    'uk-ua': 'Вибравши набір записів (доступно {{count:нуль | один | ??}})',
    'de-ch':
      'Durch wählen eines Datensatzes ({{count:none | one | ??}} available)',
  },
  byEnteringNumbers: {
    comment: `
      Field name is localized. Coming from Schema Configuration. I.e, By
      entering Catalog Numbers
    `,
    'en-us': 'By entering {fieldName:string}s',
    'ru-ru': 'Ввести {fieldName:string}',
    'es-es': 'Introduciendo {fieldName:string}s',
    'fr-fr': 'En entrant {fieldName:string}s',
    'uk-ua': 'Ввівши декілька {fieldName:string}',
    'de-ch': 'Durch Eingabe von {fieldName:string}s',
  },
  withoutPreparations: {
    'en-us': 'Without preparations',
    'ru-ru': 'Без подготовки',
    'es-es': 'Sin preparaciones',
    'fr-fr': 'Sans préparations',
    'uk-ua': 'Без препаратів',
    'de-ch': 'Ohne Präparate',
  },
  addUnassociated: {
    'en-us': 'Add unassociated item',
    'ru-ru': 'Добавить несвязанный элемент',
    'es-es': 'Añadir elemento no asociado',
    'fr-fr': 'Ajouter un élément non associé',
    'uk-ua': 'Додати неприв’язаний елемент',
    'de-ch': 'Nicht assoziierter Gegenstand hinzufügen',
  },
  preparations: {
    'en-us': 'Preparations',
    'ru-ru': 'Препараты',
    'es-es': 'Preparaciones',
    'fr-fr': 'Les préparatifs',
    'uk-ua': 'Препарати',
    'de-ch': 'Präparate',
  },
  preparationsCanNotBeReturned: {
    'en-us': 'Preparations cannot be returned in this context.',
    'ru-ru': 'Препараты не могут быть возвращены в этом контексте.',
    'es-es': 'No se pueden devolver las preparaciones en este contexto.',
    'fr-fr': 'Les préparations ne peuvent être retournées dans ce cadre.',
    'uk-ua': 'У цьому контексті препарати не повертаються.',
    'de-ch': 'Präparate können in diesem Kontext nicht zurückgegeben werden.',
  },
  noUnresolvedPreparations: {
    'en-us': 'There are no unresolved preparations for this loan.',
    'ru-ru': 'Незавершенных приготовлений по этому кредиту нет.',
    'es-es': 'No hay preparaciones sin resolver para este préstamo.',
    'fr-fr': "Il n'y a pas de préparatifs non résolus pour ce prêt.",
    'uk-ua': 'Немає жодної невирішеної підготовки щодо цієї позики.',
    'de-ch': 'Für dieses Ausleihe bestehen keine ungelösten Vorbereitungen.',
  },
  unresolved: {
    'en-us': 'Unresolved',
    'ru-ru': 'Нерешенные',
    'es-es': 'Sin resolver',
    'fr-fr': 'Non résolu',
    'uk-ua': 'Невирішені',
    'de-ch': 'Ungelöst',
  },
  return: {
    comment: 'Verb',
    'en-us': 'Return',
    'ru-ru': 'Возвращение',
    'es-es': 'Devolver',
    'fr-fr': 'Retour',
    'uk-ua': 'Повернути',
    'de-ch': 'Rückgabe',
  },
  resolve: {
    comment: 'As in "Resolve preparations"',
    'en-us': 'Resolve',
    'ru-ru': 'Разрешить',
    'es-es': 'Resolver',
    'fr-fr': 'Résoudre',
    'uk-ua': 'Вирішити',
    'de-ch': 'Lösen',
  },
  returnAllPreparations: {
    'en-us': 'Return all preparations',
    'ru-ru': 'Вернуть все препараты',
    'es-es': 'Devolver todas las preparaciones',
    'fr-fr': 'Retourner toutes les préparations',
    'uk-ua': 'Повернути всі препарати',
    'de-ch': 'Alle Präparate zurückgeben',
  },
  returnSelectedPreparations: {
    'en-us': 'Return selected preparations',
    'ru-ru': 'Вернуть выбранные препараты',
    'es-es': 'Devolver preparaciones seleccionadas',
    'fr-fr': 'Retourner les préparations sélectionnées',
    'uk-ua': 'Повернути обрані препарати',
    'de-ch': 'Ausgewählte Präparate zurückgeben',
  },
  selectAllAvailablePreparations: {
    'en-us': 'Select all available preparations',
    'ru-ru': 'Выбрать все доступные препараты',
    'es-es': 'Seleccionar todas las preparaciones disponibles',
    'fr-fr': 'Sélectionnez toutes les préparations disponibles',
    'uk-ua': 'Вибрати усі доступні препарати',
    'de-ch': 'Alle verfügbaren Präparate auswählen',
  },
  selectAll: {
    'en-us': 'Select All',
    'ru-ru': 'Выбрать все',
    'es-es': 'Seleccionar todo',
    'fr-fr': 'Tout sélectionner',
    'uk-ua': 'Вибрати всі',
    'de-ch': 'Alle auswählen',
  },
  selectedAmount: {
    'en-us': 'Selected Amount',
    'ru-ru': 'Выбранная сумма',
    'es-es': 'Cantiidad seleccionada',
    'fr-fr': 'Montant sélectionné',
    'uk-ua': 'Вибрана кількість',
    'de-ch': 'Ausgewählte Anzahl',
  },
  returnedAmount: {
    'en-us': 'Returned Amount',
    'ru-ru': 'Возвращенно',
    'es-es': 'Cantidad devuelta',
    'fr-fr': 'Montant retourné',
    'uk-ua': 'Повернена кількість',
    'de-ch': 'Zurückgegebene Anzahl',
  },
  resolvedAmount: {
    'en-us': 'Resolved Amount',
    'ru-ru': 'Решенный',
    'es-es': 'Cantidad resuelta',
    'fr-fr': 'Montant résolu',
    'uk-ua': 'Вирішена кількість',
    'de-ch': 'Gelöste Anzahl',
  },
  prepReturnFormatter: {
    comment: 'Used to format preparations in the prep return dialog',
    'en-us': '{tableName:string}: {resource:string}',
    'ru-ru': '{tableName:string}: {resource:string}',
    'es-es': '{tableName:string}: {resource:string}',
    'fr-fr': '{tableName:string} : {resource:string}',
    'uk-ua': '{tableName:string}: {resource:string}',
    'de-ch': '{tableName:string}: {resource:string}',
  },
  resolvedLoans: {
    comment: 'Example: Resolved Loan records',
    'en-us': 'Resolved {loanTable:string} records',
    'es-es': 'Préstamos resueltos',
    'fr-fr': 'Enregistrements {loanTable:string} résolus',
    'ru-ru': 'Решено {loanTable:string} записей',
    'uk-ua': 'Вирішені {loanTable:string} записи',
    'de-ch': 'Gelöste {loanTable:string} Datensätze',
  },
  openLoans: {
    comment: 'Example: Open Loan records',
    'en-us': 'Open {loanTable:string} records',
    'es-es': 'Préstamos abiertos',
    'fr-fr': 'Ouvrir les enregistrements {loanTable:string}',
    'ru-ru': 'Открыть {loanTable:string} записей',
    'uk-ua': 'Відкрити {loanTable:string} записи',
    'de-ch': 'Öffnen Sie {loanTable:string} Datensätze',
  },
  gifts: {
    comment: 'Example: Gift records',
    'en-us': '{giftTable:string} records',
    'es-es': 'Regalos',
    'fr-fr': '{giftTable:string} enregistrements',
    'ru-ru': '{giftTable:string} записи',
    'uk-ua': '{giftTable:string} записи',
    'de-ch': '{giftTable:string} Aufzeichnungen',
  },
  exchanges: {
    comment: 'Example: Exchange In / Exchnage Out records',
    'en-us': '{exhangeInTable:string} / {exhangeOutTable:string} records',
    'es-es': 'Intercambios',
    'fr-fr':
      '{exhangeInTable:string} / {exhangeOutTable:string} enregistrements',
    'ru-ru': '{exhangeInTable:string} / {exhangeOutTable:string} записи',
    'uk-ua': 'Записи {exhangeInTable:string} / {exhangeOutTable:string}',
    'de-ch':
      '{exhangeInTable:string} / {exhangeOutTable:string} Aufzeichnungen',
  },
  unCataloged: {
    'en-us': 'uncataloged',
    'ru-ru': 'некаталогизированный',
    'es-es': 'descatalogado',
    'fr-fr': 'non catalogué',
    'uk-ua': 'некаталогований',
    'de-ch': 'nicht katalogisiert',
  },
  returnedPreparations: {
    comment: 'Example: Preparation records',
    'en-us': 'Returned {tablePreparation:string} records',
    'es-es': 'Registros {tablePreparation:string} devueltos',
    'fr-fr': 'Enregistrements {tablePreparation:string} renvoyés',
    'ru-ru': 'Возвращено {tablePreparation:string} записей',
    'uk-ua': 'Повернуто {tablePreparation:string} записів',
    'de-ch': 'Zurückgegebene {tablePreparation:string} Datensätze',
  },
  returnedAndSaved: {
    comment: 'Example: 2 Preparation records have been returned and saved',
    'en-us': `
      {count:number|formatted} {tablePreparation:string} records have been
      returned and saved
    `,
    'es-es': `
      {count:number|formatted} {tablePreparation:string} registros han sido
      devueltos y guardados
    `,
    'fr-fr': `
      {count:number|formatted} {tablePreparation:string} enregistrements ont été
      renvoyés et sauvegardés
    `,
    'ru-ru': `
      {count:number|formatted} {tablePreparation:string} записей возвращены и
      сохранены
    `,
    'uk-ua': `
      {count:number|formatted} записів {tablePreparation:string} повернуто та
      збережено
    `,
    'de-ch': `
      {count:number|formatted} {tablePreparation:string} Datensätze wurden
      zurückgegeben und gespeichert
    `,
  },
  deselectAll: {
    'en-us': 'Deselect all',
    'ru-ru': 'Отменить выбор',
    'es-es': 'Deseleccionar todo',
    'fr-fr': 'Tout déselectionner',
    'uk-ua': 'Зняти вибір із усіх',
    'de-ch': 'Alle abwählen',
  },
  available: {
    'en-us': 'Available',
    'ru-ru': 'В наличии',
    'es-es': 'Disponible',
    'fr-fr': 'Disponible',
    'uk-ua': 'В наявності',
    'de-ch': 'Verfügbar',
  },
  unavailable: {
    'en-us': 'Unavailable',
    'ru-ru': 'Недоступен',
    'es-es': 'Indisponible',
    'fr-fr': 'Indisponible',
    'uk-ua': 'Недоступні',
    'de-ch': 'Nicht verfügbar',
  },
  returnLoan: {
    comment: 'Example: Return Loan records',
    'en-us': 'Return {tableLoan:string} records',
    'es-es': 'Devolver registros {tableLoan:string}',
    'fr-fr': 'Renvoyer les enregistrements {tableLoan:string}',
    'ru-ru': 'Вернуть записи {tableLoan:string}',
    'uk-ua': 'Повернути {tableLoan:string} записи',
    'de-ch': 'Gibt {tableLoan:string} Datensätze zurück',
  },
<<<<<<< HEAD
=======
  printInvoice: {
    'en-us': 'Print Invoice',
    'ru-ru': 'Распечатать Накладную',
    'es-es': 'Imprimir factura',
    'fr-fr': "La facture d'impression",
    'uk-ua': 'Роздрукувати рахунок-фактуру',
    'de-ch': 'Rechnung drucken',
  },
  loanWithoutPreparation: {
    comment: 'Example: Loan w/o Preparation records',
    'en-us': '{tableLoan:string} w/o {tablePreparation:string} records',
    'es-es': '{tableLoan:string} sin registros {tablePreparation:string}',
    'fr-fr':
      '{tableLoan:string} sans enregistrements {tablePreparation:string}',
    'ru-ru': '{tableLoan:string} без записей {tablePreparation:string}',
    'uk-ua': '{tableLoan:string} без {tablePreparation:string} записів',
    'de-ch': '{tableLoan:string} ohne {tablePreparation:string} Aufzeichnungen',
  },
  loanWithoutPreparationDescription: {
    comment: 'Example: Create a Loan with no Preparation records',
    'en-us':
      'Create a {tableLoan:string} with no {tablePreparation:string} records',
    'es-es':
      'Cree un {tableLoan:string} sin registros {tablePreparation:string}',
    'fr-fr': `
      Créer un {tableLoan:string} sans enregistrements {tablePreparation:string}
    `,
    'ru-ru':
      'Создайте {tableLoan:string} без записей {tablePreparation:string}',
    'uk-ua':
      'Створіть {tableLoan:string} без {tablePreparation:string} записів',
    'de-ch': `
      Erstellen Sie einen {tableLoan:string} ohne
      {tablePreparation:string}-Einträge
    `,
  },
  createRecord: {
    comment: 'Example: Create a Loan',
    'en-us': 'Create {table:string}',
    'es-es': 'Crear {table:string}',
    'fr-fr': 'Créer {table:string}',
    'ru-ru': 'Создать {table:string}',
    'uk-ua': 'Створити {table:string}',
    'de-ch': 'Erstelle {table:string}',
  },
  editRecord: {
    comment: 'Example: Edit a Loan',
    'en-us': 'Edit {table:string}',
    'es-es': 'Editar {table:string}',
    'fr-fr': 'Modifier {table:string}',
    'ru-ru': 'Изменить {table:string}',
    'uk-ua': 'Редагувати {table:string}',
  },
>>>>>>> d0d280dc
} as const);<|MERGE_RESOLUTION|>--- conflicted
+++ resolved
@@ -26,19 +26,12 @@
     'de-ch': 'Elemente hinzufügen',
   },
   recordReturn: {
-<<<<<<< HEAD
-    'en-us': '{tableName:string} Return',
-    'ru-ru': 'Возврат {tableName:string}',
-    'es-es': '{tableName:string} Devuelve',
-    'fr-fr': '{tableName:string} Retourner',
-    'uk-ua': '{tableName:string} Повернення',
-  },
-  createRecord: {
-    'en-us': 'Create {tableName:string}',
-    'ru-ru': 'Создать {tableName:string}',
-    'es-es': 'Crear {tableName:string}',
-    'fr-fr': 'Créer {tableName:string}',
-    'uk-ua': 'Створити {tableName:string}',
+    'en-us': '{table:string} Return',
+    'ru-ru': 'Возврат {modelName:string}',
+    'es-es': '{table:string} Devuelve',
+    'fr-fr': '{table:string} Retourner',
+    'uk-ua': 'Повернення {table:string}',
+    'de-ch': '{table:string} Zurück',
   },
   missing: {
     'en-us': 'Missing:',
@@ -53,13 +46,6 @@
     'es-es': 'No se encontraron preparados.',
     'fr-fr': "Aucune préparation n'a été trouvée.",
     'uk-ua': 'Препаратів не виявлено.',
-=======
-    'en-us': '{table:string} Return',
-    'ru-ru': 'Возврат {modelName:string}',
-    'es-es': '{table:string} Devuelve',
-    'fr-fr': '{table:string} Retourner',
-    'uk-ua': 'Повернення {table:string}',
-    'de-ch': '{table:string} Zurück',
   },
   preparationsNotFoundFor: {
     'en-us': 'No preparations were found for the following Catalog Numbers:',
@@ -74,7 +60,6 @@
     `,
     'ru-ru': 'Не найдены препараты для следующих каталожных номеров:',
     'uk-ua': 'Не знайдено препаратів для наступних каталожних номерів:',
->>>>>>> d0d280dc
   },
   problemsFound: {
     'en-us': 'There are problems with the entry:',
@@ -357,8 +342,6 @@
     'uk-ua': 'Повернути {tableLoan:string} записи',
     'de-ch': 'Gibt {tableLoan:string} Datensätze zurück',
   },
-<<<<<<< HEAD
-=======
   printInvoice: {
     'en-us': 'Print Invoice',
     'ru-ru': 'Распечатать Накладную',
@@ -412,5 +395,4 @@
     'ru-ru': 'Изменить {table:string}',
     'uk-ua': 'Редагувати {table:string}',
   },
->>>>>>> d0d280dc
 } as const);