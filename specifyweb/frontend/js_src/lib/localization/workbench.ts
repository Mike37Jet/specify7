--- conflicted
+++ resolved
@@ -24,11 +24,7 @@
     'es-es':
       'Tenga en cuenta que la validación en vivo es una función experimental y no sustituye a la validación regular.',
     'fr-fr': 'Plan de téléchargement',
-<<<<<<< HEAD
-    'ru-ru': 'Загрузить план',
-=======
     'ru-ru': 'План загрузки',
->>>>>>> 2dc866c6
     'uk-ua': 'План завантаження',
     'pt-br': 'Plano de Upload',
   },
@@ -225,11 +221,7 @@
     'es-es': 'Pinchar para alternar visibilidad',
     'fr-fr': 'Cliquez pour basculer la visibilité',
     'uk-ua': 'Натисніть, щоб увімкнути видимість',
-<<<<<<< HEAD
-    'de-ch': 'Klicken, um die Sichtbarkeit umzuschalten',
-=======
     'de-ch': 'Klicken Sie hier, um die Sichtbarkeit umzuschalten',
->>>>>>> 2dc866c6
     'pt-br': 'Clique para alternar a visibilidade',
   },
   configureSearchReplace: {
@@ -283,11 +275,7 @@
     'es-es': 'No se puede desambiguar',
     'fr-fr': "Impossible de lever l'ambiguïté",
     'uk-ua': 'Неможливо усунути неоднозначність',
-<<<<<<< HEAD
-    'de-ch': 'Kann nicht eindeutig bestimmt werden',
-=======
     'de-ch': 'Kann nicht disambiguiert werden',
->>>>>>> 2dc866c6
     'pt-br': 'Incapaz de desambiguar',
   },
   noDisambiguationResultsDescription: {
@@ -304,11 +292,7 @@
     'de-ch':
       'Keiner der übereinstimmenden Datensätze ist derzeit in der Datenbank vorhanden. Dies kann passieren, wenn alle übereinstimmenden Datensätze seit der Validierung gelöscht wurden oder wenn alle Übereinstimmungen im Vergleich zu anderen Datensätzen in diesem Datensatz mehrdeutig waren. In diesem Fall müssen Sie dem Datensatz Felder und Werte hinzufügen, um die Mehrdeutigkeit zu beheben.',
     'pt-br':
-<<<<<<< HEAD
-      'Nenhum dos registros correspondentes existe atualmente no banco de dados. Isso pode ocorrer se todos os registros correspondentes foram excluídos desde o processo de validação ou se todas as correspondências eram ambíguas em relação a outros registros neste conjunto de dados. Neste último caso, você precisará adicionar campos e valores ao conjunto de dados para resolver a ambiguidade.',
-=======
       'Nenhum dos registros correspondentes existe atualmente no banco de dados. Isso pode ocorrer se todos os registros correspondentes foram excluídos desde a ocorrência do processo de validação ou se todas as correspondências forem ambíguas em relação a outros registros neste conjunto de dados. Neste último caso, você precisará adicionar campos e valores ao conjunto de dados para resolver a ambiguidade.',
->>>>>>> 2dc866c6
   },
   disambiguateMatches: {
     'en-us': 'Disambiguate Multiple Record Matches',
@@ -354,11 +338,7 @@
     'uk-ua':
       'Відкат видалить нові записи даних, додані цим набором даних до бази даних Specify. Повний відкат буде скасовано, якщо на будь-які завантажені дані посилалися (повторно використовували) інші записи даних після їх завантаження.',
     'de-ch':
-<<<<<<< HEAD
-      'Durch das Zurücksetzen werden die neuen Datensätze entfernt, die dieser Datensatz zur Datenbank „Specify“ hinzugefügt hat. Das gesamte Zurücksetzen wird abgebrochen, wenn hochgeladene Daten seit dem Hochladen von anderen Datensätzen referenziert (wiederverwendet) wurden.',
-=======
       'Durch das Zurücksetzen werden die neuen Datensätze entfernt, die dieser Datensatz zur angegebenen Datenbank hinzugefügt hat. Das gesamte Zurücksetzen wird abgebrochen, wenn auf die hochgeladenen Daten seit dem Hochladen von anderen Datensätzen verwiesen (sie wiederverwendet) wurden.',
->>>>>>> 2dc866c6
     'pt-br':
       'A reversão removerá os novos registros de dados que este Conjunto de Dados adicionou ao banco de dados Especificar. A reversão completa será cancelada se algum dos dados enviados tiver sido referenciado (reutilizado) por outros registros de dados desde o envio.',
   },
@@ -408,11 +388,7 @@
     'de-ch':
       'Durch das Löschen eines Datensatzes werden dieser und sein Upload-Plan dauerhaft entfernt. Datenzuordnungen können nicht mehr mit anderen Datensätzen wiederverwendet werden. Nach dem Löschen ist für einen hochgeladenen Datensatz auch kein Rollback mehr möglich.',
     'pt-br':
-<<<<<<< HEAD
-      'A exclusão de um Conjunto de Dados o remove permanentemente, juntamente com seu Plano de Upload. Os mapeamentos de dados não estarão mais disponíveis para reutilização com outros Conjuntos de Dados. Além disso, após a exclusão, a opção de Reverter não será mais uma opção para um Conjunto de Dados carregado.',
-=======
       'A exclusão de um Conjunto de Dados o remove permanentemente, juntamente com seu Plano de Upload. Os mapeamentos de dados não estarão mais disponíveis para reutilização com outros Conjuntos de Dados. Além disso, após a exclusão, a opção de Reversão não será mais uma opção para um Conjunto de Dados carregado.',
->>>>>>> 2dc866c6
   },
   dataSetDeleted: {
     'en-us': 'Data Set successfully deleted',
@@ -453,11 +429,7 @@
     'uk-ua':
       'Ця дія призведе до скасування всіх змін, внесених до набору даних після останнього збереження.',
     'de-ch':
-<<<<<<< HEAD
-      'Durch diese Aktion werden alle Änderungen am Datensatz seit der letzten Speicherung verworfen.',
-=======
       'Durch diese Aktion werden alle Änderungen am Datensatz seit dem letzten Speichern verworfen.',
->>>>>>> 2dc866c6
     'pt-br':
       'Esta ação descartará todas as alterações feitas no Conjunto de Dados desde o último Salvamento.',
   },
@@ -618,11 +590,7 @@
     'en-us':
       'Validate the Data Set and review the mouseover hints for each error cell, then make the appropriate corrections. Save and retry the {type:string}.',
     'de-ch':
-<<<<<<< HEAD
-      'Validieren Sie den Datensatz und überprüfen Sie die Mouseover-Hinweise für jede Fehlerzelle. Nehmen Sie anschließend die entsprechenden Korrekturen vor. Speichern Sie und wiederholen Sie {type:string}.',
-=======
       'Validieren Sie den Datensatz und überprüfen Sie die Mouseover-Hinweise für jede Fehlerzelle. Nehmen Sie anschließend die entsprechenden Korrekturen vor. Speichern Sie und versuchen Sie {type:string} erneut.',
->>>>>>> 2dc866c6
     'es-es':
       'Valide el conjunto de datos y revise las sugerencias al pasar el ratón por cada celda con error. Luego, realice las correcciones pertinentes. Guarde y vuelva a intentar la operación {type:string}.',
     'fr-fr':
@@ -630,11 +598,7 @@
     'pt-br':
       'Valide o conjunto de dados e revise as dicas de mouseover para cada célula de erro. Em seguida, faça as correções apropriadas. Salve e tente novamente o {type:string}.',
     'ru-ru':
-<<<<<<< HEAD
-      'Проверьте набор данных и просмотрите подсказки при наведении мыши на каждую ячейку с ошибкой, затем внесите соответствующие исправления. Сохраните и повторите {type:string}.',
-=======
       'Проверьте набор данных и просмотрите подсказки при наведении курсора на каждую ячейку с ошибкой, затем внесите необходимые исправления. Сохраните и повторите попытку {type:string}.',
->>>>>>> 2dc866c6
     'uk-ua':
       'Перевірте набір даних і перегляньте підказки під час наведення курсора миші для кожної клітинки з помилкою, потім внесіть відповідні виправлення. Збережіть і повторіть спробу {type:string}.',
   },
@@ -714,11 +678,7 @@
     'es-es': 'Carga de conjunto de datos cancelada.',
     'fr-fr': "Téléchargement de l'ensemble de données annulé.",
     'uk-ua': 'Завантаження набору даних скасовано.',
-<<<<<<< HEAD
-    'de-ch': 'Der Upload des Datensatzes wurde abgebrochen.',
-=======
     'de-ch': 'Datensatz-Upload abgebrochen.',
->>>>>>> 2dc866c6
     'pt-br': 'Upload do conjunto de dados cancelado.',
   },
   coordinateConverter: {
@@ -823,15 +783,9 @@
       "Cette action n'est pas disponible lorsque la vérification des données est en cours",
     'uk-ua': 'Ця дія недоступна, поки триває перевірка даних',
     'de-ch':
-<<<<<<< HEAD
-      'Diese Aktion ist während der laufenden Datenüberprüfung nicht verfügbar.',
-    'pt-br':
-      'Esta ação não estará disponível enquanto a Verificação de Dados estiver em andamento',
-=======
       'Diese Aktion ist während der laufenden Datenprüfung nicht verfügbar.',
     'pt-br':
       'Esta ação não estará disponível enquanto a verificação de dados estiver em andamento.',
->>>>>>> 2dc866c6
   },
   unavailableWithoutLocality: {
     'en-us': 'This tool requires locality columns to be mapped',
@@ -1482,32 +1436,6 @@
   },
   attachmentsForRow: {
     'en-us': 'Attachments for row {row:number}:',
-<<<<<<< HEAD
-    'de-ch': '',
-    'es-es': '',
-    'fr-fr': '',
-    'pt-br': '',
-    'ru-ru': '',
-    'uk-ua': '',
-  },
-  detachWindow: {
-    'en-us': 'Detach Window',
-    'de-ch': '',
-    'es-es': '',
-    'fr-fr': '',
-    'pt-br': '',
-    'ru-ru': '',
-    'uk-ua': '',
-  },
-  attachWindow: {
-    'en-us': 'Attach Window',
-    'de-ch': '',
-    'es-es': '',
-    'fr-fr': '',
-    'pt-br': '',
-    'ru-ru': '',
-    'uk-ua': '',
-=======
     'de-ch': 'Anhänge zur Zeile {row:number}:',
     'es-es': 'Archivos adjuntos para la fila {row:number}:',
     'fr-fr': 'Pièces jointes pour la ligne {row:number} :',
@@ -1532,7 +1460,6 @@
     'pt-br': 'Anexar janela',
     'ru-ru': 'Прикрепить окно',
     'uk-ua': 'Прикріпити вікно',
->>>>>>> 2dc866c6
   },
   updatedCells: {
     'en-us': 'Updated Cells',
@@ -1576,11 +1503,7 @@
     'es-es': 'Número de nuevos registros afectados en cada tabla:',
     'fr-fr': 'Nombre de nouveaux enregistrements affectés dans chaque table :',
     'pt-br': 'Número de novos registros afetados em cada tabela:',
-<<<<<<< HEAD
-    'ru-ru': 'Количество новых затронутых записей в каждой таблице:',
-=======
     'ru-ru': 'Количество новых записей, затронутых в каждой таблице:',
->>>>>>> 2dc866c6
     'uk-ua': 'Кількість нових записів, на які впливає кожна таблиця:',
   },
   wbAffectedPotentialDescription: {
@@ -1598,11 +1521,7 @@
   },
   recordsCreated: {
     'en-us': 'Records created',
-<<<<<<< HEAD
-    'de-ch': 'Erstellte Datensätze',
-=======
     'de-ch': 'Datensätze erstellt',
->>>>>>> 2dc866c6
     'es-es': 'Registros creados',
     'fr-fr': 'Enregistrements créés',
     'pt-br': 'Registros criados',
@@ -1624,30 +1543,18 @@
     'es-es': 'Registros eliminados (sin incluir dependientes)',
     'fr-fr': 'Enregistrements supprimés (sans compter les personnes à charge)',
     'pt-br': 'Registros excluídos (não incluindo dependentes)',
-<<<<<<< HEAD
-    'ru-ru': 'Удаленные записи (не включая иждивенцев)',
-=======
     'ru-ru': 'Удаленные записи (без учета иждивенцев)',
->>>>>>> 2dc866c6
     'uk-ua': 'Записи видалено (без урахування утриманців)',
   },
   recordsMatchedAndChanged: {
     'en-us': 'Related records matched to different records',
     'de-ch':
-<<<<<<< HEAD
-      'Verwandte Datensätze, die mit anderen Datensätzen abgeglichen wurden',
-=======
       'Zugehörige Datensätze, die mit anderen Datensätzen abgeglichen wurden',
->>>>>>> 2dc866c6
     'es-es': 'Registros relacionados que coinciden con diferentes registros',
     'fr-fr':
       'Enregistrements associés correspondant à différents enregistrements',
     'pt-br': 'Registros relacionados correspondidos a registros diferentes',
-<<<<<<< HEAD
-    'ru-ru': 'Связанные записи сопоставлены с разными записями',
-=======
     'ru-ru': 'Связанные записи, сопоставленные с разными записями',
->>>>>>> 2dc866c6
     'uk-ua': 'Пов’язані записи, що відповідають іншим записам',
   },
   matchAndChanged: {
