/**
 * Localization strings used by the WorkBench (not workbench mapper)
 *
 * @module
 */

import { createDictionary } from './utils';

// Refer to "Guidelines for Programmers" in ./README.md before editing this file

export const wbText = createDictionary({
  workBench: {
    'en-us': 'WorkBench',
    'ru-ru': 'WorkBench',
    'es-es': 'banco de trabajo',
    'fr-fr': 'Table de travail',
    'uk-ua': 'WorkBench',
    'de-ch': 'WorkBench',
    'pt-br': 'Bancada de trabalho',
  },
  uploadPlan: {
    'en-us': 'Upload Plan',
    'de-ch': 'Upload-Plan',
    'es-es':
      'Tenga en cuenta que la validación en vivo es una función experimental y no sustituye a la validación regular.',
    'fr-fr': 'Plan de téléchargement',
    'ru-ru': 'План загрузки',
    'uk-ua': 'План завантаження',
    'pt-br': 'Plano de Upload',
  },
  rollback: {
    'en-us': 'Roll Back',
    'ru-ru': 'Откат',
    'es-es': 'Retroceder',
    'fr-fr': 'Retour en arriere',
    'uk-ua': 'Відкат',
    'de-ch': 'Rollback',
    'pt-br': 'Reverter',
  },
  validate: {
    'en-us': 'Validate',
    'ru-ru': 'Проверить',
    'es-es': 'Validar',
    'fr-fr': 'Valider',
    'uk-ua': 'Перевірити',
    'de-ch': 'Validieren',
    'pt-br': 'Validar',
  },
  validation: {
    'en-us': 'Validation',
    'ru-ru': 'Проверка',
    'es-es': 'Validación',
    'fr-fr': 'Validation',
    'uk-ua': 'Перевірка',
    'de-ch': 'Validierung',
    'pt-br': 'Validação',
  },
  upload: {
    'en-us': 'Upload',
    'ru-ru': 'Загрузка',
    'es-es': 'Cargar',
    'fr-fr': 'Télécharger',
    'uk-ua': 'Вавантаження',
    'de-ch': 'Hochladen',
    'pt-br': 'Carregar',
  },
  rollingBack: {
    'en-us': 'Rolling Back',
    'ru-ru': 'Откат',
    'es-es': 'Retrocediendo',
    'fr-fr': 'Reculer',
    'uk-ua': 'Відкат назад',
    'de-ch': 'Zurückrollen',
    'pt-br': 'Revertendo',
  },
  uploading: {
    'en-us': 'Uploading',
    'ru-ru': 'Загрузка',
    'es-es': 'Cargando',
    'fr-fr': 'Téléchargement',
    'uk-ua': 'Завантаження',
    'de-ch': 'Hochladen',
    'pt-br': 'Enviando',
  },
  validating: {
    'en-us': 'Validating',
    'ru-ru': 'Проверка',
    'es-es': 'Validando',
    'fr-fr': 'Validation',
    'uk-ua': 'Перевірка',
    'de-ch': 'Validierung',
    'pt-br': 'Validando',
  },
  disambiguate: {
    'en-us': 'Disambiguate',
    'ru-ru': 'Устранить Неоднозначность',
    'es-es': 'Desambiguar',
    'fr-fr': "Lever l'ambiguïté",
    'uk-ua': 'Усунути неоднозначність',
    'de-ch': 'Disambiguieren',
    'pt-br': 'Desambiguar',
  },
  fillDown: {
    'en-us': 'Fill Down',
    'ru-ru': 'Заполнить Вниз',
    'es-es': 'Rellenar hacia Abajo',
    'fr-fr': 'Remplissez',
    'uk-ua': 'Заповнити вниз',
    'de-ch': 'Nach unten füllen',
    'pt-br': 'Preencher para baixo',
  },
  fillUp: {
    'en-us': 'Fill Up',
    'ru-ru': 'Заполнить Вверх',
    'es-es': 'Rellenar hacia Arriba',
    'fr-fr': 'Remplir',
    'uk-ua': 'Заповнити',
    'de-ch': 'Auffüllen',
    'pt-br': 'Encher',
  },
  revert: {
    'en-us': 'Revert',
    'ru-ru': 'Вернуть',
    'es-es': 'Revertir',
    'fr-fr': 'Revenir',
    'uk-ua': 'Повернути',
    'de-ch': 'Zurücksetzen',
    'pt-br': 'Reverter',
  },
  dataCheck: {
    'en-us': 'Live Validation',
    'ru-ru': 'Проверка данных',
    'es-es': 'Verificar Datos',
    'fr-fr': 'Vérification des données',
    'uk-ua': 'Перевірка даних',
    'de-ch': 'Live-Validierung',
    'pt-br': 'Validação ao vivo',
  },
  dataCheckOn: {
    'en-us': 'Live Validation: On',
    'ru-ru': 'Проверка данных: вкл.',
    'es-es': 'Verificar Datos: ON',
    'fr-fr': 'Vérification des données : activée',
    'uk-ua': 'Перевірка даних: увімкнено',
    'de-ch': 'Live-Validierung: Ein',
    'pt-br': 'Validação ao vivo: Ativado',
  },
  dataCheckDescription: {
    'en-us':
      'Note, live validation is an experimental feature and is not a substitute for regular validation.',
    'de-ch':
      'Beachten Sie, dass die Live-Validierung eine experimentelle Funktion ist und keinen Ersatz für die regelmäßige Validierung darstellt.',
    'es-es':
      'Tenga en cuenta que la validación en vivo es una función experimental y no sustituye a la validación regular.',
    'fr-fr':
      'Remarque : la validation en direct est une fonctionnalité expérimentale et ne remplace pas la validation régulière.',
    'ru-ru':
      'Обратите внимание, что проверка в реальном времени является экспериментальной функцией и не заменяет обычную проверку.',
    'uk-ua':
      'Зауважте, що перевірка в реальному часі є експериментальною функцією і не замінює звичайну перевірку.',
    'pt-br':
      'Observe que a validação ao vivo é um recurso experimental e não substitui a validação regular.',
  },
  changeOwner: {
    'en-us': 'Change Owner',
    'ru-ru': 'Сменить владельца',
    'es-es': 'Cambiar Propietario',
    'fr-fr': 'Changer de propriétaire',
    'uk-ua': 'Змінити власника',
    'de-ch': 'Besitzer ändern',
    'pt-br': 'Alterar proprietário',
  },
  convertCoordinates: {
    'en-us': 'Convert Coordinates',
    'ru-ru': 'Преобразовать координаты',
    'es-es': 'Convertir Coordenadas',
    'fr-fr': 'Convertir les coordonnées',
    'uk-ua': 'Перетворення координат',
    'de-ch': 'Koordinaten konvertieren',
    'pt-br': 'Converter coordenadas',
  },
  navigation: {
    'en-us': 'Navigation',
    'ru-ru': 'Навигация',
    'es-es': 'Navegación',
    'fr-fr': 'La navigation',
    'uk-ua': 'Навігація',
    'de-ch': 'Navigation',
    'pt-br': 'Navegação',
  },
  replace: {
    'en-us': 'Replace',
    'ru-ru': 'Заменять',
    'es-es': 'Sustituir',
    'fr-fr': 'Remplacer',
    'uk-ua': 'Замінити',
    'de-ch': 'Ersetzen',
    'pt-br': 'Substituir',
  },
  replacementValue: {
    'en-us': 'Replacement value',
    'ru-ru': 'Замена',
    'es-es': 'Valor a sustituir',
    'fr-fr': 'Valeur de remplacement',
    'uk-ua': 'Відновна вартість',
    'de-ch': 'Wiederbeschaffungswert',
    'pt-br': 'Valor de substituição',
  },
  searchResults: {
    'en-us': 'Search Results',
    'ru-ru': 'Результаты Поиска',
    'es-es': 'Buscar resultados',
    'fr-fr': 'Résultats de recherche',
    'uk-ua': 'Результати пошуку',
    'de-ch': 'Suchergebnisse',
    'pt-br': 'Resultados da pesquisa',
  },
  clickToToggle: {
<<<<<<< HEAD
    'en-us': 'Click to toggle visibility',
    'ru-ru': 'Нажмите, чтобы переключить видимость',
    'es-es': 'Pinchar para alternar visibilidad',
    'fr-fr': 'Cliquez pour basculer la visibilité',
    'uk-ua': 'Натисніть, щоб увімкнути видимість',
    'de-ch': 'Klicken, um die Sichtbarkeit umzuschalten',
    'pt-br': 'Clique para alternar a visibilidade',
=======
    "en-us": "Click to toggle visibility",
    "ru-ru": "Нажмите, чтобы переключить видимость",
    "es-es": "Pinchar para alternar visibilidad",
    "fr-fr": "Cliquez pour basculer la visibilité",
    "uk-ua": "Натисніть, щоб увімкнути видимість",
    "de-ch": "Klicken Sie hier, um die Sichtbarkeit umzuschalten",
    "pt-br": "Clique para alternar a visibilidade",
>>>>>>> 66f03866
  },
  configureSearchReplace: {
    'en-us': 'Configure Search & Replace',
    'ru-ru': 'Настроить поиск и замену',
    'es-es': 'Configurar Consulta y Sustitución',
    'fr-fr': 'Configurer la recherche et le remplacement',
    'uk-ua': 'Налаштувати пошук і заміну',
    'de-ch': 'Suchen und Ersetzen konfigurieren',
    'pt-br': 'Configurar Pesquisar e Substituir',
  },
  modifiedCells: {
    'en-us': 'Modified Cells',
    'ru-ru': 'Модифицированные клетки',
    'es-es': 'Celdas Modificadas',
    'fr-fr': 'Cellules modifiées',
    'uk-ua': 'Модифіковані клітини',
    'de-ch': 'Modifizierte Zellen',
    'pt-br': 'Células Modificadas',
  },
  newCells: {
    'en-us': 'New Cells',
    'ru-ru': 'Новые клетки',
    'es-es': 'Celdas Nuevas',
    'fr-fr': 'Nouvelles cellules',
    'uk-ua': 'Нові клітини',
    'de-ch': 'Neue Zellen',
    'pt-br': 'Novas Células',
  },
  errorCells: {
    'en-us': 'Error Cells',
    'ru-ru': 'Ячейки с ошибками',
    'es-es': 'Celdas con Error',
    'fr-fr': "Cellules d'erreur",
    'uk-ua': 'Комірки помилок',
    'de-ch': 'Fehlerzellen',
    'pt-br': 'Células de erro',
  },
  dataEditor: {
    'en-us': 'Data Editor',
    'ru-ru': 'Редактор данных',
    'es-es': 'Editor de Datos',
    'fr-fr': 'Éditeur de données',
    'uk-ua': 'Редактор даних',
    'de-ch': 'Dateneditor',
    'pt-br': 'Editor de dados',
  },
  noDisambiguationResults: {
    'en-us': 'Unable to disambiguate',
    'ru-ru': 'Невозможно устранить неуверенность',
    'es-es': 'No se puede desambiguar',
    'fr-fr': "Impossible de lever l'ambiguïté",
    'uk-ua': 'Неможливо усунути неоднозначність',
    'de-ch': 'Kann nicht disambiguiert werden',
    'pt-br': 'Incapaz de desambiguar',
  },
  noDisambiguationResultsDescription: {
    'en-us':
      'None of the matched records currently exist in the database. This can happen if all of the matching records were deleted since the validation process occurred, or if all of the matches were ambiguous with respect other records in this data set. In the latter case, you will need to add fields and values to the data set to resolve the ambiguity.',
    'ru-ru':
      'Ни одна из совпадающих записей в настоящее время не существует в базе данных. Это может произойти, если все совпадающие записи были удалены с моментапроверки, или если все совпадения были неоднозначными по отношению к другим записям в этом наборе данных. В последнем случае вы потребуется добавить новые поля и значения в набор данных, чтобы разрешить двусмысленность.',
    'es-es':
      'Ninguno de los registros coincidentes existe actualmente en la base de datos. Esto puede suceder si se eliminaron todos los registros coincidentes desde que se produjo el proceso de validación, o si todas las coincidencias fueron ambiguas con respecto a otros registros en este conjunto de datos. En el último caso, deberá agregar campos y valores al conjunto de datos para resolver la ambigüedad.',
    'fr-fr':
      "Aucun des enregistrements correspondants n'existe actuellement dans la base de données. Cela peut se produire si tous les enregistrements correspondants ont été supprimés depuis le processus de validation, ou si toutes les correspondances étaient ambiguës par rapport aux autres enregistrements de cet ensemble de données. Dans ce dernier cas, vous devrez ajouter des champs et des valeurs à l'ensemble de données pour lever l'ambiguïté.",
    'uk-ua':
      'Жоден із відповідних записів наразі не існує в базі даних. Це може статися, якщо всі відповідні записи було видалено після процесу перевірки або якщо всі збіги були неоднозначними щодо інших записів у цьому наборі даних. В останньому випадку вам потрібно буде додати поля та значення до набору даних, щоб усунути неоднозначність.',
    'de-ch':
      'Keiner der übereinstimmenden Datensätze ist derzeit in der Datenbank vorhanden. Dies kann passieren, wenn alle übereinstimmenden Datensätze seit der Validierung gelöscht wurden oder wenn alle Übereinstimmungen im Vergleich zu anderen Datensätzen in diesem Datensatz mehrdeutig waren. In diesem Fall müssen Sie dem Datensatz Felder und Werte hinzufügen, um die Mehrdeutigkeit zu beheben.',
    'pt-br':
      'Nenhum dos registros correspondentes existe atualmente no banco de dados. Isso pode ocorrer se todos os registros correspondentes foram excluídos desde a ocorrência do processo de validação ou se todas as correspondências forem ambíguas em relação a outros registros neste conjunto de dados. Neste último caso, você precisará adicionar campos e valores ao conjunto de dados para resolver a ambiguidade.',
  },
  disambiguateMatches: {
    'en-us': 'Disambiguate Multiple Record Matches',
    'ru-ru': 'Устранение неоднозначности',
    'es-es': 'Eliminar la ambigüedad de coincidencias de registros múltiples',
    'fr-fr':
      "Lever l'ambiguïté des correspondances d'enregistrements multiples",
    'uk-ua': 'Усуньте неоднозначність збігів кількох записів',
    'de-ch': 'Auflösen mehrerer Datensatzübereinstimmungen',
    'pt-br': 'Desambiguar múltiplas correspondências de registros',
  },
  applyAllUnavailable: {
    'en-us': '"Apply All" is not available while Data Check is in progress.',
    'ru-ru': '«Применить все» недоступно, пока выполняется проверка данных.',
    'es-es': '"Aplicar a Todos" no está disponible durante la Verificación.',
    'fr-fr':
      "« Appliquer tout » n'est pas disponible lorsque la vérification des données est en cours.",
    'uk-ua':
      'Функція «Застосувати все» недоступна, поки триває перевірка даних.',
    'de-ch':
      '„Alle anwenden“ ist während der laufenden Datenprüfung nicht verfügbar.',
    'pt-br':
      '"Aplicar tudo" não estará disponível enquanto a Verificação de dados estiver em andamento.',
  },
  beginRollback: {
    'en-us': 'Begin Data Set Roll Back?',
    'ru-ru': 'Начать откат набора данных?',
    'es-es': '¿Comenzar reversión del conjunto de datos?',
    'fr-fr': "Commencer la restauration de l'ensemble de données ?",
    'uk-ua': 'Почати відкат набору даних?',
    'de-ch': 'Datensatz-Rollback beginnen?',
    'pt-br': 'Iniciar reversão do conjunto de dados?',
  },
  beginRollbackDescription: {
    'en-us':
      'Rolling back will remove the new data records this Data Set added to the Specify database. The entire rollback will be cancelled if any of the uploaded data have been referenced (re-used) by other data records since they were uploaded.',
    'ru-ru':
      'Откат удалит новые записи данных, которые этот набор данных добавил в базу данных Specify. Весь откат будет отменен, если на загруженные данные ссылаются другие записи данных с момента они были загружены.',
    'es-es':
      'La reversión eliminará los nuevos registros de datos que este conjunto de datos agregó a la base de datos de especificación. La reversión completa se cancelará si alguno de los datos cargados ha sido referenciado (reutilizado) por otros registros de datos desde que se cargaron.',
    'fr-fr':
      "La restauration supprimera les nouveaux enregistrements de données que cet ensemble de données a ajoutés à la base de données Specify. L'intégralité de la restauration sera annulée si l'une des données téléchargées a été référencée (réutilisée) par d'autres enregistrements de données depuis leur téléchargement.",
<<<<<<< HEAD
    'uk-ua':
      'Відкат видалить нові записи даних, додані цим набором даних до бази даних Specify. Повний відкат буде скасовано, якщо на будь-які завантажені дані посилалися (повторно використовували) інші записи даних після їх завантаження.',
    'de-ch':
      'Durch das Zurücksetzen werden die neuen Datensätze entfernt, die dieser Datensatz zur Datenbank „Specify“ hinzugefügt hat. Das gesamte Zurücksetzen wird abgebrochen, wenn hochgeladene Daten seit dem Hochladen von anderen Datensätzen referenziert (wiederverwendet) wurden.',
    'pt-br':
      'A reversão removerá os novos registros de dados que este Conjunto de Dados adicionou ao banco de dados Especificar. A reversão completa será cancelada se algum dos dados enviados tiver sido referenciado (reutilizado) por outros registros de dados desde o envio.',
=======
    "uk-ua":
      "Відкат видалить нові записи даних, додані цим набором даних до бази даних Specify. Повний відкат буде скасовано, якщо на будь-які завантажені дані посилалися (повторно використовували) інші записи даних після їх завантаження.",
    "de-ch":
      "Durch das Zurücksetzen werden die neuen Datensätze entfernt, die dieser Datensatz zur angegebenen Datenbank hinzugefügt hat. Das gesamte Zurücksetzen wird abgebrochen, wenn auf die hochgeladenen Daten seit dem Hochladen von anderen Datensätzen verwiesen (sie wiederverwendet) wurden.",
    "pt-br":
      "A reversão removerá os novos registros de dados que este Conjunto de Dados adicionou ao banco de dados Especificar. A reversão completa será cancelada se algum dos dados enviados tiver sido referenciado (reutilizado) por outros registros de dados desde o envio.",
>>>>>>> 66f03866
  },
  startUpload: {
    'en-us': 'Begin Data Set Upload?',
    'ru-ru': 'Начать загрузку набора данных?',
    'es-es': '¿Comenzar carga de conjunto de datos?',
    'fr-fr': "Commencer le téléchargement de l'ensemble de données ?",
    'uk-ua': 'Почати завантаження набору даних?',
    'de-ch': 'Datensatz-Upload beginnen?',
    'pt-br': 'Iniciar upload do conjunto de dados?',
  },
  startUploadDescription: {
    'en-us':
      'Uploading the Data Set will add the data to the Specify database.',
    'ru-ru': 'Загрузка набора данных добавит данные в базу данных Specify.',
    'es-es':
      'Cargar el conjunto de datos agregará los datos a la base de datos de especificación.',
    'fr-fr':
      "Le téléchargement de l'ensemble de données ajoutera les données à la base de données Specify.",
    'uk-ua': 'Завантаження набору даних додасть дані до бази даних Specify.',
    'de-ch':
      'Durch das Hochladen des Datensatzes werden die Daten zur angegebenen Datenbank hinzugefügt.',
    'pt-br':
      'O upload do conjunto de dados adicionará os dados ao banco de dados Specify.',
  },
  deleteDataSet: {
    'en-us': 'Delete this Data Set?',
    'ru-ru': 'Удалить этот набор данных?',
    'es-es': '¿Eliminar este conjunto de datos?',
    'fr-fr': 'Supprimer cet ensemble de données ?',
    'uk-ua': 'Видалити цей набір даних?',
    'de-ch': 'Diesen Datensatz löschen?',
    'pt-br': 'Excluir este conjunto de dados?',
  },
  deleteDataSetDescription: {
    'en-us':
      'Deleting a Data Set permanently removes it and its Upload Plan. Data mappings will no longer be available for re-use with other Data Sets. Also after deleting, Rollback will no longer be an option for an uploaded Data Set.',
    'ru-ru':
      'Удаление набора данных приводит к безвозвратному удалению его и его плана загрузки. План загрузки не будут доступным для повторного использования; Отката не будет возможным для загруженного набора данных.',
    'es-es':
      'Eliminar un conjunto de datos lo elimina de forma permanente junto con su plan de carga. Las asignaciones de datos ya no estarán disponibles para su reutilización con otros conjuntos de datos. Además, después de eliminar, la reversión ya no será una opción para un conjunto de datos cargado.',
    'fr-fr':
      "La suppression d'un ensemble de données le supprime définitivement ainsi que son plan de téléchargement. Les mappages de données ne pourront plus être réutilisés avec d'autres ensembles de données. De plus, après la suppression, la restauration ne sera plus une option pour un ensemble de données téléchargé.",
<<<<<<< HEAD
    'uk-ua':
      'Видалення набору даних остаточно видаляє його та його план завантаження. Зіставлення даних більше не буде доступним для повторного використання з іншими наборами даних. Крім того, після видалення відкат більше не буде доступним для завантаженого набору даних.',
    'de-ch':
      'Durch das Löschen eines Datensatzes werden dieser und sein Upload-Plan dauerhaft entfernt. Datenzuordnungen können nicht mehr mit anderen Datensätzen wiederverwendet werden. Nach dem Löschen ist für einen hochgeladenen Datensatz auch kein Rollback mehr möglich.',
    'pt-br':
      'A exclusão de um Conjunto de Dados o remove permanentemente, juntamente com seu Plano de Upload. Os mapeamentos de dados não estarão mais disponíveis para reutilização com outros Conjuntos de Dados. Além disso, após a exclusão, a opção de Reverter não será mais uma opção para um Conjunto de Dados carregado.',
=======
    "uk-ua":
      "Видалення набору даних остаточно видаляє його та його план завантаження. Зіставлення даних більше не буде доступним для повторного використання з іншими наборами даних. Крім того, після видалення відкат більше не буде доступним для завантаженого набору даних.",
    "de-ch":
      "Durch das Löschen eines Datensatzes werden dieser und sein Upload-Plan dauerhaft entfernt. Datenzuordnungen können nicht mehr mit anderen Datensätzen wiederverwendet werden. Nach dem Löschen ist für einen hochgeladenen Datensatz auch kein Rollback mehr möglich.",
    "pt-br":
      "A exclusão de um Conjunto de Dados o remove permanentemente, juntamente com seu Plano de Upload. Os mapeamentos de dados não estarão mais disponíveis para reutilização com outros Conjuntos de Dados. Além disso, após a exclusão, a opção de Reversão não será mais uma opção para um Conjunto de Dados carregado.",
>>>>>>> 66f03866
  },
  dataSetDeleted: {
    'en-us': 'Data Set successfully deleted',
    'ru-ru': 'Набор данных успешно удален',
    'es-es': 'Conjunto de datos eliminado con éxito',
    'fr-fr': 'Ensemble de données supprimé avec succès',
    'uk-ua': 'Набір даних успішно видалено',
    'de-ch': 'Datensatz erfolgreich gelöscht',
    'pt-br': 'Conjunto de dados excluído com sucesso',
  },
  dataSetDeletedDescription: {
    'en-us': 'Data Set successfully deleted.',
    'ru-ru': 'Набор данных успешно удален.',
    'es-es': 'Conjunto de datos eliminado con éxito.',
    'fr-fr': 'Ensemble de données supprimé avec succès.',
    'uk-ua': 'Набір даних успішно видалено.',
    'de-ch': 'Datensatz erfolgreich gelöscht.',
    'pt-br': 'Conjunto de dados excluído com sucesso.',
  },
  revertChanges: {
    'en-us': 'Revert Unsaved Changes?',
    'ru-ru': 'Отменить несохраненные изменения?',
    'es-es': '¿Revertir cambios no guardados?',
    'fr-fr': 'Annuler les modifications non enregistrées ?',
    'uk-ua': 'Скасувати незбережені зміни?',
    'de-ch': 'Nicht gespeicherte Änderungen rückgängig machen?',
    'pt-br': 'Reverter alterações não salvas?',
  },
  revertChangesDescription: {
    'en-us':
      'This action will discard all changes made to the Data Set since the last Save.',
    'ru-ru':
      'Это действие приведет к отмене всех изменений, внесенных в набор данных с момента последнего сохранение.',
    'es-es':
      'Esta acción descartará todos los cambios realizados en el conjunto de datos desde la última vez que se guardó.',
    'fr-fr':
      "Cette action annulera toutes les modifications apportées à l'ensemble de données depuis le dernier enregistrement.",
    'uk-ua':
      'Ця дія призведе до скасування всіх змін, внесених до набору даних після останнього збереження.',
    'de-ch':
      'Durch diese Aktion werden alle Änderungen am Datensatz seit dem letzten Speichern verworfen.',
    'pt-br':
      'Esta ação descartará todas as alterações feitas no Conjunto de Dados desde o último Salvamento.',
  },
  saving: {
    'en-us': 'Saving...',
    'ru-ru': 'Сохранение...',
    'es-es': 'Ahorro...',
    'fr-fr': 'Économie...',
    'uk-ua': 'Збереження...',
    'de-ch': 'Speichern...',
    'pt-br': 'Salvando...',
  },
  wbUnloadProtect: {
    'en-us': 'Changes to this Data Set have not been Saved.',
    'ru-ru': 'Изменения в этом наборе данных не были сохранены.',
    'es-es': 'Los cambios a este conjunto de datos no se han guardado.',
    'fr-fr':
      "Les modifications apportées à cet ensemble de données n'ont pas été enregistrées.",
    'uk-ua': 'Зміни в цьому наборі даних не збережено.',
    'de-ch': 'Änderungen an diesem Datensatz wurden nicht gespeichert.',
    'pt-br': 'As alterações neste conjunto de dados não foram salvas.',
  },
  noMatchErrorMessage: {
    'en-us': 'No matching record for must-match table.',
    'ru-ru':
      'Нет соответствующей записи для таблицы обязательного соответствия.',
    'es-es': 'No hay registro que coincida en tabla de coincidencia obligada.',
    'fr-fr':
      'Aucun enregistrement correspondant pour la table à correspondance obligatoire.',
    'uk-ua':
      'Немає відповідного запису для таблиці обов’язкової відповідності.',
    'de-ch': 'Kein passender Datensatz für die Must-Match-Tabelle.',
    'pt-br': 'Nenhum registro correspondente para a tabela must-match.',
  },
  matchedMultipleErrorMessage: {
    'en-us':
      'This value matches two or more existing database records and the match must be disambiguated before uploading.',
    'ru-ru':
      'Это значение соответствует двум или более существующим записям базы данных и совпадению',
    'es-es':
      'Este valor coincide con dos o más registros existentes en la base de datos y han de desambigüarse antes de cargar.',
    'fr-fr':
      'Cette valeur correspond à deux enregistrements de base de données existants ou plus et la correspondance doit être levée avant le téléchargement.',
    'uk-ua':
      'Це значення збігається з двома чи більше існуючими записами бази даних, і збіг необхідно усунути перед завантаженням.',
    'de-ch':
      'Dieser Wert stimmt mit zwei oder mehr vorhandenen Datenbankeinträgen überein und die Übereinstimmung muss vor dem Hochladen eindeutig geklärt werden.',
    'pt-br':
      'Este valor corresponde a dois ou mais registros de banco de dados existentes e a correspondência deve ser eliminada antes do upload.',
  },
  validationNoErrors: {
    'en-us': 'Validate Completed with No Errors',
    'ru-ru': 'Проверка завершена без ошибок',
    'es-es': 'Validar completado sin errores',
    'fr-fr': 'Validation terminée sans erreur',
    'uk-ua': 'Перевірка завершена без помилок',
    'de-ch': 'Validierung ohne Fehler abgeschlossen',
    'pt-br': 'Validar concluído sem erros',
  },
  validationNoErrorsDescription: {
    'en-us':
      'Validation found no errors, it is ready to be uploaded into the database.',
    'ru-ru':
      'Проверка завершена без ошибок. Этот набора данных готов к загрузке в базу данных.',
    'es-es':
      'La validación no encontró errores, está listo para ser cargado en la base de datos.',
    'fr-fr':
      "La validation n'a trouvé aucune erreur, elle est prête à être téléchargée dans la base de données.",
    'uk-ua':
      'Перевірка не виявила помилок, вона готова до завантаження в базу даних.',
    'de-ch':
      'Bei der Validierung wurden keine Fehler gefunden. Der Upload in die Datenbank ist nun möglich.',
    'pt-br':
      'A validação não encontrou erros, está pronto para ser carregado no banco de dados.',
  },
  validationReEditWarning: {
    'en-us':
      'Note: If this Data Set is edited and re-saved, Validate should be re-run prior to Uploading to verify that no errors have been introduced.',
    'ru-ru':
      'Примечание: Если этот набор данных отредактирован и повторно сохранен, начать проверку снова, чтобы убедиться, что ошибок не было введено.',
    'es-es':
      'Nota: si este conjunto de datos se edita y se vuelve a guardar, se debe volver a ejecutar Validar antes de cargar para verificar que no se hayan introducido errores.',
    'fr-fr':
      "Remarque : Si cet ensemble de données est modifié et réenregistré, la validation doit être réexécutée avant le téléchargement pour vérifier qu'aucune erreur n'a été introduite.",
    'uk-ua':
      'Примітка. Якщо цей набір даних відредаговано та повторно збережено, перед завантаженням слід повторно запустити перевірку, щоб переконатися, що не було допущено помилок.',
    'de-ch':
      'Hinweis: Wenn dieser Datensatz bearbeitet und erneut gespeichert wird, sollte die Validierung vor dem Hochladen erneut ausgeführt werden, um sicherzustellen, dass keine Fehler aufgetreten sind.',
    'pt-br':
      'Observação: se este conjunto de dados for editado e salvo novamente, a validação deverá ser executada novamente antes do upload para verificar se nenhum erro foi introduzido.',
  },
  validationErrors: {
    'en-us': 'Validate Completed with Errors',
    'ru-ru': 'Проверка завершена с ошибками',
    'es-es': 'Validar completado con errores',
    'fr-fr': 'Valider terminé avec des erreurs',
    'uk-ua': 'Перевірка виконана з помилками',
    'de-ch': 'Validierung mit Fehlern abgeschlossen',
    'pt-br': 'Validar Concluído com Erros',
  },
  validationErrorsDescription: {
    'en-us': 'Validation found errors in the Data Set.',
    'ru-ru': 'Проверка обнаружила ошибки в наборе данных.',
    'es-es': 'La validación encontró errores en el conjunto de datos.',
    'fr-fr': "La validation a détecté des erreurs dans l'ensemble de données.",
    'uk-ua': 'Перевірка виявила помилки в наборі даних.',
    'de-ch': 'Bei der Validierung wurden Fehler im Datensatz gefunden.',
    'pt-br': 'A validação encontrou erros no conjunto de dados.',
  },
  uploadSuccessful: {
    'en-us': 'Upload Completed with No Errors',
    'ru-ru': 'Загрузка завершена без ошибок',
    'es-es': 'Carga completada sin errores',
    'fr-fr': 'Téléchargement terminé sans erreur',
    'uk-ua': 'Завантаження завершено без помилок',
    'de-ch': 'Upload ohne Fehler abgeschlossen',
    'pt-br': 'Upload concluído sem erros',
  },
  uploadSuccessfulDescription: {
    'en-us':
      'Click on the "Results" button to see the number of new records added to each database table.',
    'ru-ru':
      'Нажмите кнопку «Результаты», чтобы увидеть количество новых записей добавлен в каждую таблицу базы данных',
    'es-es':
      'Haga clic en el botón "Resultados" para ver la cantidad de nuevos registros agregados a cada tabla de la base de datos.',
    'fr-fr':
      'Cliquez sur le bouton « Résultats » pour voir le nombre de nouveaux enregistrements ajoutés à chaque table de la base de données.',
    'uk-ua':
      'Натисніть кнопку «Результати», щоб побачити кількість нових записів, доданих до кожної таблиці бази даних.',
    'de-ch':
      'Klicken Sie auf die Schaltfläche „Ergebnisse“, um die Anzahl der neuen Datensätze anzuzeigen, die jeder Datenbanktabelle hinzugefügt wurden.',
    'pt-br':
      'Clique no botão "Resultados" para ver o número de novos registros adicionados a cada tabela do banco de dados.',
  },
  uploadErrors: {
    'en-us': 'Upload Failed due to Error Cells',
    'ru-ru': 'Ошибка загрузки из-за ошибок',
    'es-es': 'Carga fallida debido a celdas de error',
    'fr-fr': "Échec du téléchargement en raison de cellules d'erreur",
    'uk-ua': 'Помилка завантаження через клітинки помилок',
    'de-ch': 'Upload aufgrund fehlerhafter Zellen fehlgeschlagen',
    'pt-br': 'Falha no upload devido a células de erro',
  },
  uploadErrorsDescription: {
    'en-us': 'The upload failed due to one or more cell value errors.',
    'ru-ru':
      'Загрузка не удалась из-за одной или нескольких ошибок значений ячеек.',
    'es-es': 'La carga falló debido a uno o más errores de valor de celda.',
    'fr-fr':
      "Le téléchargement a échoué en raison d'une ou plusieurs erreurs de valeur de cellule.",
    'uk-ua':
      'Помилка завантаження через одну або кілька помилок значення клітинки.',
    'de-ch':
      'Der Upload ist aufgrund eines oder mehrerer Zellenwertfehler fehlgeschlagen.',
    'pt-br': 'O upload falhou devido a um ou mais erros de valor de célula.',
  },
  uploadErrorsSecondDescription: {
    'en-us':
      'Validate the Data Set and review the mouseover hints for each error cell, then make the appropriate corrections. Save and retry the {type:string}.',
    'de-ch':
      'Validieren Sie den Datensatz und überprüfen Sie die Mouseover-Hinweise für jede Fehlerzelle. Nehmen Sie anschließend die entsprechenden Korrekturen vor. Speichern Sie und versuchen Sie {type:string} erneut.',
    'es-es':
      'Valide el conjunto de datos y revise las sugerencias al pasar el ratón por cada celda con error. Luego, realice las correcciones pertinentes. Guarde y vuelva a intentar la operación {type:string}.',
    'fr-fr':
      "Validez l'ensemble de données et examinez les indications de survol de chaque cellule d'erreur, puis apportez les corrections appropriées. Enregistrez et réessayez {type:string}.",
    'pt-br':
      'Valide o conjunto de dados e revise as dicas de mouseover para cada célula de erro. Em seguida, faça as correções apropriadas. Salve e tente novamente o {type:string}.',
    'ru-ru':
      'Проверьте набор данных и просмотрите подсказки при наведении курсора на каждую ячейку с ошибкой, затем внесите необходимые исправления. Сохраните и повторите попытку {type:string}.',
    'uk-ua':
      'Перевірте набір даних і перегляньте підказки під час наведення курсора миші для кожної клітинки з помилкою, потім внесіть відповідні виправлення. Збережіть і повторіть спробу {type:string}.',
  },
  dataSetRollback: {
    'en-us': 'Data Set was rolled back successfully',
    'ru-ru': 'Набор данных был успешно откат',
    'es-es': 'El conjunto de datos se revirtió con éxito',
    'fr-fr': "L'ensemble de données a été restauré avec succès",
    'uk-ua': 'Набір даних успішно повернуто',
    'de-ch': 'Der Datensatz wurde erfolgreich zurückgesetzt',
    'pt-br': 'O conjunto de dados foi revertido com sucesso',
  },
  dataSetRollbackDescription: {
    'en-us':
      'This Rolledback Data Set is saved, and can be edited or re-uploaded.',
    'ru-ru':
      'Этот набор данных отката сохранянен, и его можно редактировать или повторно загружать.',
    'es-es':
      'Este conjunto de datos revertidos se guarda y se puede editar o volver a cargar.',
    'fr-fr':
      'Cet ensemble de données restaurées est enregistré et peut être modifié ou téléchargé à nouveau.',
    'uk-ua':
      'Цей відкочений набір даних зберігається та може бути відредагований або повторно завантажений.',
    'de-ch':
      'Dieser zurückgesetzte Datensatz wird gespeichert und kann bearbeitet oder erneut hochgeladen werden.',
    'pt-br':
      'Este conjunto de dados revertidos é salvo e pode ser editado ou reenviado.',
  },
  validationCanceled: {
    'en-us': 'Validation Cancelled',
    'ru-ru': 'Проверка отменена',
    'es-es': 'Validación cancelada',
    'fr-fr': 'Validation annulée',
    'uk-ua': 'Перевірку скасовано',
    'de-ch': 'Validierung abgebrochen',
    'pt-br': 'Validação cancelada',
  },
  validationCanceledDescription: {
    'en-us': 'Data Set Validation cancelled.',
    'ru-ru': 'Проверка набора данных отменена.',
    'es-es': 'Se canceló la validación del conjunto de datos.',
    'fr-fr': "Validation de l'ensemble de données annulée.",
    'uk-ua': 'Перевірку набору даних скасовано.',
    'de-ch': 'Datensatzvalidierung abgebrochen.',
    'pt-br': 'Validação do conjunto de dados cancelada.',
  },
  rollbackCanceled: {
    'en-us': 'Rollback Cancelled',
    'ru-ru': 'Загрузка отменена',
    'es-es': 'Reversión cancelada',
    'fr-fr': 'Restauration annulée',
    'uk-ua': 'Відкат скасовано',
    'de-ch': 'Rollback abgebrochen',
    'pt-br': 'Reversão cancelada',
  },
  rollbackCanceledDescription: {
    'en-us': 'Data Set Rollback cancelled.',
    'ru-ru': 'Откат набора данных отменен.',
    'es-es': 'Reversión del conjunto de datos cancelada.',
    'fr-fr': 'Restauration de l’ensemble de données annulée.',
    'uk-ua': 'Відкат набору даних скасовано.',
    'de-ch': 'Datensatz-Rollback abgebrochen.',
    'pt-br': 'Reversão do conjunto de dados cancelada.',
  },
  uploadCanceled: {
    'en-us': 'Upload Cancelled',
    'ru-ru': 'Загрузка отменена',
    'es-es': 'Subida cancelada',
    'de-ch': 'Upload abgebrochen',
    'fr-fr': 'Téléchargement annulé',
    'uk-ua': 'Завантаження скасовано',
    'pt-br': 'Upload cancelado',
  },
  uploadCanceledDescription: {
<<<<<<< HEAD
    'en-us': 'Data Set Upload cancelled.',
    'ru-ru': 'Загрузка набора данных отменена.',
    'es-es': 'Carga de conjunto de datos cancelada.',
    'fr-fr': "Téléchargement de l'ensemble de données annulé.",
    'uk-ua': 'Завантаження набору даних скасовано.',
    'de-ch': 'Der Upload des Datensatzes wurde abgebrochen.',
    'pt-br': 'Upload do conjunto de dados cancelado.',
=======
    "en-us": "Data Set Upload cancelled.",
    "ru-ru": "Загрузка набора данных отменена.",
    "es-es": "Carga de conjunto de datos cancelada.",
    "fr-fr": "Téléchargement de l'ensemble de données annulé.",
    "uk-ua": "Завантаження набору даних скасовано.",
    "de-ch": "Datensatz-Upload abgebrochen.",
    "pt-br": "Upload do conjunto de dados cancelado.",
>>>>>>> 66f03866
  },
  coordinateConverter: {
    'en-us': 'Geocoordinate Format',
    'ru-ru': 'Геокоординатный формат',
    'es-es': 'Formato de geocoordenadas',
    'fr-fr': 'Format de géocoordonnée',
    'uk-ua': 'Формат геокоординат',
    'de-ch': 'Geokoordinatenformat',
    'pt-br': 'Formato de geocoordenadas',
  },
  coordinateConverterDescription: {
    'en-us': 'Choose a preferred Geocoordinate format',
    'ru-ru': 'Выберите предпочтительный формат геокоординат',
    'es-es': 'Elija un formato de geocoordenada preferido',
    'fr-fr': 'Choisissez un format de géocoordonnée préféré',
    'uk-ua': 'Виберіть потрібний формат геокоординат',
    'de-ch': 'Wählen Sie ein bevorzugtes Geokoordinatenformat',
    'pt-br': 'Escolha um formato de geocoordenada preferido',
  },
  emptyStringInline: {
    comment: `
      When empty string is used as a default value for a column, this is shown
      instead
    `,
    'en-us': '(empty string)',
    'ru-ru': '(пуста строка)',
    'es-es': '(cadena vacía)',
    'fr-fr': '(chaîne vide)',
    'uk-ua': '(порожній рядок)',
    'de-ch': '(leere Zeichenfolge)',
    'pt-br': '(string vazia)',
  },
  wbUploadedUnavailable: {
    'en-us': 'The data set must be validated or uploaded',
    'ru-ru': 'The data set must be validated or uploaded',
    'es-es': 'Se ha de validar o cargar el conjunto de datos',
    'fr-fr': "L'ensemble de données doit être validé ou téléchargé",
    'uk-ua': 'Набір даних має бути перевірений або завантажений',
    'de-ch': 'Der Datensatz muss validiert oder hochgeladen werden',
    'pt-br': 'O conjunto de dados deve ser validado ou carregado',
  },
  wbValidateUnavailable: {
    'en-us':
      'An Upload Plan needs to defined before this Data Set can be Validated',
    'ru-ru':
      'План загрузки должен быть определен до того, как этот набор данных может быть проверен',
    'es-es':
      'Se necesita definir un Plan de Carga antes de poder Validar este Conjunto de Datos',
    'fr-fr':
      'Un plan de téléchargement doit être défini avant que cet ensemble de données puisse être validé',
    'uk-ua':
      'Перед перевіркою цього набору даних необхідно визначити план завантаження',
    'de-ch':
      'Bevor dieser Datensatz validiert werden kann, muss ein Upload-Plan definiert werden.',
    'pt-br':
      'Um Plano de Upload precisa ser definido antes que este Conjunto de Dados possa ser Validado',
  },
  unavailableWhileEditing: {
    'en-us': 'This action requires all changes to be saved',
    'ru-ru': 'Это действие требует сохранения всех изменений',
    'es-es': 'Esta acción requiere que se guarden todos los cambios',
    'fr-fr':
      'Cette action nécessite que toutes les modifications soient enregistrées',
    'uk-ua': 'Ця дія вимагає збереження всіх змін',
    'de-ch': 'Diese Aktion erfordert das Speichern aller Änderungen',
    'pt-br': 'Esta ação requer que todas as alterações sejam salvas',
  },
  uploadUnavailableWhileHasErrors: {
    'en-us': 'Upload is unavailable while some cells have validation errors',
    'ru-ru':
      'Загрузка недоступна, в то время как в некоторых ячейках есть ошибки проверки',
    'es-es':
      'Carga de datos no disponible si hay celdas con error de validación',
    'fr-fr':
      "L'importation n'est pas disponible alors que certaines cellules comportent des erreurs de validation",
    'uk-ua':
      'Завантаження недоступне, оскільки в деяких клітинках є помилки перевірки',
    'de-ch':
      'Der Upload ist nicht möglich, da einige Zellen Validierungsfehler aufweisen',
    'pt-br':
      'O upload não está disponível enquanto algumas células apresentam erros de validação',
  },
  unavailableWhileViewingResults: {
    'en-us': 'This action is unavailable while viewing the upload results',
    'ru-ru': 'Это действие недоступно при просмотре результатов загрузки',
    'es-es':
      'Acción no disponible cuando se visualizan resultados de la carga de datos',
    'fr-fr':
      "Cette action n'est pas disponible lors de l'affichage des résultats du téléchargement",
    'uk-ua': 'Ця дія недоступна під час перегляду результатів завантаження',
    'de-ch':
      'Diese Aktion ist beim Anzeigen der Upload-Ergebnisse nicht verfügbar',
    'pt-br':
      'Esta ação não está disponível durante a visualização dos resultados do upload',
  },
  unavailableWhileValidating: {
    'en-us': 'This action is unavailable while Data Check is in progress',
    'ru-ru': 'Это действие недоступно, пока выполняется проверка данных',
    'es-es': 'Acción no disponible durante la Comprobación de Datos',
    'fr-fr':
      "Cette action n'est pas disponible lorsque la vérification des données est en cours",
    'uk-ua': 'Ця дія недоступна, поки триває перевірка даних',
    'de-ch':
      'Diese Aktion ist während der laufenden Datenprüfung nicht verfügbar.',
    'pt-br':
      'Esta ação não estará disponível enquanto a verificação de dados estiver em andamento.',
  },
  unavailableWithoutLocality: {
    'en-us': 'This tool requires locality columns to be mapped',
    'ru-ru':
      'Этот инструмент требует, чтобы столбцы координат были сопоставлены',
    'es-es':
      'Esta herramienta requiere Columnas de Localidad mapeadas/asignadas',
    'fr-fr': 'Cet outil nécessite que les colonnes de localité soient mappées',
    'uk-ua': 'Цей інструмент вимагає відображення стовпців місцевості',
    'de-ch': 'Dieses Tool erfordert die Zuordnung von Ortsspalten',
    'pt-br':
      'Esta ferramenta requer que as colunas de localidade sejam mapeadas',
  },
  unavailableWhenUploaded: {
    'en-us': 'This tool does not work with uploaded Data Sets',
    'ru-ru': 'Этот инструмент не работает с загруженными наборами данных',
    'es-es': 'Esta herramienta no funciona con Conjuntos de Datos cargados',
    'fr-fr':
      'Cet outil ne fonctionne pas avec les ensembles de données téléchargés',
    'uk-ua': 'Цей інструмент не працює із завантаженими наборами даних',
    'de-ch': 'Dieses Tool funktioniert nicht mit hochgeladenen Datensätzen',
    'pt-br': 'Esta ferramenta não funciona com conjuntos de dados enviados',
  },
  dataSetDeletedOrNotFound: {
    'en-us': 'Data Set was deleted by another session.',
    'ru-ru': 'Набор данных был удален другим сеансом.',
    'es-es': 'Otra sesión ha eliminado el conjunro de datos.',
    'fr-fr': "L'ensemble de données a été supprimé par une autre session.",
    'uk-ua': 'Набір даних видалено іншим сеансом.',
    'de-ch': 'Der Datensatz wurde von einer anderen Sitzung gelöscht.',
    'pt-br': 'O conjunto de dados foi excluído por outra sessão.',
  },
  includeDmsSymbols: {
    'en-us': 'Include DMS Symbols',
    'ru-ru': 'Включить символы DMS',
    'es-es': 'Incluir Símbolos DMS',
    'fr-fr': 'Inclure les symboles DMS',
    'uk-ua': 'Додайте символи DMS',
    'de-ch': 'DMS-Symbole einschließen',
    'pt-br': 'Incluir símbolos DMS',
  },
  uploadResults: {
    'en-us': 'Upload Results',
    'ru-ru': 'Результаты загрузки',
    'es-es': 'Cargar Resultados',
    'de-ch': 'Ergebnisse hochladen',
    'fr-fr': 'Télécharger les résultats',
    'uk-ua': 'План завантаження',
    'pt-br': 'Resultados do upload',
  },
  noUploadResultsAvailable: {
    'en-us': 'No upload results are available for this cell',
    'ru-ru': 'Для этой ячейки нет результатов загрузки',
    'es-es': 'No hay resultados de carga disponibles para esta celda',
    'fr-fr':
      "Aucun résultat de téléchargement n'est disponible pour cette cellule",
    'uk-ua': 'Для цієї клітинки немає результатів завантаження',
    'de-ch': 'Für diese Zelle sind keine Upload-Ergebnisse verfügbar',
    'pt-br': 'Nenhum resultado de upload está disponível para esta célula',
  },
  navigationOptions: {
    'en-us': 'Navigation Options',
    'ru-ru': 'Опции навигации',
    'es-es': 'Opciones de navegación',
    'fr-fr': 'Options de navigation',
    'uk-ua': 'Параметри навігації',
    'de-ch': 'Navigationsoptionen',
    'pt-br': 'Opções de navegação',
  },
  cursorPriority: {
    'en-us': 'Cursor Priority',
    'ru-ru': 'Приоритет курсора',
    'es-es': 'Prioridad del cursor',
    'fr-fr': 'Priorité du curseur',
    'uk-ua': 'Пріоритет курсору',
    'de-ch': 'Cursorpriorität',
    'pt-br': 'Prioridade do cursor',
  },
  columnFirst: {
    'en-us': 'Column first',
    'ru-ru': 'Столбец за столбцом',
    'es-es': 'Primero Columna',
    'de-ch': 'Spalte zuerst',
    'fr-fr': 'Colonne première',
    'uk-ua': 'Колонка перша',
    'pt-br': 'Coluna primeiro',
  },
  rowFirst: {
    'en-us': 'Row first',
    'ru-ru': 'Ряд за рядом',
    'es-es': 'Primero Fila',
    'fr-fr': 'Première rangée',
    'uk-ua': 'Перший ряд',
    'de-ch': 'Reihe zuerst',
    'pt-br': 'Reme primeiro',
  },
  searchOptions: {
    'en-us': 'Search Options',
    'ru-ru': 'Параметры поиска',
    'es-es': 'Opciones de búsqueda',
    'fr-fr': 'Options de recherche',
    'uk-ua': 'Параметри пошуку',
    'de-ch': 'Suchoptionen',
    'pt-br': 'Opções de pesquisa',
  },
  findEntireCellsOnly: {
    'en-us': 'Find entire cells only',
    'ru-ru': 'Найти только целые ячейки',
    'es-es': 'Encontrar solo celdas completas',
    'fr-fr': 'Rechercher uniquement des cellules entières',
    'uk-ua': 'Знайти лише цілі клітини',
    'de-ch': 'Nur ganze Zellen finden',
    'pt-br': 'Encontre apenas células inteiras',
  },
  matchCase: {
    'en-us': 'Match case',
    'ru-ru': 'Учитывать регистр',
    'es-es': 'Coincidir mayúsculas y minúsculas',
    'fr-fr': 'Cas de correspondance',
    'uk-ua': 'Відмінок сірника',
    'de-ch': 'Groß-/Kleinschreibung beachten',
    'pt-br': 'Caixa de fósforos',
  },
  useRegularExpression: {
    'en-us': 'Use regular expression',
    'ru-ru': 'Использовать регулярное выражение',
    'es-es': 'Usar expresión regular',
    'fr-fr': 'Utiliser une expression régulière',
    'uk-ua': 'Використовуйте регулярний вираз',
    'de-ch': 'Verwenden Sie reguläre Ausdrücke',
    'pt-br': 'Use expressão regular',
  },
  liveUpdate: {
    'en-us': 'Live search',
    'ru-ru': 'Живой поиск',
    'es-es': 'Búsqueda en vivo',
    'fr-fr': 'Recherche en direct',
    'uk-ua': 'Живий пошук',
    'de-ch': 'Live-Suche',
    'pt-br': 'Pesquisa ao vivo',
  },
  replaceOptions: {
    'en-us': 'Replace Options',
    'ru-ru': 'Параметры замены',
    'es-es': 'Opciones de reemplazo',
    'fr-fr': 'Options de remplacement',
    'uk-ua': 'Параметри заміни',
    'de-ch': 'Ersetzungsoptionen',
    'pt-br': 'Opções de substituição',
  },
  replaceMode: {
    'en-us': 'Replace Mode',
    'ru-ru': 'Режим замены',
    'es-es': 'Modo de reemplazo',
    'fr-fr': 'Mode de remplacement',
    'uk-ua': 'Режим заміни',
    'de-ch': 'Ersetzungsmodus',
    'pt-br': 'Modo de substituição',
  },
  replaceAll: {
    'en-us': 'Replace all matches',
    'ru-ru': 'Заменить все совпадения',
    'es-es': 'Reemplazar todas las coincidencias',
    'fr-fr': 'Remplacer toutes les correspondances',
    'uk-ua': 'Замінити всі збіги',
    'de-ch': 'Alle Übereinstimmungen ersetzen',
    'pt-br': 'Substituir todas as correspondências',
  },
  replaceNext: {
    'en-us': 'Replace next occurrence',
    'ru-ru': 'Заменить следующее происшествие',
    'es-es': 'Reemplazar siguiente aparición',
    'fr-fr': "Remplacer l'occurrence suivante",
    'uk-ua': 'Замінити наступне входження',
    'de-ch': 'Nächstes Vorkommen ersetzen',
    'pt-br': 'Substituir a próxima ocorrência',
  },
  importDataSet: {
    'en-us': 'Import Data Set',
    'ru-ru': 'Импортировать набор данных',
    'es-es': 'Importar conjunto de datos',
    'fr-fr': 'Importer un ensemble de données',
    'uk-ua': 'Імпорт набору даних',
    'de-ch': 'Datensatz importieren',
    'pt-br': 'Importar conjunto de dados',
  },
  wbImportHeader: {
    'en-us': 'Import a File to Create a New Data Set',
    'ru-ru': 'Импортируйте файл для создания нового набора данных',
    'es-es': 'Importar Archivo para Crear Nuevo Conjunto de Datos',
    'fr-fr': 'Importer un fichier pour créer un nouvel ensemble de données',
    'uk-ua': 'Імпортуйте файл, щоб створити новий набір даних',
    'de-ch': 'Importieren einer Datei zum Erstellen eines neuen Datensatzes',
    'pt-br': 'Importar um arquivo para criar um novo conjunto de dados',
  },
  previewDataSet: {
    'en-us': 'Preview Dataset',
    'ru-ru': 'Предварительный просмотр набора данных',
    'es-es': 'Vista previa de Conjunto de Datos',
    'fr-fr': "Aperçu de l'ensemble de données",
    'uk-ua': 'Попередній перегляд набору даних',
    'de-ch': 'Datensatzvorschau',
    'pt-br': 'Visualizar conjunto de dados',
  },
  errorImporting: {
    'en-us': 'The following error(s) occurred while importing the file:',
    'ru-ru': 'При импорте файла произошли следующие ошибки:',
    'es-es': 'Se produjeron los siguientes errores al importar el archivo:',
    'fr-fr':
      "Les erreurs suivantes se sont produites lors de l'importation du fichier :",
    'uk-ua': 'Під час імпортування файлу виникли такі помилки:',
    'de-ch': 'Beim Importieren der Datei sind folgende Fehler aufgetreten:',
    'pt-br': 'Ocorreram os seguintes erros ao importar o arquivo:',
  },
  corruptFile: {
    'en-us': 'The file {fileName:string} is corrupt or contains no data!',
    'ru-ru': 'Файл {fileName:string} поврежден или не содержит данных!',
    'es-es': '¡El archivo {fileName:string} está corrupto o no contiene datos!',
    'fr-fr':
      'Le fichier {fileName:string} est corrompu ou ne contient aucune donnée !',
    'uk-ua': 'Файл {fileName:string} пошкоджено або не містить даних!',
    'de-ch':
      'Die Datei {fileName:string} ist beschädigt oder enthält keine Daten!',
    'pt-br': 'O arquivo {fileName:string} está corrompido ou não contém dados!',
  },
  characterEncoding: {
    'en-us': 'Character encoding:',
    'ru-ru': 'Кодировка символов:',
    'es-es': 'Codificación de caracteres:',
    'fr-fr': 'Encodage de caractère:',
    'uk-ua': 'Кодування символів:',
    'de-ch': 'Zeichenkodierung:',
    'pt-br': 'Codificação de caracteres:',
  },
  delimiter: {
    'en-us': 'Delimiter:',
    'ru-ru': 'Разделитель:',
    'es-es': 'Delimitador:',
    'fr-fr': 'Délimiteur :',
    'uk-ua': 'роздільник:',
    'de-ch': 'Trennzeichen:',
    'pt-br': 'Delimitador:',
  },
  comma: {
    'en-us': 'Comma',
    'ru-ru': 'Запятая',
    'es-es': 'Coma',
    'fr-fr': 'Virgule',
    'uk-ua': 'Кома',
    'de-ch': 'Komma',
    'pt-br': 'Vírgula',
  },
  semicolon: {
    'en-us': 'Semicolon',
    'ru-ru': 'Точка с запятой',
    'es-es': 'Punto y coma',
    'fr-fr': 'Point-virgule',
    'uk-ua': 'Крапка з комою',
    'de-ch': 'Semikolon',
    'pt-br': 'Ponto e vírgula',
  },
  tab: {
    'en-us': 'Tab',
    'ru-ru': 'Табуляция',
    'es-es': 'Pestaña',
    'fr-fr': 'Languette',
    'uk-ua': 'вкладка',
    'de-ch': 'Tab',
    'pt-br': 'Aba',
  },
  space: {
    'en-us': 'Space',
    'ru-ru': 'Пробел',
    'es-es': 'Espacio',
    'fr-fr': 'Espace',
    'uk-ua': 'космос',
    'de-ch': 'Raum',
    'pt-br': 'Espaço',
  },
  pipe: {
    'en-us': 'Pipe',
    'ru-ru': 'Вертикальная черта',
    'es-es': 'Tubo',
    'fr-fr': 'Tuyau',
    'uk-ua': 'Труба',
    'de-ch': 'Rohr',
    'pt-br': 'Cano',
  },
  determineAutomatically: {
    'en-us': 'Determine automatically',
    'ru-ru': 'Определить автоматически',
    'es-es': 'Determinar automáticamente',
    'uk-ua': 'Регістр сірників',
    'de-ch': 'Automatisch ermitteln',
    'fr-fr': 'Déterminer automatiquement',
    'pt-br': 'Determinar automaticamente',
  },
  chooseDataSetName: {
    'en-us': 'Name for New Data Set:',
    'ru-ru': 'Имя для нового набора данных:',
    'es-es': 'Nombre para Nuevo Conjunto de Datos:',
    'de-ch': 'Name für neuen Datensatz:',
    'fr-fr': 'Nom du nouvel ensemble de données :',
    'uk-ua': 'Назва нового набору даних:',
    'pt-br': 'Nome para o novo conjunto de dados:',
  },
  firstRowIsHeader: {
    'en-us': 'First Row is Header:',
    'ru-ru': 'Первая строка является заголовок:',
    'es-es': 'La primera Fila es el Encabezado:',
    'fr-fr': "La première ligne est l'en-tête :",
    'uk-ua': 'Перший рядок – заголовок:',
    'de-ch': 'Die erste Zeile ist die Kopfzeile:',
    'pt-br': 'A primeira linha é o cabeçalho:',
  },
  importFile: {
    'en-us': 'Import file',
    'ru-ru': 'Импортировать файл',
    'es-es': 'Importar archivo',
    'fr-fr': 'Importer le fichier',
    'uk-ua': 'Імпорт файлу',
    'de-ch': 'Datei importieren',
    'pt-br': 'Importar arquivo',
  },
  columnName: {
    'en-us': 'Column {columnIndex:number}',
    'ru-ru': 'Столбец {columnIndex:number}',
    'es-es': 'Columna {columnIndex:number}',
    'fr-fr': 'Colonne {columnIndex:number}',
    'uk-ua': 'Стовпчик {columnIndex:number}',
    'de-ch': 'Spalte {columnIndex:number}',
    'pt-br': 'Coluna {columnIndex:number}',
  },
  newDataSetName: {
    'en-us': 'New Data Set {date}',
    'ru-ru': 'Новый набор данных {date}',
    'es-es': 'Nuevo Conjunto de Datos {date}',
    'fr-fr': 'Nouvel ensemble de données {date}',
    'uk-ua': 'Новий набір даних {date}',
    'de-ch': 'Neuer Datensatz {date}',
    'pt-br': 'Novo conjunto de dados {date}',
  },
  dataSets: {
    'en-us': '{variant:string} Data Sets',
    'de-ch': '{variant:string} Datensätze',
    'es-es': '{variant:string} Conjuntos de datos',
    'fr-fr': '{variant:string} Ensembles de données',
    'pt-br': '{variant:string} Conjuntos de dados',
    'ru-ru': '{variant:string} Наборы данных',
    'uk-ua': '{variant:string} Набори даних',
  },
  wbsDialogEmpty: {
    'en-us': 'Currently no Data Sets exist.',
    'ru-ru': 'В настоящее время наборов данных не существует.',
    'es-es': 'Actualmente no existen conjuntos de datos.',
    'fr-fr': "Actuellement, aucun ensemble de données n'existe.",
    'uk-ua': 'Наразі не існує наборів даних.',
    'de-ch': 'Derzeit sind keine Datensätze vorhanden.',
    'pt-br': 'Atualmente não existem conjuntos de dados.',
  },
  createDataSetInstructions: {
    'en-us': 'Use "Import a file" or "Create New" to make a new one.',
    'ru-ru':
      'Используйте «Импортировать файл» или «Создать новый», чтобы создать новый.',
    'es-es':
      'Usar "Importar un archivo" o "Crear Nuevo" para generar uno nuevo.',
    'fr-fr':
      'Utilisez « Importer un fichier » ou « Créer un nouveau » pour en créer un nouveau.',
    'uk-ua':
      'Використовуйте «Імпортувати файл» або «Створити новий», щоб створити новий.',
    'de-ch':
      'Verwenden Sie „Datei importieren“ oder „Neu erstellen“, um eine neue zu erstellen.',
    'pt-br': 'Use "Importar um arquivo" ou "Criar novo" para criar um novo.',
  },
  createNew: {
    'en-us': 'Create New',
    'ru-ru': 'Создайте новый',
    'es-es': 'Crear Nuevo',
    'fr-fr': 'Créer un nouveau',
    'uk-ua': 'Створити новий',
    'de-ch': 'Neu erstellen',
    'pt-br': 'Criar novo',
  },
  dataSetMeta: {
    'en-us': 'Data Set Properties',
    'ru-ru': 'Свойства набора данных',
    'es-es': 'Propiedades del conjunto de datos',
    'fr-fr': "Propriétés de l'ensemble de données",
    'uk-ua': 'Властивості набору даних',
    'de-ch': 'Datensatzeigenschaften',
    'pt-br': 'Propriedades do conjunto de dados',
  },
  dataSetName: {
    'en-us': 'Data Set Name',
    'ru-ru': 'Название набора данных',
    'es-es': 'Nombre de Conjunto de Datos',
    'fr-fr': "Nom de l'ensemble de données",
    'uk-ua': 'Назва набору даних',
    'de-ch': 'Datensatzname',
    'pt-br': 'Nome do conjunto de dados',
  },
  numberOfRows: {
    'en-us': 'Number of rows',
    'ru-ru': 'Количество рядов',
    'es-es': 'Número de filas',
    'fr-fr': 'Nombre de rangées',
    'uk-ua': 'Кількість рядів',
    'de-ch': 'Anzahl der Zeilen',
    'pt-br': 'Número de linhas',
  },
  numberOfColumns: {
    'en-us': 'Number of columns',
    'ru-ru': 'Количество столбцов',
    'es-es': 'Número de columnas',
    'fr-fr': 'Le nombre de colonnes',
    'uk-ua': 'Кількість стовпців',
    'de-ch': 'Anzahl der Spalten',
    'pt-br': 'Número de colunas',
  },
  importedFileName: {
    'en-us': 'Import file name',
    'ru-ru': 'Имя файла импорта',
    'es-es': 'Importar nombre de archivo',
    'fr-fr': "Nom du fichier d'importation",
    'uk-ua': "Імпортувати ім'я файлу",
    'de-ch': 'Name der Importdatei',
    'pt-br': 'Nome do arquivo de importação',
  },
  noFileName: {
    'en-us': '(no file name)',
    'ru-ru': '(файл без имени)',
    'es-es': '(sin nombre de archivo)',
    'fr-fr': '(pas de nom de fichier)',
    'uk-ua': '(без імені файлу)',
    'de-ch': '(kein Dateiname)',
    'pt-br': '(sem nome de arquivo)',
  },
  changeDataSetOwner: {
    'en-us': 'Change Data Set Owner',
    'ru-ru': 'Изменить владельца набора данных',
    'es-es': 'Cambiar propietario del conjunto de datos',
    'fr-fr': "Modifier le propriétaire de l'ensemble de données",
    'uk-ua': 'Змінити власника набору даних',
    'de-ch': 'Datensatzbesitzer ändern',
    'pt-br': 'Alterar proprietário do conjunto de dados',
  },
  changeDataSetOwnerDescription: {
    'en-us': 'Select New Owner:',
    'ru-ru': 'Выберите нового владельца:',
    'es-es': 'Seleccionar nuevo propietario:',
    'fr-fr': 'Sélectionnez un nouveau propriétaire :',
    'uk-ua': 'Виберіть нового власника:',
    'de-ch': 'Neuen Besitzer auswählen:',
    'pt-br': 'Selecione Novo Proprietário:',
  },
  dataSetOwnerChanged: {
    'en-us': 'Data Set owner changed',
    'ru-ru': 'Владелец набора данных изменен',
    'es-es': 'El propietario del conjunto de datos cambió',
    'fr-fr': "Le propriétaire de l'ensemble de données a changé",
    'uk-ua': 'Змінено власника набору даних',
    'de-ch': 'Datensatzbesitzer geändert',
    'pt-br': 'Proprietário do conjunto de dados alterado',
  },
  dataSet: {
    'en-us': 'Data Set',
    'ru-ru': 'Набор данных',
    'es-es': 'Conjunto de Datos',
    'uk-ua': 'Набір даних',
    'de-ch': 'Datensatz',
    'fr-fr': 'Ensemble de données',
    'pt-br': 'Conjunto de dados',
  },
  dataSetTimestampUploaded: {
    'en-us': 'Timestamp Uploaded',
    'de-ch': 'Zeitstempel hochgeladen',
    'es-es': 'Marca de tiempo cargada',
    'fr-fr': 'Horodatage téléchargé',
    'ru-ru': 'Временная метка загружена',
    'uk-ua': 'Мітка часу завантажено',
    'pt-br': 'Carimbo de data e hora carregado',
  },
  dataSetUploadedLabel: {
    'en-us': '(Uploaded, Read-Only)',
    'ru-ru': '(Загружено, только для чтения)',
    'es-es': '(Cargado, Solo lectura)',
    'fr-fr': '(Téléchargé, lecture seule)',
    'uk-ua': '(Завантажено, лише для читання)',
    'de-ch': '(Hochgeladen, schreibgeschützt)',
    'pt-br': '(Enviado, somente leitura)',
  },
  wbStatusUnupload: {
    'en-us': 'Data Set Rollback Status',
    'ru-ru': 'Состояние отката набора данных',
    'es-es': 'Estado de reversión del conjunto de datos',
    'fr-fr': "État de restauration de l'ensemble de données",
    'uk-ua': 'Статус відкату набору даних',
    'de-ch': 'Datensatz-Rollback-Status',
    'pt-br': 'Status de reversão do conjunto de dados',
  },
  wbStatusUpload: {
    'en-us': 'Data Set Upload Status',
    'ru-ru': 'Состояние загрузки набора данных',
    'es-es': 'Estado de carga del conjunto de datos',
    'fr-fr': "Une erreur s'est produite pendant [X22X]",
    'uk-ua': 'Під час [X22X] сталася помилка',
    'de-ch': 'Status des Datensatz-Uploads',
    'pt-br': 'Status de upload do conjunto de dados',
  },
  wbStatusValidation: {
    'en-us': 'Data Set Validation Status',
    'ru-ru': 'Статус проверки набора данных',
    'es-es': 'Estado de validación del conjunto de datos',
    'fr-fr': "Statut de validation de l'ensemble de données",
    'uk-ua': 'Статус перевірки набору даних',
    'de-ch': 'Status der Datensatzvalidierung',
    'pt-br': 'Status de validação do conjunto de dados',
  },
  aborting: {
    'en-us': 'Aborting...',
    'ru-ru': 'Прерывание...',
    'es-es': 'Abortando...',
    'fr-fr': 'Abandonner...',
    'uk-ua': 'Переривання...',
    'de-ch': 'Abbruch...',
    'pt-br': 'Abortando...',
  },
  wbStatusAbortFailed: {
    'en-us': 'Failed aborting {operationName:string}. Please try again later',
    'ru-ru':
      'Не удалось прервать операцию {operationName:string}. Пожалуйста, попробуйте позже',
    'es-es':
      'No se pudo abortar {operationName:string}. Por favor inténtelo más tarde',
    'fr-fr':
      "Échec de l'abandon de {operationName:string}. Veuillez réessayer plus tard",
    'uk-ua':
      'Не вдалося перервати {operationName:string}. Будь-ласка спробуйте пізніше',
    'de-ch':
      'Abbruch fehlgeschlagen {operationName:string}. Bitte versuchen Sie es später erneut',
    'pt-br':
      'Falha ao abortar {operationName:string}. Tente novamente mais tarde.',
  },
  wbStatusOperationNoProgress: {
    comment: 'E.x, Validating...',
    'en-us': '{operationName:string}...',
    'ru-ru': '{operationName:string}...',
    'es-es': '{operationName:string}...',
    'fr-fr': '{operationName:string}...',
    'uk-ua': "{operationName:string}'...",
    'de-ch': '{operationName:string}...',
    'pt-br': '{operationName:string}...',
  },
  wbStatusOperationProgress: {
    comment: 'E.x, Validating row 999/1,000',
    'en-us':
      '{operationName:string} row {current:number|formatted}/{total:number|formatted}',
    'ru-ru':
      '{operationName:string} строка {current:number|formatted}/{total:number|formatted}',
    'es-es':
      '{operationName:string} fila {current:number|formatted}/{total:number|formatted}',
    'fr-fr':
      '{operationName:string} ligne {current:number|formatted}/{total:number|formatted}',
    'uk-ua':
      '{operationName:string} рядок {current:number|formatted}/{total:number|formatted}',
    'de-ch':
      '{operationName:string} Zeile {current:number|formatted}/{total:number|formatted}',
    'pt-br':
      '{operationName:string} linha {current:number|formatted}/{total:number|formatted}',
  },
  wbStatusPendingDescription: {
    'en-us': '{operationName:string} of this Data Set should begin shortly.',
    'ru-ru':
      '{operationName:string} этого набора данных должно начаться в ближайшее время.',
    'es-es':
      '{operationName:string} de este Conjunto de Datos debería comenzar en breve.',
    'fr-fr':
      '{operationName:string} de cet ensemble de données devrait commencer sous peu.',
    'uk-ua':
      '{operationName:string} цього набору даних має початися незабаром.',
    'de-ch':
      '{operationName:string} dieses Datensatzes sollte in Kürze beginnen.',
    'pt-br':
      '{operationName:string} deste conjunto de dados deve começar em breve.',
  },
  wbStatusPendingSecondDescription: {
    'en-us':
      'If this message persists for longer than 30 seconds, the {operationName:string} process is busy with another Data Set. Please try again later.',
    'ru-ru':
      'Если это сообщение отображается дольше 30 секунд процесс {operationName:string} занят другим набором данных. Пожалуйста, попробуй снова позже.',
    'es-es':
      'Si este mensaje persiste por más de 30 segundos, el proceso {operationName:string} está ocupado con otro Conjunto de Datos. Por favor inténtelo más tarde.',
    'fr-fr':
      'Si ce message persiste plus de 30 secondes, le processus {operationName:string} est occupé avec un autre ensemble de données. Veuillez réessayer plus tard.',
    'uk-ua':
      'Якщо це повідомлення зберігається довше 30 секунд, процес {operationName:string} зайнятий іншим набором даних. Будь-ласка спробуйте пізніше.',
    'de-ch':
      'Wenn diese Meldung länger als 30 Sekunden angezeigt wird, ist der {operationName:string}-Prozess mit einem anderen Datensatz beschäftigt. Bitte versuchen Sie es später erneut.',
    'pt-br':
      'Se esta mensagem persistir por mais de 30 segundos, o processo {operationName:string} está ocupado com outro conjunto de dados. Tente novamente mais tarde.',
  },
  stop: {
    'en-us': 'Stop',
    'ru-ru': 'Стоп',
    'es-es': 'Deténgase',
    'fr-fr': 'Arrêt',
    'uk-ua': 'СТІЙ',
    'de-ch': 'Stoppen',
    'pt-br': 'Parar',
  },
  wbStatusError: {
    'en-us': 'Error occurred during {operationName:string}',
    'ru-ru': 'Произошла ошибка во время {operationName:string}',
    'es-es': 'Ocurrió un error durante {operationName:string}',
    'fr-fr': "Une erreur s'est produite pendant {operationName:string}",
    'uk-ua': 'Під час {operationName:string} сталася помилка',
    'de-ch': 'Fehler aufgetreten während {operationName:string}',
    'pt-br': 'Ocorreu um erro durante {operationName:string}',
  },
  updatingTrees: {
    'en-us': 'Updating trees...',
    'ru-ru': 'Обновление деревьев...',
    'es-es': 'Actualizando árboles...',
    'fr-fr': 'Mise à jour des arbres...',
    'uk-ua': 'Оновлення дерев...',
    'de-ch': 'Bäume werden aktualisiert …',
    'pt-br': 'Atualizando árvores...',
  },
  recordSetName: {
    comment: `
      Default name of the record that would be created based on upload results
    `,
    'en-us': 'WB upload of "{dataSet:string}"',
    'ru-ru': 'WB загрузка "{dataSet:string}"',
    'es-es': 'Carga de WB de "{dataSet:string}"',
    'fr-fr': 'Téléchargement WB de "{dataSet:string}"',
    'uk-ua': 'WB завантаження "{dataSet:string}"',
    'de-ch': 'WB-Upload von „{dataSet:string}“',
    'pt-br': 'Envio do WB de "{dataSet:string}"',
  },
  ambiguousTaxaChild: {
    'en-us': '{node:string} {author:string} (in {parent:string})',
    'ru-ru': '{node:string} {author:string} (в {parent:string})',
    'es-es': '{node:string} {author:string} (en {parent:string})',
    'de-ch': '{node:string} {author:string} (in {parent:string})',
    'fr-fr': '{node:string} {author:string} (dans {parent:string})',
    'uk-ua': '{node:string} {author:string} (у {parent:string})',
    'pt-br': '{node:string} {author:string} (em {parent:string})',
  },
  attachmentsForRow: {
    'en-us': 'Attachments for row {row:number}:',
    'de-ch': 'Anhänge zur Zeile {row:number}:',
    'es-es': 'Archivos adjuntos para la fila {row:number}:',
    'fr-fr': 'Pièces jointes pour la ligne {row:number} :',
    'pt-br': 'Anexos para linha {row:number}:',
    'ru-ru': 'Навесное оборудование для ряда {row:number}:',
    'uk-ua': 'Вкладення для рядка {row:number}:',
  },
  detachWindow: {
    'en-us': 'Detach Window',
    'de-ch': 'Fenster abtrennen',
    'es-es': 'Separar ventana',
    'fr-fr': 'Détacher la fenêtre',
    'pt-br': 'Desanexar janela',
    'ru-ru': 'Отсоединить окно',
    'uk-ua': 'Від’єднати вікно',
  },
  attachWindow: {
    'en-us': 'Attach Window',
    'de-ch': 'Fenster anhängen',
    'es-es': 'Adjuntar ventana',
    'fr-fr': 'Attacher la fenêtre',
    'pt-br': 'Anexar janela',
    'ru-ru': 'Прикрепить окно',
    'uk-ua': 'Прикріпити вікно',
  },
  updatedCells: {
    'en-us': 'Updated Cells',
    'de-ch': 'Aktualisierte Zellen',
    'es-es': 'Células actualizadas',
    'fr-fr': 'Cellules mises à jour',
    'pt-br': 'Células atualizadas',
    'ru-ru': 'Обновленные ячейки',
    'uk-ua': 'Оновлені комірки',
  },
  deletedCells: {
    'en-us': 'Deleted Cells',
    'de-ch': 'Gelöschte Zellen',
    'es-es': 'Células eliminadas',
    'fr-fr': 'Cellules supprimées',
    'pt-br': 'Células Excluídas',
    'ru-ru': 'Удаленные ячейки',
    'uk-ua': 'Видалені клітинки',
  },
  affectedResults: {
    'en-us': 'Records affected',
    'de-ch': 'Betroffene Datensätze',
    'es-es': 'Registros afectados',
    'fr-fr': 'Dossiers concernés',
    'pt-br': 'Registros afetados',
    'ru-ru': 'Записи, затронутые',
    'uk-ua': 'Зафіксовані записи',
  },
  potentialAffectedResults: {
    'en-us': 'Potential records affected',
    'de-ch': 'Potenziell betroffene Datensätze',
    'es-es': 'Registros potenciales afectados',
    'fr-fr': 'Enregistrements potentiels affectés',
    'pt-br': 'Registros potenciais afetados',
    'ru-ru': 'Потенциально затронутые записи',
    'uk-ua': 'Потенційно постраждалі записи',
  },
  wbAffectedDescription: {
    'en-us': 'Number of new records affected in each table:',
    'de-ch': 'Anzahl der betroffenen neuen Datensätze in jeder Tabelle:',
    'es-es': 'Número de nuevos registros afectados en cada tabla:',
    'fr-fr': 'Nombre de nouveaux enregistrements affectés dans chaque table :',
    'pt-br': 'Número de novos registros afetados em cada tabela:',
    'ru-ru': 'Количество новых записей, затронутых в каждой таблице:',
    'uk-ua': 'Кількість нових записів, на які впливає кожна таблиця:',
  },
  wbAffectedPotentialDescription: {
    'en-us': 'Number of new records that would be affected in each table:',
    'de-ch':
      'Anzahl der neuen Datensätze, die in jeder Tabelle betroffen wären:',
    'es-es':
      'Número de registros nuevos que se verían afectados en cada tabla:',
    'fr-fr':
      'Nombre de nouveaux enregistrements qui seraient affectés dans chaque table :',
    'pt-br': 'Número de novos registros que seriam afetados em cada tabela:',
    'ru-ru':
      'Количество новых записей, которые будут затронуты в каждой таблице:',
    'uk-ua': 'Кількість нових записів у кожній таблиці, на які це вплине:',
  },
  recordsCreated: {
<<<<<<< HEAD
    'en-us': 'Records created',
    'de-ch': 'Erstellte Datensätze',
    'es-es': 'Registros creados',
    'fr-fr': 'Enregistrements créés',
    'pt-br': 'Registros criados',
    'ru-ru': 'Записи созданы',
    'uk-ua': 'Створені записи',
=======
    "en-us": "Records created",
    "de-ch": "Datensätze erstellt",
    "es-es": "Registros creados",
    "fr-fr": "Enregistrements créés",
    "pt-br": "Registros criados",
    "ru-ru": "Записи созданы",
    "uk-ua": "Створені записи",
>>>>>>> 66f03866
  },
  recordsUpdated: {
    'en-us': 'Records updated',
    'de-ch': 'Datensätze aktualisiert',
    'es-es': 'Registros actualizados',
    'fr-fr': 'Dossiers mis à jour',
    'pt-br': 'Registros atualizados',
    'ru-ru': 'Записи обновлены',
    'uk-ua': 'Записи оновлено',
  },
  recordsDeleted: {
    'en-us': 'Records deleted (not including dependents)',
    'de-ch': 'Datensätze gelöscht (ohne Angehörige)',
    'es-es': 'Registros eliminados (sin incluir dependientes)',
    'fr-fr': 'Enregistrements supprimés (sans compter les personnes à charge)',
    'pt-br': 'Registros excluídos (não incluindo dependentes)',
    'ru-ru': 'Удаленные записи (без учета иждивенцев)',
    'uk-ua': 'Записи видалено (без урахування утриманців)',
  },
  recordsMatchedAndChanged: {
    'en-us': 'Related records matched to different records',
    'de-ch':
      'Zugehörige Datensätze, die mit anderen Datensätzen abgeglichen wurden',
    'es-es': 'Registros relacionados que coinciden con diferentes registros',
    'fr-fr':
      'Enregistrements associés correspondant à différents enregistrements',
    'pt-br': 'Registros relacionados correspondidos a registros diferentes',
    'ru-ru': 'Связанные записи, сопоставленные с разными записями',
    'uk-ua': 'Пов’язані записи, що відповідають іншим записам',
  },
  matchAndChanged: {
    'en-us': 'Matched and changed cells',
    'de-ch': 'Übereinstimmende und geänderte Zellen',
    'es-es': 'Células coincidentes y modificadas',
    'fr-fr': 'Cellules appariées et modifiées',
    'pt-br': 'Células correspondentes e alteradas',
    'ru-ru': 'Совпадающие и измененные ячейки',
    'uk-ua': 'Зіставлені та змінені клітинки',
  },
} as const);<|MERGE_RESOLUTION|>--- conflicted
+++ resolved
@@ -216,15 +216,6 @@
     'pt-br': 'Resultados da pesquisa',
   },
   clickToToggle: {
-<<<<<<< HEAD
-    'en-us': 'Click to toggle visibility',
-    'ru-ru': 'Нажмите, чтобы переключить видимость',
-    'es-es': 'Pinchar para alternar visibilidad',
-    'fr-fr': 'Cliquez pour basculer la visibilité',
-    'uk-ua': 'Натисніть, щоб увімкнути видимість',
-    'de-ch': 'Klicken, um die Sichtbarkeit umzuschalten',
-    'pt-br': 'Clique para alternar a visibilidade',
-=======
     "en-us": "Click to toggle visibility",
     "ru-ru": "Нажмите, чтобы переключить видимость",
     "es-es": "Pinchar para alternar visibilidad",
@@ -232,7 +223,6 @@
     "uk-ua": "Натисніть, щоб увімкнути видимість",
     "de-ch": "Klicken Sie hier, um die Sichtbarkeit umzuschalten",
     "pt-br": "Clique para alternar a visibilidade",
->>>>>>> 66f03866
   },
   configureSearchReplace: {
     'en-us': 'Configure Search & Replace',
@@ -345,21 +335,12 @@
       'La reversión eliminará los nuevos registros de datos que este conjunto de datos agregó a la base de datos de especificación. La reversión completa se cancelará si alguno de los datos cargados ha sido referenciado (reutilizado) por otros registros de datos desde que se cargaron.',
     'fr-fr':
       "La restauration supprimera les nouveaux enregistrements de données que cet ensemble de données a ajoutés à la base de données Specify. L'intégralité de la restauration sera annulée si l'une des données téléchargées a été référencée (réutilisée) par d'autres enregistrements de données depuis leur téléchargement.",
-<<<<<<< HEAD
-    'uk-ua':
-      'Відкат видалить нові записи даних, додані цим набором даних до бази даних Specify. Повний відкат буде скасовано, якщо на будь-які завантажені дані посилалися (повторно використовували) інші записи даних після їх завантаження.',
-    'de-ch':
-      'Durch das Zurücksetzen werden die neuen Datensätze entfernt, die dieser Datensatz zur Datenbank „Specify“ hinzugefügt hat. Das gesamte Zurücksetzen wird abgebrochen, wenn hochgeladene Daten seit dem Hochladen von anderen Datensätzen referenziert (wiederverwendet) wurden.',
-    'pt-br':
-      'A reversão removerá os novos registros de dados que este Conjunto de Dados adicionou ao banco de dados Especificar. A reversão completa será cancelada se algum dos dados enviados tiver sido referenciado (reutilizado) por outros registros de dados desde o envio.',
-=======
     "uk-ua":
       "Відкат видалить нові записи даних, додані цим набором даних до бази даних Specify. Повний відкат буде скасовано, якщо на будь-які завантажені дані посилалися (повторно використовували) інші записи даних після їх завантаження.",
     "de-ch":
       "Durch das Zurücksetzen werden die neuen Datensätze entfernt, die dieser Datensatz zur angegebenen Datenbank hinzugefügt hat. Das gesamte Zurücksetzen wird abgebrochen, wenn auf die hochgeladenen Daten seit dem Hochladen von anderen Datensätzen verwiesen (sie wiederverwendet) wurden.",
     "pt-br":
       "A reversão removerá os novos registros de dados que este Conjunto de Dados adicionou ao banco de dados Especificar. A reversão completa será cancelada se algum dos dados enviados tiver sido referenciado (reutilizado) por outros registros de dados desde o envio.",
->>>>>>> 66f03866
   },
   startUpload: {
     'en-us': 'Begin Data Set Upload?',
@@ -402,21 +383,12 @@
       'Eliminar un conjunto de datos lo elimina de forma permanente junto con su plan de carga. Las asignaciones de datos ya no estarán disponibles para su reutilización con otros conjuntos de datos. Además, después de eliminar, la reversión ya no será una opción para un conjunto de datos cargado.',
     'fr-fr':
       "La suppression d'un ensemble de données le supprime définitivement ainsi que son plan de téléchargement. Les mappages de données ne pourront plus être réutilisés avec d'autres ensembles de données. De plus, après la suppression, la restauration ne sera plus une option pour un ensemble de données téléchargé.",
-<<<<<<< HEAD
-    'uk-ua':
-      'Видалення набору даних остаточно видаляє його та його план завантаження. Зіставлення даних більше не буде доступним для повторного використання з іншими наборами даних. Крім того, після видалення відкат більше не буде доступним для завантаженого набору даних.',
-    'de-ch':
-      'Durch das Löschen eines Datensatzes werden dieser und sein Upload-Plan dauerhaft entfernt. Datenzuordnungen können nicht mehr mit anderen Datensätzen wiederverwendet werden. Nach dem Löschen ist für einen hochgeladenen Datensatz auch kein Rollback mehr möglich.',
-    'pt-br':
-      'A exclusão de um Conjunto de Dados o remove permanentemente, juntamente com seu Plano de Upload. Os mapeamentos de dados não estarão mais disponíveis para reutilização com outros Conjuntos de Dados. Além disso, após a exclusão, a opção de Reverter não será mais uma opção para um Conjunto de Dados carregado.',
-=======
     "uk-ua":
       "Видалення набору даних остаточно видаляє його та його план завантаження. Зіставлення даних більше не буде доступним для повторного використання з іншими наборами даних. Крім того, після видалення відкат більше не буде доступним для завантаженого набору даних.",
     "de-ch":
       "Durch das Löschen eines Datensatzes werden dieser und sein Upload-Plan dauerhaft entfernt. Datenzuordnungen können nicht mehr mit anderen Datensätzen wiederverwendet werden. Nach dem Löschen ist für einen hochgeladenen Datensatz auch kein Rollback mehr möglich.",
     "pt-br":
       "A exclusão de um Conjunto de Dados o remove permanentemente, juntamente com seu Plano de Upload. Os mapeamentos de dados não estarão mais disponíveis para reutilização com outros Conjuntos de Dados. Além disso, após a exclusão, a opção de Reversão não será mais uma opção para um Conjunto de Dados carregado.",
->>>>>>> 66f03866
   },
   dataSetDeleted: {
     'en-us': 'Data Set successfully deleted',
@@ -701,15 +673,6 @@
     'pt-br': 'Upload cancelado',
   },
   uploadCanceledDescription: {
-<<<<<<< HEAD
-    'en-us': 'Data Set Upload cancelled.',
-    'ru-ru': 'Загрузка набора данных отменена.',
-    'es-es': 'Carga de conjunto de datos cancelada.',
-    'fr-fr': "Téléchargement de l'ensemble de données annulé.",
-    'uk-ua': 'Завантаження набору даних скасовано.',
-    'de-ch': 'Der Upload des Datensatzes wurde abgebrochen.',
-    'pt-br': 'Upload do conjunto de dados cancelado.',
-=======
     "en-us": "Data Set Upload cancelled.",
     "ru-ru": "Загрузка набора данных отменена.",
     "es-es": "Carga de conjunto de datos cancelada.",
@@ -717,7 +680,6 @@
     "uk-ua": "Завантаження набору даних скасовано.",
     "de-ch": "Datensatz-Upload abgebrochen.",
     "pt-br": "Upload do conjunto de dados cancelado.",
->>>>>>> 66f03866
   },
   coordinateConverter: {
     'en-us': 'Geocoordinate Format',
@@ -1558,15 +1520,6 @@
     'uk-ua': 'Кількість нових записів у кожній таблиці, на які це вплине:',
   },
   recordsCreated: {
-<<<<<<< HEAD
-    'en-us': 'Records created',
-    'de-ch': 'Erstellte Datensätze',
-    'es-es': 'Registros creados',
-    'fr-fr': 'Enregistrements créés',
-    'pt-br': 'Registros criados',
-    'ru-ru': 'Записи созданы',
-    'uk-ua': 'Створені записи',
-=======
     "en-us": "Records created",
     "de-ch": "Datensätze erstellt",
     "es-es": "Registros creados",
@@ -1574,7 +1527,6 @@
     "pt-br": "Registros criados",
     "ru-ru": "Записи созданы",
     "uk-ua": "Створені записи",
->>>>>>> 66f03866
   },
   recordsUpdated: {
     'en-us': 'Records updated',
