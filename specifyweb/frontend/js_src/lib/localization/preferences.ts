/**
 * Localization strings for the preferences menu
 *
 * @module
 */

import { createDictionary } from './utils';

// Refer to "Guidelines for Programmers" in ./README.md before editing this file

export const preferencesText = createDictionary({
  preferences: {
    'en-us': 'Preferences',
    'ru-ru': 'Настройки',
    'es-es': 'Preferencias',
    'fr-fr': 'Préférences',
    'uk-ua': 'Уподобання',
    'de-ch': 'Einstellungen',
    'pt-br': 'Preferências',
  },
  customization: {
    'en-us': 'Customization',
    'ru-ru': 'Настройка',
    'es-es': 'Personalización',
    'fr-fr': 'Personnalisation',
    'uk-ua': 'Спеціальнізація',
    'de-ch': 'Anpassung',
    'pt-br': 'Personalização',
  },
  userPreferences: {
    'en-us': 'User Preferences',
    'ru-ru': 'Настройки пользователя',
    'es-es': 'Preferencias del usuario',
    'fr-fr': "Préférences de l'utilisateur",
    'uk-ua': 'Налаштування користувача',
    'de-ch': 'Benutzereinstellungen',
    'pt-br': 'Preferências do usuário',
  },
  defaultUserPreferences: {
    'en-us': 'Default User Preferences',
    'ru-ru': 'Настройки пользователя по умолчанию',
    'es-es': 'Preferencias de usuario predeterminadas',
    'fr-fr': 'Préférences utilisateur par défaut',
    'uk-ua': 'Параметри користувача за умовчанням',
    'de-ch': 'Standardbenutzereinstellungen',
    'pt-br': 'Preferências de usuário padrão',
  },
  general: {
    'en-us': 'General',
    'ru-ru': 'Общий',
    'es-es': 'General',
    'fr-fr': 'Image personnalisée',
    'uk-ua': 'Спеціальне зображення',
    'de-ch': 'Allgemein',
    'pt-br': 'Em geral',
  },
  ui: {
    'en-us': 'User Interface',
    'ru-ru': 'Пользовательский интерфейс',
    'es-es': 'Interfaz de usuario',
    'fr-fr': 'Interface utilisateur',
    'uk-ua': 'Інтерфейс користувача',
    'de-ch': 'Benutzeroberfläche',
    'pt-br': 'Interface do usuário',
  },
  theme: {
    'en-us': 'Theme',
    'ru-ru': 'Тема',
    'es-es': 'Tema',
    'fr-fr': 'Thème',
    'uk-ua': 'Тема',
    'de-ch': 'Thema',
    'pt-br': 'Tema',
  },
  useSystemSetting: {
    'en-us': 'Use system setting',
    'ru-ru': 'Использовать системные настройки',
    'es-es': 'Utilizar la configuración del sistema',
    'fr-fr': 'Utiliser les paramètres du système',
    'uk-ua': 'Використовуйте налаштування системи',
    'de-ch': 'Systemeinstellung verwenden',
    'pt-br': 'Usar configuração do sistema',
  },
  inheritOsSettings: {
    'en-us': 'Copies value from your Operating System settings',
    'ru-ru': 'Копирует значение из настроек вашей операционной системы',
    'es-es': 'Copia el valor de la configuración de su sistema operativo',
    'fr-fr': "Copie la valeur des paramètres de votre système d'exploitation",
    'uk-ua': 'Копіює значення з налаштувань вашої операційної системи',
    'de-ch': 'Übernimmt den Wert aus Ihren Betriebssystemeinstellungen',
    'pt-br': 'Copia o valor das configurações do seu sistema operacional',
  },
  light: {
<<<<<<< HEAD
    comment: 'Light mode',
    'en-us': 'Light',
    'ru-ru': 'Свет',
    'es-es': 'Luz',
    'fr-fr': 'Lumière',
    'uk-ua': 'світло',
    'de-ch': 'Hell',
    'pt-br': 'Luz',
=======
    comment: "Light mode",
    "en-us": "Light",
    "ru-ru": "Свет",
    "es-es": "Claro",
    "fr-fr": "Lumière",
    "uk-ua": "світло",
    "de-ch": "Hell",
    "pt-br": "Luz",
>>>>>>> 9213f473
  },
  dark: {
    comment: 'Dark mode',
    'en-us': 'Dark',
    'ru-ru': 'Темный',
    'es-es': 'Oscuro',
    'fr-fr': 'Sombre',
    'uk-ua': 'Темний',
    'de-ch': 'Dunkel',
    'pt-br': 'Escuro',
  },
  reduceMotion: {
    'en-us': 'Reduce motion',
    'ru-ru': 'Уменьшите движение',
    'es-es': 'Reducir el movimiento',
    'fr-fr': 'Réduire les mouvements',
    'uk-ua': 'Зменшити рух',
    'de-ch': 'Bewegung reduzieren',
    'pt-br': 'Reduzir movimento',
  },
  reduceMotionDescription: {
    'en-us': 'Disable non-essential animations and transitions.',
    'ru-ru': 'Отключите ненужные анимации и переходы.',
    'es-es': 'Desactivar animaciones y transiciones no esenciales.',
    'fr-fr': 'Désactivez les animations et les transitions non essentielles.',
    'uk-ua': "Вимкніть необов'язкову анімацію та переходи.",
    'de-ch': 'Nicht erforderliche Animationen und Übergänge deaktivieren.',
    'pt-br': 'Desabilite animações e transições não essenciais.',
  },
  reduceTransparency: {
    'en-us': 'Reduce transparency',
    'ru-ru': 'Уменьшить прозрачность',
    'es-es': 'Reducir la transparencia',
    'fr-fr': 'Réduire la transparence',
    'uk-ua': 'Зменшити прозорість',
    'de-ch': 'Transparenz reduzieren',
    'pt-br': 'Reduzir a transparência',
  },
  reduceTransparencyDescription: {
    'en-us':
      'Whether to disable translucent backgrounds for user interface components whenever possible (e.g. table headers in tree view).',
    'ru-ru':
      'Следует ли отключать полупрозрачный фон для компонентов пользовательского интерфейса, когда это возможно (например, заголовки таблиц в древовидной структуре).',
    'es-es':
      'Si se deben deshabilitar los fondos translúcidos para los componentes de la interfaz de usuario siempre que sea posible (por ejemplo, encabezados de tabla en la vista de árbol).',
    'fr-fr':
      "S'il faut désactiver les arrière-plans translucides pour les composants de l'interface utilisateur chaque fois que possible (par exemple, les en-têtes de tableau dans l'arborescence).",
    'uk-ua':
      'Чи вимикати напівпрозорий фон для компонентів інтерфейсу користувача, коли це можливо (наприклад, заголовки таблиць у перегляді дерева).',
    'de-ch':
      'Durchsichtige Hintergründe für Benutzeroberflächenkomponenten wann immer möglich deaktivieren (z. B. Tabellenüberschriften in der Baumansicht).',
    'pt-br':
      'Se deve ou não desabilitar fundos translúcidos para componentes da interface do usuário sempre que possível (por exemplo, cabeçalhos de tabela na visualização em árvore).',
  },
  contrast: {
    'en-us': 'Contrast',
    'ru-ru': 'Контраст',
    'es-es': 'Contraste',
    'fr-fr': 'Contraste',
    'uk-ua': 'Контраст',
    'de-ch': 'Kontrast',
    'pt-br': 'Contraste',
  },
  increase: {
    'en-us': 'Increase',
    'ru-ru': 'Увеличивать',
    'es-es': 'Aumentar',
    'fr-fr': 'Augmenter',
    'uk-ua': 'Збільшити',
    'de-ch': 'Erhöhen',
    'pt-br': 'Aumentar',
  },
  reduce: {
    'en-us': 'Reduce',
    'ru-ru': 'Уменьшать',
    'es-es': 'Reducir',
    'fr-fr': 'Réduire',
    'uk-ua': 'Зменшити',
    'de-ch': 'Verringern',
    'pt-br': 'Reduzir',
  },
  noPreference: {
    'en-us': 'No preference',
    'ru-ru': 'Нет предпочтений',
    'es-es': 'Sin preferencia',
    'fr-fr': 'Pas de préférence',
    'uk-ua': 'Без переваг',
    'de-ch': 'Keine Präferenz',
    'pt-br': 'Sem preferência',
  },
  fontSize: {
    'en-us': 'Font size',
    'ru-ru': 'Размер шрифта',
    'es-es': 'Tamaño de fuente',
    'fr-fr': 'Taille de police',
    'uk-ua': 'Розмір шрифту',
    'de-ch': 'Schriftgrösse',
    'pt-br': 'Tamanho da fonte',
  },
  fontFamily: {
    'en-us': 'Font family',
    'ru-ru': 'Семейство шрифтов',
    'es-es': 'Familia de fuentes',
    'fr-fr': 'Famille de polices',
    'uk-ua': 'Сімейство шрифтів',
    'de-ch': 'Schrift-Familie',
    'pt-br': 'Família de fontes',
  },
  fontFamilyDescription: {
    'en-us':
      'You can specify any font that is on your computer, even if it is not in the list. A comma-separated list of fonts is also supported, where each subsequent font will be used if the previous one is not available.',
    'ru-ru':
      'Вы можете указать любой шрифт, установленный на вашем компьютере, даже если его нет в списке. Также поддерживается список шрифтов, разделённый запятыми, где каждый последующий шрифт будет использоваться, если предыдущий недоступен.',
    'es-es':
      'Puede especificar cualquier fuente de su ordenador, incluso si no está en la lista. También se admite una lista de fuentes separadas por comas, donde se usará cada fuente subsiguiente si la anterior no está disponible.',
    'fr-fr':
      "Vous pouvez spécifier n'importe quelle police présente sur votre ordinateur, même si elle ne figure pas dans la liste. Une liste de polices séparées par des virgules est également prise en charge ; chaque police suivante sera utilisée si la précédente n'est pas disponible.",
    'uk-ua':
      "Ви можете вказати будь-який шрифт, який є на вашому комп'ютері, навіть якщо його немає в списку. Також підтримується розділений комами список шрифтів, у якому використовуватиметься другий шрифт, якщо перший недоступний тощо.",
    'de-ch':
      'Sie können jede Schriftart angeben, die sich auf Ihrem Computer befindet, auch wenn diese nicht in der Liste enthalten ist. Eine durch Kommas getrennte Liste von Schriftarten wird ebenfalls unterstützt, wobei die zweite Schriftart verwendet wird, wenn die erste nicht verfügbar ist usw.',
    'pt-br':
      'Você pode especificar qualquer fonte que esteja no seu computador, mesmo que ela não esteja na lista. Uma lista de fontes separadas por vírgulas também é suportada, onde cada fonte subsequente será usada se a anterior não estiver disponível.',
  },
  defaultFont: {
    'en-us': '(default font)',
    'ru-ru': '(шрифт по умолчанию)',
    'es-es': '(fuente predeterminada)',
    'fr-fr': '(police par défaut)',
    'uk-ua': '(типовий шрифт)',
    'de-ch': '(Standardschriftart)',
    'pt-br': '(fonte padrão)',
  },
  maxFormWidth: {
    'en-us': 'Max form width',
    'ru-ru': 'Максимальная ширина формы',
    'es-es': 'Ancho máximo del formulario',
    'fr-fr': 'Largeur maximale du formulaire',
    'uk-ua': 'Максимальна ширина форми',
    'de-ch': 'Maximale Formularbreite',
    'pt-br': 'Largura máxima do formulário',
  },
  fieldBackgrounds: {
    'en-us': 'Field backgrounds',
    'ru-ru': 'Фоны полей',
    'es-es': 'Fondos de campo',
    'fr-fr': 'Milieux de terrain',
    'uk-ua': 'Польові фони',
    'de-ch': 'Feldhintergründe',
    'pt-br': 'Fundos de campo',
  },
  fieldBackground: {
    'en-us': 'Field background',
    'ru-ru': 'Фон поля',
    'es-es': 'Fondo de campo',
    'fr-fr': 'Contexte du terrain',
    'uk-ua': 'Поле фону',
    'de-ch': 'Feldhintergrund',
    'pt-br': 'Contexto de campo',
  },
  disabledFieldBackground: {
    'en-us': 'Disabled field background',
    'ru-ru': 'Отключенный фон поля',
    'es-es': 'Fondo de campo deshabilitado',
    'fr-fr': 'Fond de champ désactivé',
    'uk-ua': 'Вимкнений фон поля',
    'de-ch': 'Deaktivierter Feldhintergrund',
    'pt-br': 'Fundo de campo desativado',
  },
  invalidFieldBackground: {
    'en-us': 'Invalid field background',
    'ru-ru': 'Неверный фон поля',
    'es-es': 'Fondo de campo no válido',
    'fr-fr': 'Fond de champ invalide',
    'uk-ua': 'Недійсний фон поля',
    'de-ch': 'Ungültiger Feldhintergrund',
    'pt-br': 'Fundo de campo inválido',
  },
  requiredFieldBackground: {
    'en-us': 'Required field background',
    'ru-ru': 'Обязательное поле фон',
    'es-es': 'Antecedentes del campo obligatorio',
    'fr-fr': 'Contexte du champ obligatoire',
    'uk-ua': "Обов'язковий фон поля",
    'de-ch': 'Feldhintergrund erforderlich',
    'pt-br': 'Histórico de campo obrigatório',
  },
  darkFieldBackground: {
    'en-us': 'Field background (dark theme)',
    'ru-ru': 'Фон поля (тёмная тема)',
    'es-es': 'Fondo de campo (tema oscuro)',
    'fr-fr': 'Fond de champ (thème sombre)',
    'uk-ua': 'Фон поля (темна тема)',
    'de-ch': 'Feldhintergrund (Dunkles Thema)',
    'pt-br': 'Fundo de campo (tema escuro)',
  },
  darkDisabledFieldBackground: {
    'en-us': 'Disabled field background (dark theme)',
    'ru-ru': 'Отключенный фон поля (тёмная тема)',
    'es-es': 'Fondo de campo deshabilitado (tema oscuro)',
    'fr-fr': 'Fond de champ désactivé (thème sombre)',
    'uk-ua': 'Вимкнений фон поля (темна тема)',
    'de-ch': 'Deaktivierter Feldhintergrund (Dunkles Thema)',
    'pt-br': 'Fundo de campo desativado (tema escuro)',
  },
  darkInvalidFieldBackground: {
    'en-us': 'Invalid field background (dark theme)',
    'ru-ru': 'Недопустимый фон поля (тёмная тема)',
    'es-es': 'Fondo de campo no válido (tema oscuro)',
    'fr-fr': 'Largeur de colonne de grille de sous-vue flexible',
    'uk-ua': 'Гнучка ширина стовпця сітки вкладеного перегляду',
    'de-ch': 'Ungültiger Feldhintergrund (Dunkles Thema)',
    'pt-br': 'Fundo de campo inválido (tema escuro)',
  },
  darkRequiredFieldBackground: {
    'en-us': 'Required field background (dark theme)',
    'ru-ru': 'Обязательное поле фон (тёмная тема)',
    'es-es': 'Fondo del campo obligatorio (tema oscuro)',
    'fr-fr': 'Fond de champ obligatoire (thème sombre)',
    'uk-ua': 'Обов’язковий фон поля (темна тема)',
    'de-ch': 'Feldhintergrund erforderlich (Dunkles Thema)',
    'pt-br': 'Fundo de campo obrigatório (tema escuro)',
  },
  dialogs: {
    'en-us': 'Dialogs',
    'ru-ru': 'Диалоги',
    'es-es': 'Diálogos',
    'fr-fr': 'Boîtes de dialogue',
    'uk-ua': 'Діалоги',
    'de-ch': 'Dialoge',
    'pt-br': 'Diálogos',
  },
  appearance: {
    'en-us': 'Appearance',
    'ru-ru': 'Появление',
    'es-es': 'Apariencia',
    'fr-fr': 'Apparence',
    'uk-ua': 'Зовнішній вигляд',
    'de-ch': 'Aussehen',
    'pt-br': 'Aparência',
  },
  buttonsLight: {
    'en-us': 'Buttons (light mode)',
    'de-ch': 'Buttons (Helles Thema)',
    'es-es': 'Botones (modo luz)',
    'fr-fr': 'Boutons (mode lumière)',
    'ru-ru': 'Кнопки (световой режим)',
    'uk-ua': 'Кнопки (світлий режим)',
    'pt-br': 'Botões (modo claro)',
  },
  buttonsDark: {
    'en-us': 'Buttons (dark mode)',
    'de-ch': 'Buttons (Dunkles Thema)',
    'es-es': 'Botones (modo oscuro)',
    'fr-fr': 'Boutons (mode sombre)',
    'ru-ru': 'Кнопки (темный режим)',
    'uk-ua': 'Кнопки (темний режим)',
    'pt-br': 'Botões (modo escuro)',
  },
  translucentDialog: {
    'en-us': 'Translucent dialogs',
    'ru-ru': 'Прозрачные диалоги',
    'es-es': 'Diálogos translúcidos',
    'fr-fr': 'Dialogues translucides',
    'uk-ua': 'Напівпрозорі діалоги',
    'de-ch': 'Durchscheinende Dialoge',
    'pt-br': 'Diálogos translúcidos',
  },
  translucentDialogDescription: {
    'en-us': 'Whether dialogs have translucent background.',
    'ru-ru': 'Имеют ли диалоговые окна полупрозрачный фон.',
    'es-es': 'Si los diálogos tienen fondo translúcido.',
    'fr-fr': 'Si les boîtes de dialogue ont un fond translucide.',
    'uk-ua': 'Чи мають діалоги прозорий фон.',
    'de-ch': 'Dialogfenster mit durchscheinenden Hintergrund.',
    'pt-br': 'Se os diálogos têm fundo translúcido.',
  },
  alwaysPrompt: {
    'en-us': 'Always prompt to choose collection',
    'ru-ru': 'Всегда предлагайте выбрать коллекцию',
    'es-es': 'Siempre dispuesto a elegir la colección',
    'fr-fr': 'Toujours invité à choisir la collection',
    'uk-ua': 'Завжди підкажуть вибрати колекцію',
    'de-ch': 'Immer zur Auswahl der Sammlung auffordern',
    'pt-br': 'Sempre pronto para escolher a coleção',
  },
  treeEditor: {
    'en-us': 'Tree Editor',
    'ru-ru': 'Редактор деревьев',
    'es-es': 'Editor de árboles',
    'fr-fr': "Éditeur d'arborescence",
    'uk-ua': 'Редактор дерева',
    'de-ch': 'Baumeditor',
    'pt-br': 'Editor de Árvore',
  },
  treeAccentColor: {
    'en-us': 'Tree accent color',
    'ru-ru': 'Акцентный цвет дерева',
    'es-es': 'Color de acento del árbol',
    'fr-fr': "Couleur d'accent d'arbre",
    'uk-ua': 'Колір акценту дерева',
    'de-ch': 'Baumakzentfarbe',
    'pt-br': 'Cor de destaque da árvore',
  },
  synonymColor: {
    'en-us': 'Synonym color',
    'ru-ru': 'Синоним цвет',
    'es-es': 'Color sinónimo',
    'fr-fr': 'Synonyme couleur',
    'uk-ua': 'Синонім кольору',
    'de-ch': 'Synonymfarbe',
    'pt-br': 'Cor sinônimo',
  },
  showNewDataSetWarning: {
    'en-us': 'Show new Data Set warning',
    'ru-ru': 'Показать предупреждение о новом наборе данных',
    'es-es': 'Mostrar nueva advertencia de conjunto de datos',
    'fr-fr': "Afficher un nouvel avertissement sur l'ensemble de données",
    'uk-ua': 'Показати попередження про новий набір даних',
    'de-ch': 'Warnung für neuen Datensatz anzeigen',
    'pt-br': 'Mostrar novo aviso de conjunto de dados',
  },
  showNewDataSetWarningDescription: {
    'en-us': 'Show an informational message when creating a new Data Set.',
    'ru-ru':
      'Показывать информационное сообщение при создании нового набора данных.',
    'es-es':
      'Mostrar un mensaje informativo al crear un nuevo conjunto de datos.',
    'fr-fr':
      "Afficher un message d'information lors de la création d'un nouvel ensemble de données.",
    'uk-ua':
      'Показувати інформаційне повідомлення під час створення нового набору даних.',
    'de-ch': 'Zeige eine Meldung beim erstellen eines neuen Datensatzes an.',
    'pt-br':
      'Exibir uma mensagem informativa ao criar um novo conjunto de dados.',
  },
  header: {
    'en-us': 'Navigation Menu',
    'ru-ru': 'Меню навигации',
    'es-es': 'Menú de navegación',
    'fr-fr': 'le menu de navigation',
    'uk-ua': 'Навігаційне меню',
    'de-ch': 'Navigationsmenü',
    'pt-br': 'Menu de navegação',
  },
  application: {
    'en-us': 'Application',
    'ru-ru': 'Приложение',
    'es-es': 'Solicitud',
    'fr-fr': 'Application',
    'uk-ua': 'застосування',
    'de-ch': 'Anwendung',
    'pt-br': 'Aplicativo',
  },
  allowDismissingErrors: {
    'en-us': 'Allow dismissing error messages',
    'ru-ru': 'Разрешить отклонять сообщения об ошибках',
    'es-es': 'Permitir descartar mensajes de error',
    'fr-fr': "Autoriser le rejet des messages d'erreur",
    'uk-ua': 'Дозволити закривати повідомлення про помилки',
    'de-ch': 'Erlaube das Verwerfen von Fehlermeldungen',
    'pt-br': 'Permitir descartar mensagens de erro',
  },
  updatePageTitle: {
    'en-us': 'Update page title',
    'ru-ru': 'Обновить заголовок страницы',
    'es-es': 'Actualizar el título de la página',
    'fr-fr': 'Mettre à jour le titre de la page',
    'uk-ua': 'Оновити назву сторінки',
    'de-ch': 'Seitentitel aktualisieren',
    'pt-br': 'Atualizar título da página',
  },
  updatePageTitleDescription: {
    'en-us':
      "Whether to update the title of the page to match dialog's header.",
    'ru-ru':
      'Обновлять ли заголовок страницы в соответствии с заголовком диалогового окна.',
    'es-es':
      'Si se debe actualizar el título de la página para que coincida con el encabezado del cuadro de diálogo.',
    'fr-fr':
      "S'il faut mettre à jour le titre de la page pour qu'il corresponde à l'en-tête de la boîte de dialogue.",
    'uk-ua':
      'Чи оновлювати назву сторінки відповідно до заголовка діалогового вікна.',
    'de-ch':
      'Titel der Seite so aktualisieren, dass er mit der Kopfzeile des Dialogs übereinstimmt.',
    'pt-br':
      'Se o título da página deve ser atualizado para corresponder ao cabeçalho da caixa de diálogo.',
  },
  updatePageTitleFormDescription: {
    'en-us': 'Whether to update the title of the page to match current record.',
    'ru-ru':
      'Следует ли обновить заголовок страницы в соответствии с текущей записью.',
    'es-es':
      'Si desea actualizar el título de la página para que coincida con el registro actual.',
    'fr-fr':
      "S'il faut mettre à jour le titre de la page pour qu'il corresponde à l'enregistrement actuel.",
    'uk-ua': 'Чи оновлювати назву сторінки відповідно до поточного запису.',
    'de-ch':
      'Titel der Seite aktualisieren, damit er mit dem aktuellen Datensatz übereinstimmt.',
    'pt-br':
      'Se o título da página deve ser atualizado para corresponder ao registro atual.',
  },
  queryComboBox: {
    'en-us': 'Query Combo Box',
    'ru-ru': 'Поле со списком запросов',
    'es-es': 'Cuadro combinado de consulta',
    'uk-ua': 'Поле зі списком запитів',
    'de-ch': 'Abfrage-Kombinationsfeld',
    'fr-fr': 'Zone de liste déroulante de requête',
    'pt-br': 'Caixa de combinação de consulta',
  },
  searchAlgorithm: {
    'en-us': 'Search Algorithm',
    'ru-ru': 'Алгоритм поиска',
    'es-es': 'Algoritmo de búsqueda',
    'fr-fr': 'Algorithme de recherche',
    'uk-ua': 'Алгоритм пошуку',
    'de-ch': 'Suchalgorithmus',
    'pt-br': 'Algoritmo de Busca',
  },
  treeSearchAlgorithm: {
    'en-us': 'Search Algorithm (for relationships with tree tables)',
    'ru-ru': 'Алгоритм поиска (для связей с древовидными таблицами)',
    'es-es': 'Algoritmo de búsqueda (para relaciones con tablas de árbol)',
    'fr-fr':
      'Algorithme de recherche (pour les relations avec les tables arborescentes)',
    'uk-ua': 'Алгоритм пошуку (для зв’язків із деревоподібними таблицями)',
    'de-ch': 'Suchalgorithmus (für Beziehungen mit Baumtabellen)',
    'pt-br': 'Algoritmo de busca (para relacionamentos com tabelas de árvore)',
  },
  startsWithInsensitive: {
    'en-us': 'Starts With (case-insensitive)',
    'ru-ru': 'Начинается с (без учета регистра)',
    'es-es': 'Comienza con (sin distinguir entre mayúsculas y minúsculas)',
    'fr-fr': 'Commence par (insensible à la casse)',
    'uk-ua': 'Починається з (без урахування регістру)',
    'de-ch': 'Beginnt mit (Groß-/Kleinschreibung wird nicht beachtet)',
    'pt-br': 'Começa com (sem distinção de maiúsculas e minúsculas)',
  },
  startsWithDescription: {
    'en-us': 'Search for values that begin with a given query string.',
    'ru-ru': 'Поиск значений, начинающихся с заданной строки запроса.',
    'es-es':
      'Busque valores que comiencen con una cadena de consulta determinada.',
    'fr-fr':
      'Rechercher des valeurs commençant par une chaîne de requête donnée.',
    'uk-ua': 'Пошук значень, які починаються з заданого рядка запиту.',
    'de-ch':
      'Suchen Sie nach Werten, die mit einer bestimmten Abfragezeichenfolge beginnen.',
    'pt-br':
      'Pesquisar valores que começam com uma determinada sequência de consulta.',
  },
  startsWithCaseSensitive: {
    'en-us': 'Starts With (case-sensitive)',
    'ru-ru': 'Начинается с (с учетом регистра)',
    'es-es': 'Comienza con (sensible a mayúsculas y minúsculas)',
    'fr-fr': 'Commence par (sensible à la casse)',
    'uk-ua': 'Починається з (з урахуванням регістру)',
    'de-ch': 'Beginnt mit (Groß-/Kleinschreibung beachten)',
    'pt-br': 'Começa com (diferencia maiúsculas de minúsculas)',
  },
  startsWithCaseSensitiveDescription: {
    'en-us': 'Search for values that begin with a given query string.',
    'ru-ru': 'Поиск значений, начинающихся с заданной строки запроса.',
    'es-es':
      'Busque valores que comiencen con una cadena de consulta determinada.',
    'fr-fr':
      'Recherchez les valeurs qui commencent par une chaîne de requête donnée.',
    'uk-ua': 'Пошук значень, які починаються з заданого рядка запиту.',
    'de-ch':
      'Suchen Sie nach Werten, die mit einer bestimmten Abfragezeichenfolge beginnen.',
    'pt-br':
      'Pesquisar valores que começam com uma determinada sequência de consulta.',
  },
  containsInsensitive: {
    'en-us': 'Contains (case-insensitive)',
    'ru-ru': 'Содержит (без учета регистра)',
    'es-es': 'Contiene (sin distinguir entre mayúsculas y minúsculas)',
    'fr-fr': 'Contient (insensible à la casse)',
    'uk-ua': 'Містить (незалежно від регістру)',
    'de-ch': 'Enthält (Groß-/Kleinschreibung wird nicht beachtet)',
    'pt-br': 'Contém (sem distinção entre maiúsculas e minúsculas)',
  },
  containsCaseSensitive: {
    'en-us': 'Contains (case-sensitive)',
    'ru-ru': 'Содержит (с учетом регистра)',
    'es-es': 'Contiene (sensible a mayúsculas y minúsculas)',
    'fr-fr': 'Contient (sensible à la casse)',
    'uk-ua': 'Містить (з урахуванням регістру)',
    'de-ch': 'Enthält (Groß-/Kleinschreibung beachten)',
    'pt-br': 'Contém (diferencia maiúsculas de minúsculas)',
  },
  containsDescription: {
    'en-us':
      'Search for values that contain a given query string (case-insensitive).',
    'ru-ru':
      'Поиск значений, содержащих заданную строку запроса (без учета регистра).',
    'es-es':
      'Busque valores que contengan una cadena de consulta determinada (sin distinguir entre mayúsculas y minúsculas).',
    'uk-ua':
      'Пошук значень, які містять заданий рядок запиту (незалежно від регістру).',
    'de-ch':
      'Suchen Sie nach Werten, die eine bestimmte Abfragezeichenfolge enthalten (ohne Berücksichtigung der Groß-/Kleinschreibung).',
    'fr-fr':
      'Recherchez les valeurs contenant une chaîne de requête donnée (insensible à la casse).',
    'pt-br':
      'Pesquisar valores que contenham uma determinada sequência de consulta (sem distinção de maiúsculas e minúsculas).',
  },
  containsCaseSensitiveDescription: {
    'en-us':
      'Search for values that contain a given query string (case-sensitive).',
    'ru-ru':
      'Поиск значений, содержащих заданную строку запроса (с учетом регистра).',
    'es-es':
      'Busque valores que contengan una cadena de consulta determinada (distingue entre mayúsculas y minúsculas).',
    'fr-fr':
      'Recherchez les valeurs contenant une chaîne de requête donnée (sensible à la casse).',
    'uk-ua':
      'Пошук значень, які містять заданий рядок запиту (з урахуванням регістру).',
    'de-ch':
      'Suchen Sie nach Werten, die eine bestimmte Abfragezeichenfolge enthalten (Groß-/Kleinschreibung beachten).',
    'pt-br':
      'Pesquisar valores que contenham uma determinada sequência de consulta (diferencia maiúsculas de minúsculas).',
  },
  containsSecondDescription: {
    'en-us':
      'Can use _ to match any single character or % to match any number of characters.',
    'ru-ru':
      'Можно использовать _ для соответствия любому отдельному символу или % для соответствия любому количеству символов.',
    'es-es':
      'Puede utilizar _ para que coincida con cualquier carácter individual o % para que coincida con cualquier número de caracteres.',
    'fr-fr':
      "Peut utiliser _ pour correspondre à n'importe quel caractère ou % pour correspondre à n'importe quel nombre de caractères.",
    'uk-ua':
      'Можна використовувати _ для відповідності будь-якому одному символу або % для відповідності будь-якій кількості символів.',
    'de-ch':
      'Sie können _ verwenden, um ein beliebiges einzelnes Zeichen abzugleichen, oder %, um eine beliebige Anzahl von Zeichen abzugleichen.',
    'pt-br':
      'Pode usar _ para corresponder a qualquer caractere único ou % para corresponder a qualquer número de caracteres.',
  },
  highlightMatch: {
    'en-us': 'Highlight matched substring',
    'ru-ru': 'Выделить совпавшую подстроку',
    'es-es': 'Resaltar la subcadena coincidente',
    'fr-fr': 'Mettre en surbrillance la sous-chaîne correspondante',
    'uk-ua': 'Виділіть збіг підрядка',
    'de-ch': 'Markieren Sie übereinstimmende Teilzeichenfolgen',
    'pt-br': 'Destacar substring correspondente',
  },
  languageDescription: {
    'en-us': 'Determines field captions, usage notes and table captions.',
    'ru-ru':
      'Определяет заголовки полей, примечания по использованию и заголовки таблиц.',
    'es-es': 'Determina títulos de campos, notas de uso y títulos de tablas.',
    'fr-fr':
      "Détermine les légendes des champs, les notes d'utilisation et les légendes des tableaux.",
    'uk-ua':
      'Визначає підписи полів, примітки щодо використання та підписи таблиць.',
    'de-ch':
      'Legt Feldbeschriftungen, Verwendungshinweise und Tabellenbeschriftungen fest.',
    'pt-br': 'Determina legendas de campo, notas de uso e legendas de tabela.',
  },
  showDialogIcon: {
    'en-us': 'Show icon in the header',
    'ru-ru': 'Показывать значок в заголовке',
    'es-es': 'Mostrar icono en el encabezado',
    'fr-fr': "Afficher l'icône dans l'en-tête",
    'uk-ua': 'Показати значок у заголовку',
    'de-ch': 'Symbol in der Kopfzeile anzeigen',
    'pt-br': 'Mostrar ícone no cabeçalho',
  },
  scaleInterface: {
    'en-us': 'Scale Interface',
    'ru-ru': 'Интерфейс масштабирования',
    'es-es': 'Interfaz de escala',
    'fr-fr': 'Interface de balance',
    'uk-ua': 'Інтерфейс масштабу',
    'de-ch': 'Waagenschnittstelle',
    'pt-br': 'Interface de escala',
  },
  scaleInterfaceDescription: {
    'en-us': 'Scale interface to match font size.',
    'ru-ru': 'Масштабируйте интерфейс в соответствии с размером шрифта.',
    'es-es': 'Escala la interfaz para que coincida con el tamaño de la fuente.',
    'fr-fr': "Adapter l'interface à la taille de la police.",
    'uk-ua': 'Масштабуйте інтерфейс відповідно до розміру шрифту.',
    'de-ch':
      'Skalieren Sie die Benutzeroberfläche, um sie an die Schriftgröße anzupassen.',
    'pt-br': 'Dimensione a interface para corresponder ao tamanho da fonte.',
  },
  displayAuthor: {
    'en-us': 'Show author in the tree',
    'ru-ru': 'Показать автора в дереве',
    'es-es': 'Mostrar autor en el árbol',
    'fr-fr': "Afficher l'auteur dans l'arbre",
    'uk-ua': 'Показати автора в дереві',
    'de-ch': 'Autor im Baum anzeigen',
    'pt-br': 'Mostrar autor',
  },
  welcomePage: {
    'en-us': 'Home Page',
    'ru-ru': 'Домашняя страница',
    'es-es': 'Página de inicio',
    'fr-fr': "Page d'accueil",
    'uk-ua': 'Домашня сторінка',
    'de-ch': 'Startseite',
    'pt-br': 'Página inicial',
  },
  content: {
    'en-us': 'Content',
    'ru-ru': 'Содержание',
    'es-es': 'Contenido',
    'fr-fr': 'Contenu',
    'uk-ua': 'Зміст',
    'de-ch': 'Inhalt',
    'pt-br': 'Contente',
  },
  defaultImage: {
    'en-us': 'Specify Logo',
    'ru-ru': 'Укажите логотип',
    'es-es': 'Especificar logotipo',
    'fr-fr': 'Spécifier le logo',
    'uk-ua': 'Вкажіть логотип',
    'de-ch': 'Logo angeben',
    'pt-br': 'Especificar logotipo',
  },
  customImage: {
    'en-us': 'Custom Image',
    'ru-ru': 'Пользовательское изображение',
    'es-es': 'Imagen personalizada',
    'fr-fr': 'Image personnalisée',
    'uk-ua': 'Спеціальне зображення',
    'de-ch': 'Benutzerdefiniertes Bild',
    'pt-br': 'Imagem personalizada',
  },
  embeddedWebpage: {
    'en-us': 'Embedded web page',
    'ru-ru': 'Встроенная веб-страница',
    'es-es': 'Página web incrustada',
    'fr-fr': 'Page Web intégrée',
    'uk-ua': 'Вбудована веб-сторінка',
    'de-ch': 'Eingebettete Webseite',
    'pt-br': 'Página da web incorporada',
  },
  embeddedWebpageDescription: {
    'en-us': 'A URL to a page that would be embedded on the home page:',
    'ru-ru': 'URL-адрес страницы, которая будет встроена в домашнюю страницу:',
    'es-es': 'Una URL a una página que se integrará en la página de inicio:',
    'fr-fr': "Une URL vers une page qui serait intégrée à la page d'accueil :",
    'uk-ua': 'URL-адреса сторінки, яка буде вбудована на домашній сторінці:',
    'de-ch':
      'Eine URL zu einer Seite, die auf der Startseite eingebettet werden soll:',
    'pt-br': 'Um URL para uma página que seria incorporada na página inicial:',
  },
  behavior: {
    'en-us': 'Behavior',
    'ru-ru': 'Поведение',
    'es-es': 'Comportamiento',
    'fr-fr': 'Comportement',
    'uk-ua': 'Поведінка',
    'de-ch': 'Verhalten',
    'pt-br': 'Comportamento',
  },
  noRestrictionsMode: {
    'en-us': 'No restrictions mode',
    'ru-ru': 'Режим без ограничений',
    'es-es': 'Modo sin restricciones',
    'fr-fr': 'Mode sans restriction',
    'uk-ua': 'Режим без обмежень',
    'de-ch': 'Modus „Keine Einschränkungen“',
    'pt-br': 'Modo sem restrições',
  },
  noRestrictionsModeWbDescription: {
    'en-us': 'Allows uploading data to any field in any table.',
    'ru-ru': 'Позволяет загружать данные в любое поле любой таблицы.',
    'es-es': 'Permite cargar datos a cualquier campo de cualquier tabla.',
    'fr-fr':
      "Permet de télécharger des données dans n'importe quel champ de n'importe quelle table.",
    'uk-ua': 'Дозволяє завантажувати дані в будь-яке поле будь-якої таблиці.',
    'de-ch':
      'Ermöglicht das Hochladen von Daten in jedes Feld einer beliebigen Tabelle.',
    'pt-br': 'Permite carregar dados em qualquer campo de qualquer tabela.',
  },
  noRestrictionsModeQueryDescription: {
    'en-us': 'Allows querying data from any field in any table.',
    'ru-ru': 'Позволяет запрашивать данные из любого поля любой таблицы.',
    'es-es': 'Permite consultar datos de cualquier campo de cualquier tabla.',
    'fr-fr':
      "Permet d'interroger les données de n'importe quel champ de n'importe quelle table.",
    'uk-ua': 'Дозволяє запитувати дані з будь-якого поля будь-якої таблиці.',
    'de-ch':
      'Ermöglicht das Abfragen von Daten aus jedem Feld in jeder Tabelle.',
    'pt-br': 'Permite consultar dados de qualquer campo em qualquer tabela.',
  },
  noRestrictionsModeWarning: {
    'en-us':
      'WARNING: enabling this may lead to data loss or database corruption. Please make sure you know what you are doing.',
    'ru-ru':
      'ВНИМАНИЕ: включение этой функции может привести к потере данных или повреждению базы данных. Убедитесь, что вы понимаете, что делаете.',
    'es-es':
      'ADVERTENCIA: Habilitar esta opción podría provocar la pérdida de datos o la corrupción de la base de datos. Asegúrese de saber lo que está haciendo.',
    'uk-ua':
      'ПОПЕРЕДЖЕННЯ: увімкнення цієї функції може призвести до втрати даних або пошкодження бази даних. Переконайтеся, що ви знаєте, що робите.',
    'de-ch':
      'WARNUNG: Das Aktivieren dieser Option kann zu Datenverlust oder Datenbankbeschädigung führen. Bitte stellen Sie sicher, dass Sie wissen, was Sie tun.',
    'fr-fr':
      "AVERTISSEMENT : l'activation de cette option peut entraîner une perte de données ou une corruption de la base de données. Veuillez vous assurer que vous savez ce que vous faites.",
    'pt-br':
      'AVISO: habilitar esta opção pode levar à perda de dados ou à corrupção do banco de dados. Certifique-se de saber o que está fazendo.',
  },
  adminsOnlyPreference: {
    'en-us': "You don't have permission to change this option",
    'ru-ru': 'У вас нет разрешения на изменение этой опции.',
    'es-es': 'No tienes permiso para cambiar esta opción',
    'fr-fr': "Vous n'êtes pas autorisé à modifier cette option",
    'uk-ua': 'Ви не маєте дозволу змінювати цей параметр',
    'de-ch': 'Sie haben keine Berechtigung, diese Option zu ändern',
    'pt-br': 'Você não tem permissão para alterar esta opção',
  },
  stickyScrolling: {
    'en-us': 'Sticky scroll bar',
    'ru-ru': 'Липкая полоса прокрутки',
    'es-es': 'Barra de desplazamiento fija',
    'fr-fr': 'Barre de défilement collante',
    'uk-ua': 'Липка смуга прокрутки',
    'de-ch': 'Klebrige Bildlaufleiste',
    'pt-br': 'Barra de rolagem fixa',
  },
  foreground: {
    'en-us': 'Foreground',
    'ru-ru': 'Передний план',
    'es-es': 'Primer plano',
    'fr-fr': 'Premier plan',
    'uk-ua': 'Передній план',
    'de-ch': 'Vordergrund',
    'pt-br': 'Primeiro plano',
  },
  background: {
    'en-us': 'Background',
    'ru-ru': 'Фон',
    'es-es': 'Fondo',
    'fr-fr': 'Arrière-plan',
    'uk-ua': 'Фон',
    'de-ch': 'Hintergrund',
    'pt-br': 'Fundo',
  },
  sidebarTheme: {
    'en-us': 'Sidebar theme',
    'de-ch': 'Seitenleistenthema',
    'es-es': 'Tema de la barra lateral',
    'fr-fr': 'Thème de la barre latérale',
    'ru-ru': 'Тема боковой панели',
    'uk-ua': 'Тема бічної панелі',
    'pt-br': 'Tema da barra lateral',
  },
  darkForeground: {
    'en-us': 'Foreground (dark theme)',
    'ru-ru': 'Передний план (тёмная тема)',
    'es-es': 'Primer plano (tema oscuro)',
    'fr-fr': 'Premier plan (thème sombre)',
    'uk-ua': 'Передній план (темна тема)',
    'de-ch': 'Vordergrund (dunkles Design)',
    'pt-br': 'Primeiro plano (tema escuro)',
  },
  darkBackground: {
    'en-us': 'Background (dark theme)',
    'ru-ru': 'Фон (тёмная тема)',
    'es-es': 'Fondo (tema oscuro)',
    'fr-fr': 'Arrière-plan (thème sombre)',
    'uk-ua': 'Фон (темна тема)',
    'de-ch': 'Hintergrund (dunkles Design)',
    'pt-br': 'Plano de fundo (tema escuro)',
  },
  accentColor1: {
    'en-us': 'Accent color 1',
    'ru-ru': 'Акцентный цвет 1',
    'es-es': 'Color de acento 1',
    'fr-fr': "Couleur d'accent 1",
    'uk-ua': 'Акцентний колір 1',
    'de-ch': 'Akzentfarbe 1',
    'pt-br': 'Cor de destaque 1',
  },
  accentColor2: {
    'en-us': 'Accent color 2',
    'ru-ru': 'Акцентный цвет 2',
    'es-es': 'Color de acento 2',
    'fr-fr': "Couleur d'accent 2",
    'uk-ua': 'Акцентний колір 2',
    'de-ch': 'Akzentfarbe 2',
    'pt-br': 'Cor de destaque 2',
  },
  accentColor3: {
    'en-us': 'Accent color 3',
    'ru-ru': 'Акцентный цвет 3',
    'es-es': 'Color de acento 3',
    'fr-fr': "Couleur d'accent 3",
    'uk-ua': 'Акцентний колір 3',
    'de-ch': 'Akzentfarbe 3',
    'pt-br': 'Cor de destaque 3',
  },
  accentColor4: {
    'en-us': 'Accent color 4',
    'ru-ru': 'Акцентный цвет 4',
    'es-es': 'Color de acento 4',
    'fr-fr': "Couleur d'accent 4",
    'uk-ua': 'Акцентний колір 4',
    'de-ch': 'Akzentfarbe 4',
    'pt-br': 'Cor de destaque 4',
  },
  accentColor5: {
    'en-us': 'Accent color 5',
    'ru-ru': 'Акцентный цвет 5',
    'es-es': 'Color de acento 5',
    'fr-fr': "Couleur d'accent 5",
    'uk-ua': 'Акцентний колір 5',
    'de-ch': 'Akzentfarbe 5',
    'pt-br': 'Cor de destaque 5',
  },
  spreadsheet: {
    'en-us': 'Spreadsheet',
    'ru-ru': 'Электронная таблица',
    'es-es': 'Hoja de cálculo',
    'fr-fr': 'Tableur',
    'uk-ua': 'Електронна таблиця',
    'de-ch': 'Kalkulationstabelle',
    'pt-br': 'Planilha',
  },
  minSpareRows: {
    'en-us': 'Number of blank rows at the end',
    'ru-ru': 'Количество пустых строк в конце',
    'es-es': 'Número de filas en blanco al final',
    'fr-fr': 'Nombre de lignes vides à la fin',
    'uk-ua': 'Кількість порожніх рядків у кінці',
    'de-ch': 'Anzahl der leeren Zeilen am Ende',
    'pt-br': 'Número de linhas em branco no final',
  },
  autoWrapCols: {
    'en-us': 'Navigate to the other side when reaching the edge column',
    'ru-ru': 'Достигнув крайней колонны, перейдите на другую сторону.',
    'es-es': 'Navegue hacia el otro lado al llegar a la columna del borde.',
    'fr-fr':
      'Naviguez de l’autre côté lorsque vous atteignez la colonne de bord',
    'uk-ua': 'Перейдіть на іншу сторону, коли досягнете краю колонки',
    'de-ch':
      'Navigieren Sie zur anderen Seite, wenn Sie die Randspalte erreichen',
    'pt-br': 'Navegue para o outro lado ao atingir a coluna da borda',
  },
  autoWrapRows: {
    'en-us': 'Navigate to the other side when reaching the edge row',
    'ru-ru': 'Достигнув крайнего ряда, перейдите на другую сторону.',
    'es-es': 'Navegue hacia el otro lado al llegar a la fila del borde.',
    'fr-fr':
      'Naviguez de l’autre côté lorsque vous atteignez la rangée de bord',
    'uk-ua': 'Перейдіть на іншу сторону, коли досягнете крайнього ряду',
    'de-ch':
      'Navigieren Sie zur anderen Seite, wenn Sie die Randreihe erreichen',
    'pt-br': 'Navegue para o outro lado ao atingir a fileira de bordas',
  },
  enterBeginsEditing: {
    'en-us': 'Enter key begins editing cell',
    'ru-ru': 'Клавиша Enter начинает редактирование ячейки.',
    'es-es': 'La tecla Enter inicia la edición de la celda',
    'fr-fr': 'La touche Entrée commence à modifier la cellule',
    'uk-ua': 'Клавіша Enter починає редагування клітинки',
    'de-ch': 'Mit der Eingabetaste beginnt die Bearbeitung der Zelle',
    'pt-br': 'A tecla Enter inicia a edição da célula',
  },
  tabMoveDirection: {
    'en-us': 'Direction of movement when <key>Tab</key> key is pressed',
    'ru-ru': 'Направление движения при нажатии клавиши <key>Tab</key>',
    'es-es':
      'Dirección de movimiento cuando se presiona la tecla <key>Tab</key>',
    'fr-fr':
      'Sens de déplacement lorsque la touche <key>Tabulation</key> est enfoncée',
    'uk-ua': 'Напрямок руху при натисканні клавіші <key>Tab</key>',
    'de-ch': 'Bewegungsrichtung beim Drücken der <key>Tab</key>-Taste',
    'pt-br': 'Direção do movimento quando a tecla <key>Tab</key> é pressionada',
  },
  tabMoveDirectionDescription: {
    'en-us':
      'You can move in the opposite direction by pressing <key>Shift</key>+<key>Tab</key>.',
    'ru-ru':
      'Вы можете двигаться в обратном направлении, нажав <key>Shift</key>+<key>Tab</key>.',
    'es-es':
      'Puedes moverte en la dirección opuesta presionando <key>Shift</key>+<key>Tab</key>.',
    'fr-fr':
      'Vous pouvez vous déplacer dans la direction opposée en appuyant sur <key>Shift</key>+<key>Tab</key>.',
    'uk-ua':
      'Ви можете рухатися в протилежному напрямку, натискаючи <key>Shift</key>+<key>Tab</key>.',
    'de-ch':
      'Sie können sich in die entgegengesetzte Richtung bewegen, indem Sie <key>Umschalt</key>+<key>Tab</key> drücken.',
    'pt-br':
      'Você pode mover na direção oposta pressionando <key>Shift</key>+<key>Tab</key>.',
  },
  column: {
    'en-us': 'Column',
    'ru-ru': 'Столбец',
    'es-es': 'Columna',
    'fr-fr': 'Colonne',
    'uk-ua': 'Колонка',
    'de-ch': 'Spalte',
    'pt-br': 'Coluna',
  },
  row: {
    'en-us': 'Row',
    'ru-ru': 'Ряд',
    'es-es': 'Fila',
    'fr-fr': 'Rangée',
    'uk-ua': 'рядок',
    'de-ch': 'Reihe',
    'pt-br': 'Linha',
  },
  enterMoveDirection: {
    'en-us': 'Direction of movement when <key>Enter</key> key is pressed',
    'ru-ru': 'Направление движения при нажатии клавиши <key>Enter</key>',
    'es-es':
      'Dirección de movimiento cuando se presiona la tecla <key>Enter</key>',
    'uk-ua': 'Напрямок руху, коли натиснуто клавішу <key>Enter</key>',
    'de-ch': 'Bewegungsrichtung beim Drücken der Taste <key>Enter</key>',
    'fr-fr':
      'Direction du mouvement lorsque la touche <key>Entrer</key> est enfoncée',
    'pt-br':
      'Direção do movimento quando a tecla <key>Enter</key> é pressionada',
  },
  enterMoveDirectionDescription: {
    'en-us':
      'You can move in the opposite direction by pressing <key>Shift</key>+<key>Enter</key>.',
    'ru-ru':
      'Вы можете двигаться в противоположном направлении, нажав <key>Shift</key>+<key>Enter</key>.',
    'es-es':
      'Puedes moverte en la dirección opuesta presionando <key>Shift</key>+<key>Enter</key>.',
    'fr-fr': 'Synonyme couleur.',
    'uk-ua':
      'Ви можете рухатися у протилежному напрямку, натискаючи <key>Shift</key>+<key>Enter</key>.',
    'de-ch':
      'Sie können sich in die entgegengesetzte Richtung bewegen, indem Sie <key>Umschalt</key>+<key>Eingabe</key> drücken.',
    'pt-br':
      'Você pode mover na direção oposta pressionando <key>Shift</key>+<key>Enter</key>.',
  },
  filterPickLists: {
    'en-us': 'Filter pick list items',
    'ru-ru': 'Фильтрация элементов списка выбора',
    'es-es': 'Filtrar elementos de la lista de selección',
    'fr-fr': 'Filtrer les éléments de la liste de sélection',
    'uk-ua': 'Фільтр вибору елементів списку',
    'de-ch': 'Auswahllistenelemente filtern',
    'pt-br': 'Filtrar itens da lista de seleção',
  },
  exportFileDelimiter: {
    'en-us': 'Export file delimiter',
    'ru-ru': 'Разделитель файлов экспорта',
    'es-es': 'Delimitador de archivo de exportación',
    'fr-fr': "Délimiteur de fichier d'exportation",
    'uk-ua': 'Роздільник файлу експорту',
    'de-ch': 'Dateitrennzeichen exportieren',
    'pt-br': 'Delimitador de arquivo de exportação',
  },
  exportCsvUtf8Bom: {
    'en-us': 'Add UTF-8 BOM to CSV file exports',
    'ru-ru': 'Добавить UTF-8 BOM в экспорт CSV-файла',
    'es-es': 'Agregar BOM UTF-8 a las exportaciones de archivos CSV',
    'fr-fr': 'Ajouter UTF-8 BOM aux exportations de fichiers CSV',
    'uk-ua': 'Додайте специфікацію UTF-8 до експорту файлу CSVу',
    'de-ch': 'UTF-8 BOM zum CSV-Dateiexport hinzufügen',
    'pt-br': 'Adicionar UTF-8 BOM às exportações de arquivos CSV',
  },
  exportCsvUtf8BomDescription: {
    'en-us':
      'Adds a BOM (Byte Order Mark) to exported CSV files to ensure that the file is correctly recognized and displayed by various programs (Excel, OpenRefine, etc.), preventing issues with special characters and formatting.',
    'ru-ru': 'Корректное отображение экспортированных CSV-файлов в Excel.',
    'es-es':
      'Agrega una BOM (marca de orden de bytes) a los archivos CSV exportados para garantizar que el archivo sea reconocido y mostrado correctamente por varios programas (Excel, OpenRefine, etc.), evitando problemas con caracteres especiales y formato.',
    'fr-fr':
      "Permet aux exportations de fichiers CSV de s'afficher correctement dans Excel.",
    'uk-ua': 'Змушує експорт файлів CSV правильно відображатися в Excel.',
    'de-ch':
      'Sorgt dafür, dass CSV-Dateiexporte in Excel korrekt angezeigt werden.',
    'pt-br':
      'Adiciona uma BOM (Byte Order Mark) aos arquivos CSV exportados para garantir que o arquivo seja reconhecido e exibido corretamente por vários programas (Excel, OpenRefine, etc.), evitando problemas com caracteres especiais e formatação.',
  },
  caseSensitive: {
    'en-us': 'Case-sensitive',
    'ru-ru': 'С учетом регистра',
    'es-es': 'Distingue mayúsculas y minúsculas',
    'fr-fr': 'Sensible aux majuscules et minuscules',
    'uk-ua': 'Чутливий до регістру',
    'de-ch': 'Groß- und Kleinschreibung beachten',
    'pt-br': 'Maiúsculas e minúsculas',
  },
  caseInsensitive: {
    'en-us': 'Case-insensitive',
    'ru-ru': 'Без учета регистра',
    'es-es': 'Sin distinción entre mayúsculas y minúsculas',
    'fr-fr': 'Insensible à la casse',
    'uk-ua': 'Регістр не враховується',
    'de-ch': 'Groß-/Kleinschreibung wird nicht beachtet',
    'pt-br': 'Não diferencia maiúsculas de minúsculas',
  },
  showNoReadTables: {
    'en-us': 'Show tables without "Read" access',
    'ru-ru': 'Показывать таблицы без доступа «Чтение»',
    'es-es': 'Mostrar tablas sin acceso de "Lectura"',
    'fr-fr': 'Afficher les tableaux sans accès "Lecture"',
    'uk-ua': 'Показувати таблиці без доступу «Читання»',
    'de-ch': 'Tabellen ohne Lesezugriff anzeigen',
    'pt-br': 'Mostrar tabelas sem acesso de "Leitura"',
  },
  showNoAccessTables: {
    'en-us': 'Show tables without "Create" access',
    'ru-ru': 'Показывать таблицы без права «Создать»',
    'es-es': 'Mostrar tablas sin acceso "Crear"',
    'fr-fr': 'Afficher les tableaux sans accès "Créer"',
    'uk-ua': 'Показувати таблиці без доступу «Створити»',
    'de-ch': 'Tabellen ohne „Erstellen“-Zugriff anzeigen',
    'pt-br': 'Mostrar tabelas sem acesso "Criar"',
  },
  textAreaAutoGrow: {
    'en-us': 'Text boxes grow automatically',
    'ru-ru': 'Текстовые поля увеличиваются автоматически',
    'es-es': 'Los cuadros de texto crecen automáticamente',
    'fr-fr': "Les zones de texte s'agrandissent automatiquement",
    'uk-ua': 'Текстові поля збільшуються автоматично',
    'de-ch': 'Textfelder werden automatisch vergrößert',
    'pt-br': 'As caixas de texto crescem automaticamente',
  },
  clearQueryFilters: {
    'en-us': 'Reset query filters',
    'ru-ru': 'Сбросить фильтры запроса',
    'es-es': 'Restablecer filtros de consulta',
    'fr-fr': 'Réinitialiser les filtres de requête',
    'uk-ua': 'Скинути фільтри запитів',
    'de-ch': 'Abfragefilter zurücksetzen',
    'pt-br': 'Redefinir filtros de consulta',
  },
  clearQueryFiltersDescription: {
    'en-us': 'Clears all query filters when running a Report from a Form.',
    'de-ch':
      'Löscht alle Abfragefilter, wenn ein Bericht aus einem Formular ausgeführt wird.',
    'es-es':
      'Borra todos los filtros de consulta al ejecutar un informe desde un formulario.',
    'fr-fr':
      "Efface tous les filtres de requête lors de l'exécution d'un rapport à partir d'un formulaire.",
    'ru-ru': 'Очищает все фильтры запроса при запуске отчета из формы.',
    'uk-ua': 'Очищає всі фільтри запитів під час запуску звіту з форми.',
    'pt-br':
      'Limpa todos os filtros de consulta ao executar um relatório de um formulário.',
  },
  queryParamtersFromForm: {
    'en-us': 'Show query filters when running a Report from a Form',
    'de-ch':
      'Abfragefilter anzeigen, wenn ein Bericht aus einem Formular ausgeführt wird',
    'es-es':
      'Mostrar filtros de consulta al ejecutar un informe desde un formulario',
    'fr-fr':
      "Afficher les filtres de requête lors de l'exécution d'un rapport à partir d'un formulaire",
    'ru-ru': 'Показывать фильтры запроса при запуске отчета из формы',
    'uk-ua': 'Показувати фільтри запитів під час запуску звіту з форми',
    'pt-br':
      'Mostrar filtros de consulta ao executar um relatório de um formulário',
  },
  autoGrowAutoComplete: {
    'en-us': 'Allow autocomplete to grow as wide as need',
    'ru-ru':
      'Разрешить автозаполнению расширяться настолько, насколько это необходимо',
    'es-es': 'Permitir que el autocompletado crezca tanto como sea necesario',
    'fr-fr':
      'Sens de déplacement lorsque la touche [X27X]Tabulation[X35X] est enfoncée',
    'uk-ua':
      'Дозволити автозаповнення розширюватися настільки, наскільки потрібно',
    'de-ch':
      'Erlauben Sie der Autovervollständigung, so weit wie nötig zu wachsen',
    'pt-br':
      'Permitir que o preenchimento automático cresça o quanto for necessário',
  },
  tableNameInTitle: {
    'en-us': 'Include table name in the browser page title',
    'ru-ru': 'Включить имя таблицы в заголовок страницы браузера',
    'es-es':
      'Incluir el nombre de la tabla en el título de la página del navegador',
    'fr-fr':
      'Inclure le nom de la table dans le titre de la page du navigateur',
    'uk-ua': 'Включіть назву таблиці в заголовок сторінки браузера',
    'de-ch': 'Tabellennamen in den Seitentitel des Browsers aufnehmen',
    'pt-br': 'Incluir nome da tabela no título da página do navegador',
  },
  focusFirstField: {
    'en-us': 'Focus first field',
    'de-ch': 'Fokus erstes Feld',
    'es-es': 'Enfoque el primer campo',
    'fr-fr': 'Concentrez-vous sur le premier champ',
    'ru-ru': 'Фокус первого поля',
    'uk-ua': 'Перейти до першого поля',
    'pt-br': 'Foco primeiro no campo',
  },
  doubleClickZoom: {
    'en-us': 'Double click to zoom',
    'ru-ru': 'Дважды щелкните, чтобы увеличить',
    'es-es': 'Haga doble clic para ampliar',
    'fr-fr': 'Double-cliquez pour zoomer',
    'uk-ua': 'Двічі клацніть, щоб збільшити',
    'de-ch': 'Zum Vergrößern doppelklicken',
    'pt-br': 'Clique duas vezes para ampliar',
  },
  closePopupOnClick: {
    'en-us': 'Close pop-up on outside click',
    'ru-ru': 'Закрытие всплывающего окна при внешнем щелчке',
    'es-es': 'Cerrar ventana emergente al hacer clic desde fuera',
    'fr-fr': "Fermer la pop-up lors d'un clic extérieur",
    'uk-ua': 'Закрити спливаюче вікно при зовнішньому клацанні',
    'de-ch': 'Popup bei externem Klick schließen',
    'pt-br': 'Fechar pop-up ao clicar fora',
  },
  animateTransitions: {
    'en-us': 'Animate transitions',
    'ru-ru': 'Анимированные переходы',
    'es-es': 'Transiciones animadas',
    'fr-fr': 'Animer les transitions',
    'uk-ua': 'Анімація переходів',
    'de-ch': 'Übergänge animieren',
    'pt-br': 'Transições animadas',
  },
  panInertia: {
    'en-us': 'Pan inertia',
    'ru-ru': 'Инерция пан',
    'es-es': 'Inercia de la sartén',
    'fr-fr': 'Inertie du bac',
    'uk-ua': 'Інерція панорами',
    'de-ch': 'Schwenkträgheit',
    'pt-br': 'Inércia da panela',
  },
  mouseDrags: {
    'en-us': 'Mouse drags',
    'ru-ru': 'Перетаскивание мышью',
    'es-es': 'El ratón arrastra',
    'uk-ua': 'Виділіть відповідний підрядок',
    'de-ch': 'Maus zieht',
    'fr-fr': 'Mettre en surbrillance la sous-chaîne correspondante',
    'pt-br': 'Arrastos do mouse',
  },
  scrollWheelZoom: {
    'en-us': 'Scroll wheel zoom',
    'ru-ru': 'Масштабирование с помощью колеса прокрутки',
    'es-es': 'Zoom con rueda de desplazamiento',
    'fr-fr': 'Zoom avec la molette de défilement',
    'uk-ua': 'Масштаб колеса прокрутки',
    'de-ch': 'Scrollrad-Zoom',
    'pt-br': 'Zoom da roda de rolagem',
  },
  flexibleColumnWidth: {
    'en-us': 'Flexible column width',
    'ru-ru': 'Гибкая ширина столбца',
    'es-es': 'Ancho de columna flexible',
    'fr-fr': 'Largeur de colonne flexible',
    'uk-ua': 'Гнучка ширина колонки',
    'de-ch': 'Flexible Spaltenbreite',
    'pt-br': 'Largura de coluna flexível',
  },
  flexibleSubGridColumnWidth: {
    'en-us': 'Flexible subview grid column width',
    'ru-ru': 'Гибкая ширина столбца сетки подпредставлений',
    'es-es': 'Ancho de columna de cuadrícula de subvista flexible',
    'fr-fr': 'Largeur de colonne de grille de sous-vue flexible',
    'uk-ua': 'Гнучка ширина стовпця сітки вкладеного перегляду',
    'de-ch': 'Flexible Spaltenbreite des Unteransichtsrasters',
    'pt-br': 'Largura flexível da coluna da grade de subvisualização',
  },
  closeOnEsc: {
    'en-us': 'Close on <key>ESC</key> key press',
    'ru-ru': 'Закрыть нажатием клавиши <key>ESC</key>',
    'es-es': 'Cerrar al presionar la tecla <key>ESC</key>',
    'fr-fr': 'Icône et nom de la table',
    'uk-ua': 'Закриття натисканням клавіші <key>ESC</key>',
    'de-ch': 'Schließen durch Drücken der Taste <key>ESC</key>',
    'pt-br': 'Fechar ao pressionar a tecla <key>ESC</key>',
  },
  closeOnOutsideClick: {
    'en-us': 'Close on outside click',
    'ru-ru': 'Закрытие по внешнему щелчку',
    'es-es': 'Cerrar al hacer clic desde fuera',
    'fr-fr': 'Fermer sur clic extérieur',
    'uk-ua': 'Закрийте зовнішнім клацанням',
    'de-ch': 'Schließen durch Klicken von außen',
    'pt-br': 'Fechar com clique externo',
  },
  specifyNetworkBadge: {
    'en-us': 'Specify Network Badge',
    'ru-ru': 'Укажите сетевой значок',
    'es-es': 'Especificar la insignia de red',
    'fr-fr': 'Spécifier le badge réseau',
    'uk-ua': 'Укажіть значок мережі',
    'de-ch': 'Netzwerk-Badge angeben',
    'pt-br': 'Especificar emblema de rede',
  },
  useAccessibleFullDatePicker: {
    'en-us': 'Use accessible full date picker',
    'ru-ru': 'Используйте доступный полный выбор даты',
    'es-es': 'Utilice el selector de fecha completo y accesible',
    'fr-fr': 'Utiliser un sélecteur de date complet accessible',
    'uk-ua': 'Використовуйте доступний повний засіб вибору дати',
    'de-ch': 'Verwenden Sie eine barrierefreie Datumsauswahl',
    'pt-br': 'Use o seletor de data completo acessível',
  },
  useAccessibleMonthPicker: {
    'en-us': 'Use accessible month picker',
    'ru-ru': 'Используйте доступный выбор месяца',
    'es-es': 'Utilice el selector de meses accesible',
    'fr-fr': 'Utiliser le sélecteur de mois accessible',
    'uk-ua': 'Використовуйте доступний засіб вибору місяця',
    'de-ch': 'Verwenden Sie die barrierefreie Monatsauswahl',
    'pt-br': 'Use o seletor de meses acessível',
  },
  rightAlignNumberFields: {
    'en-us': 'Right-Justify numeric fields',
    'ru-ru': 'Выравнивание числовых полей по правому краю',
    'es-es': 'Justificar a la derecha los campos numéricos',
    'fr-fr': 'Justifier à droite les champs numériques',
    'uk-ua': 'Вирівнювання по правому краю числових полів',
    'de-ch': 'Rechtsbündige Ausrichtung numerischer Felder',
    'pt-br': 'Justificar à direita campos numéricos',
  },
  roundedCorners: {
    'en-us': 'Rounded corners',
    'ru-ru': 'Закругленные углы',
    'es-es': 'esquinas redondeadas',
    'fr-fr': 'Coins arrondis',
    'uk-ua': 'Заокруглені кути',
    'de-ch': 'Abgerundete Ecken',
    'pt-br': 'Cantos arredondados',
  },
  showSubviewBorders: {
    'en-us': 'Show borders around subviews',
    'de-ch': 'Rahmen um Unteransichten anzeigen',
    'es-es': 'Mostrar bordes alrededor de las subvistas',
    'fr-fr': 'Afficher les bordures autour des sous-vues',
    'pt-br': 'Mostrar bordas ao redor das subvisualizações',
    'ru-ru': 'Показывать границы вокруг подпредставлений',
    'uk-ua': 'Показати межі навколо підвидів',
  },
  limitMaxFieldWidth: {
    'en-us': 'Limit max field width',
    'ru-ru': 'Ограничить максимальную ширину поля',
    'es-es': 'Limitar el ancho máximo del campo',
    'fr-fr': 'Limiter la largeur maximale du champ',
    'uk-ua': 'Обмеження максимальної ширини поля',
    'de-ch': 'Maximale Feldbreite begrenzen',
    'pt-br': 'Limite máximo de largura do campo',
  },
  condenseQueryResults: {
    'en-us': 'Condense query results',
    'ru-ru': 'Сжать результаты запроса',
    'es-es': 'Condensar los resultados de la consulta',
    'fr-fr': 'Condenser les résultats de la requête',
    'uk-ua': 'Згорнути результати запиту',
    'de-ch': 'Abfrageergebnisse verdichten',
    'pt-br': 'Condensar resultados da consulta',
  },
  blurContentBehindDialog: {
    'en-us': 'Blur content behind the dialog',
    'ru-ru': 'Размытие содержимого за диалогом',
    'es-es': 'Desenfocar el contenido detrás del diálogo',
    'fr-fr': 'Flou le contenu derrière la boîte de dialogue',
    'uk-ua': 'Розмити вміст за діалоговим вікном',
    'de-ch': 'Inhalte hinter dem Dialog verwischen',
    'pt-br': 'Desfocar o conteúdo atrás do diálogo',
  },
  collectionSortOrderDescription: {
    'en-us': 'This determines the visual order of collections.',
    'ru-ru': 'Это определяет визуальный порядок коллекций.',
    'es-es': 'Esto determina el orden visual de las colecciones.',
    'fr-fr': "Ceci détermine l'ordre visuel des collections.",
    'uk-ua': 'Це визначає візуальний порядок колекцій.',
    'de-ch': 'Dies bestimmt die visuelle Reihenfolge der Sammlungen.',
    'pt-br': 'Isso determina a ordem visual das coleções.',
  },
  recordSetRecordToOpen: {
    'en-us': 'Record to open by default',
    'ru-ru': 'Запись для открытия по умолчанию',
    'es-es': 'Registro para abrir por defecto',
    'fr-fr': 'Enregistrement à ouvrir par défaut',
    'uk-ua': 'Запис відкривається за умовчанням',
    'de-ch': 'Standardmäßig zu öffnender Datensatz',
    'pt-br': 'Gravar para abrir por padrão',
  },
  altClickToSupressNewTab: {
    'en-us':
      '<key>{altKeyName:string}</key>+<key>Click</key> to suppress new tab',
    'ru-ru':
      '<key>{altKeyName:string}</key>+<key>Нажмите </key>, чтобы скрыть новую вкладку',
    'es-es':
      '<key>{altKeyName:string}</key>+<key>Haga clic en </key> para suprimir la nueva pestaña',
    'fr-fr':
      '<key>{altKeyName:string}</key>+<key>Cliquez sur</key> pour supprimer le nouvel onglet',
    'uk-ua':
      '<key>{altKeyName:string}</key>+<key>Натисніть </key>, щоб закрити нову вкладку',
    'de-ch':
      '<key>{altKeyName:string}</key>+<key>Klicken Sie auf</key>, um neue Registerkarten zu unterdrücken',
    'pt-br':
      '<key>{altKeyName:string}</key>+<key>Clique em</key> para suprimir a nova guia',
  },
  altClickToSupressNewTabDescription: {
    'en-us':
      '<key>{altKeyName:string}</key>+<key>Click</key> a link that usually opens in a new tab to open it in the current tab.',
    'ru-ru':
      '<key>{altKeyName:string}</key>+<key>Нажмите</key> на ссылку, которая обычно открывается в новой вкладке, чтобы открыть ее в текущей вкладке.',
    'es-es':
      '<key>{altKeyName:string}</key>+<key>Haga clic</key> en un enlace que normalmente se abre en una nueva pestaña para abrirlo en la pestaña actual.',
    'fr-fr': 'Utiliser le sélecteur de mois accessible.',
    'uk-ua':
      '<key>{altKeyName:string}</key>+<key>Натисніть</key> посилання, яке зазвичай відкривається в новій вкладці, щоб відкрити його в поточній вкладці.',
    'de-ch':
      '<key>{altKeyName:string}</key>+<key>Klicken Sie auf</key> einen Link, der normalerweise in einem neuen Tab geöffnet wird, um ihn im aktuellen Tab zu öffnen.',
    'pt-br':
      '<key>{altKeyName:string}</key>+<key>Clique</key> em um link que geralmente abre em uma nova aba para abri-lo na aba atual.',
  },
  makeFormDialogsModal: {
    'en-us': 'Make form dialogs gray out the background',
    'ru-ru': 'Сделать фон диалоговых окон серым',
    'es-es':
      'Hacer que los cuadros de diálogo del formulario tengan el fondo en gris',
    'fr-fr':
      "Rendre les boîtes de dialogue de formulaire grisées sur l'arrière-plan",
    'uk-ua': 'Зробіть діалогові вікна форми сірими фоном',
    'de-ch': 'Den Hintergrund von Formulardialogen ausgrauen',
    'pt-br':
      'Faça com que as caixas de diálogo do formulário fiquem com o fundo acinzentado',
  },
  autoScrollTree: {
    'en-us': 'Auto scroll tree to focused node',
    'ru-ru': 'Автоматическая прокрутка дерева к выбранному узлу',
    'es-es': 'Desplazamiento automático del árbol al nodo enfocado',
    'fr-fr': 'Arbre de défilement automatique vers le nœud ciblé',
    'uk-ua': 'Автоматичне прокручування дерева до виділеного вузла',
    'de-ch': 'Automatisches Scrollen des Baums zum fokussierten Knoten',
    'pt-br': 'Rolagem automática da árvore para o nó em foco',
  },
  sortByField: {
    'en-us': 'Order By Field',
    'de-ch': 'Nach Feld sortieren',
    'es-es': 'Ordenar por campo',
    'fr-fr': 'Trier par champ',
    'pt-br': 'Ordenar por campo',
    'ru-ru': 'Сортировать по полю',
    'uk-ua': 'Сортувати за полем',
  },
  lineWrap: {
    'en-us': 'Line wrap',
    'ru-ru': 'Перенос строки',
    'es-es': 'Ajuste de línea',
    'fr-fr': 'Retour à la ligne',
    'uk-ua': 'Обтікання лініями',
    'de-ch': 'Zeilenumbruch',
    'pt-br': 'Quebra de linha',
  },
  indentSize: {
    'en-us': 'Indent size',
    'ru-ru': 'Размер отступа',
    'es-es': 'Tamaño de sangría',
    'fr-fr': 'Taille du retrait',
    'uk-ua': 'Розмір відступу',
    'de-ch': 'Einzugsgröße',
    'pt-br': 'Tamanho do recuo',
  },
  indentWithTab: {
    'en-us': 'Indent with <key>Tab</key>',
    'ru-ru': 'Отступ с помощью <key>Tab</key>',
    'es-es': 'Sangría con <key>Tab</key>',
    'fr-fr': 'Indenter avec <key>Tabulation</key>',
    'uk-ua': 'Відступ із <key>Tab</key>',
    'de-ch': 'Einrücken mit <key>Tab</key>',
    'pt-br': 'Recuo com <key>Tab</key>',
  },
  formHeaderFormat: {
    'en-us': 'Form header format',
    'ru-ru': 'Формат заголовка формы',
    'es-es': 'Formato del encabezado del formulario',
    'fr-fr': "Format d'en-tête de formulaire",
    'uk-ua': 'Формат заголовка форми',
    'de-ch': 'Formularkopfformat',
    'pt-br': 'Formato do cabeçalho do formulário',
  },
  iconAndTableName: {
    'en-us': 'Icon and table name',
    'ru-ru': 'Значок и название таблицы',
    'es-es': 'Icono y nombre de la tabla',
    'fr-fr': 'Icône et nom de la table',
    'uk-ua': 'Значок і назва таблиці',
    'de-ch': 'Symbol und Tabellenname',
    'pt-br': 'Ícone e nome da tabela',
  },
  tableIcon: {
    'en-us': 'Table icon',
    'ru-ru': 'Значок таблицы',
    'es-es': 'Icono de tabla',
    'fr-fr': 'Icône de tableau',
    'uk-ua': 'Значок таблиці',
    'de-ch': 'Tabellensymbol',
    'pt-br': 'Ícone de tabela',
  },
  maxHeight: {
    'en-us': 'Max height',
    'ru-ru': 'Максимальная высота',
    'es-es': 'Altura máxima',
    'fr-fr': 'hauteur maximum',
    'uk-ua': 'Максимальна висота',
    'de-ch': 'Maximale Höhe',
    'pt-br': 'Altura máxima',
  },
  autoComplete: {
    'en-us': 'Auto complete',
    'ru-ru': 'Автозаполнение',
    'es-es': 'Autocompletar',
    'fr-fr':
      "Détermine les légendes des champs, les notes d'utilisation et les légendes des tableaux",
    'uk-ua':
      'Визначає підписи полів, примітки щодо використання та підписи таблиць',
    'de-ch': 'Autovervollständigung',
    'pt-br': 'Preenchimento automático',
  },
  searchCaseSensitive: {
    'en-us': 'Case-sensitive search',
    'es-es': 'Búsqueda que distingue entre mayúsculas y minúsculas',
    'fr-fr': 'Recherche sensible à la casse',
    'uk-ua': 'Пошук з урахуванням регістру',
    'de-ch': 'Groß- und Kleinschreibung beachten',
    'ru-ru': 'Поиск с учетом регистра',
    'pt-br': 'Pesquisa com diferenciação entre maiúsculas e minúsculas',
  },
  searchField: {
    'en-us': 'Search Field',
    'ru-ru': 'Поле поиска',
    'es-es': 'Campo de búsqueda',
    'fr-fr': 'Champ de recherche',
    'uk-ua': 'Поле пошуку',
    'de-ch': 'Suchfeld',
    'pt-br': 'Campo de pesquisa',
  },
  createInteractions: {
    'en-us': 'Creating an interaction',
    'ru-ru': 'Создание взаимодействия',
    'es-es': 'Creando una interacción',
    'fr-fr': 'Créer une interaction',
    'uk-ua': 'Створення взаємодії',
    'de-ch': 'Erstellen einer Interaktion',
    'pt-br': 'Criando uma interação',
  },
  useSpaceAsDelimiter: {
    'en-us': 'Use space as delimiter',
    'ru-ru': 'Используйте пробел в качестве разделителя',
    'es-es': 'Utilice el espacio como delimitador',
    'fr-fr': "Utiliser l'espace comme délimiteur",
    'uk-ua': 'Використовуйте пробіл як роздільник',
    'de-ch': 'Leerzeichen als Trennzeichen verwenden',
    'pt-br': 'Use espaço como delimitador',
  },
  useCommaAsDelimiter: {
    'en-us': 'Use comma as delimiter',
    'ru-ru': 'Используйте запятую в качестве разделителя',
    'es-es': 'Utilice la coma como delimitador',
    'fr-fr': 'Utiliser la virgule comme délimiteur',
    'uk-ua': 'Використовуйте кому як роздільник',
    'de-ch': 'Verwenden Sie Kommas als Trennzeichen.',
    'pt-br': 'Use vírgula como delimitador',
  },
  useNewLineAsDelimiter: {
    'en-us': 'Use new line as delimiter',
    'ru-ru': 'Использовать новую строку в качестве разделителя',
    'es-es': 'Utilice nueva línea como delimitador',
    'fr-fr': 'Utiliser une nouvelle ligne comme délimiteur',
    'uk-ua': 'Використовуйте новий рядок як роздільник',
    'de-ch': 'Neue Zeile als Trennzeichen verwenden',
    'pt-br': 'Use nova linha como delimitador',
  },
  useCustomDelimiters: {
    'en-us': 'Use custom delimiters',
    'ru-ru': 'Используйте пользовательские разделители',
    'es-es': 'Utilice delimitadores personalizados',
    'fr-fr': 'Utiliser des délimiteurs personnalisés',
    'uk-ua': 'Використовуйте спеціальні роздільники',
    'de-ch': 'Benutzerdefinierte Trennzeichen verwenden',
    'pt-br': 'Use delimitadores personalizados',
  },
  useCustomDelimitersDescription: {
    'en-us':
      'A list of delimiters to use, in addition to the ones defined above. Put one delimiter per line.',
    'ru-ru':
      'Список разделителей, которые можно использовать в дополнение к указанным выше. Используйте по одному разделителю на строку.',
    'es-es':
      'Una lista de delimitadores para usar, además de los definidos anteriormente. Coloque un delimitador por línea.',
    'fr-fr':
      'Une liste de délimiteurs à utiliser, en plus de ceux définis ci-dessus. Mettez un délimiteur par ligne.',
    'uk-ua':
      'Список розділювачів для використання на додаток до визначених вище. Поставте один роздільник на рядок.',
    'de-ch':
      'Eine Liste der zu verwendenden Trennzeichen zusätzlich zu den oben definierten. Geben Sie pro Zeile ein Trennzeichen ein.',
    'pt-br':
      'Uma lista de delimitadores a serem usados, além dos definidos acima. Coloque um delimitador por linha.',
  },
  detectAutomaticallyDescription: {
    'en-us': 'Detect automatically based on catalog number format.',
    'ru-ru': 'Автоматическое определение на основе формата каталожного номера.',
    'es-es':
      'Detectar automáticamente según el formato del número de catálogo.',
    'fr-fr':
      'Détecter automatiquement en fonction du format du numéro de catalogue.',
    'uk-ua': 'Визначати автоматично на основі формату номера каталогу.',
    'de-ch': 'Automatische Erkennung basierend auf dem Katalognummernformat.',
    'pt-br':
      'Detecte automaticamente com base no formato do número de catálogo.',
  },
  use: {
    comment: 'Verb',
    'en-us': 'Use',
    'ru-ru': 'Использовать',
    'es-es': 'Usar',
    'fr-fr': 'Utiliser',
    'uk-ua': 'використання',
    'de-ch': 'Verwenden',
    'pt-br': 'Usar',
  },
  dontUse: {
    'en-us': 'Don’t use',
    'ru-ru': 'Не использовать',
    'es-es': 'No utilizar',
    'fr-fr': 'Zoom avec la molette de défilement',
    'uk-ua': 'Масштаб колеса прокрутки',
    'de-ch': 'Nicht verwenden',
    'pt-br': 'Não use',
  },
  position: {
    'en-us': 'Position',
    'es-es': 'Posición',
    'fr-fr': 'Position',
    'ru-ru': 'Позиция',
    'uk-ua': 'Позиція',
    'de-ch': 'Position',
    'pt-br': 'Posição',
  },
  top: {
    'en-us': 'Top',
    'es-es': 'Arriba',
    'fr-fr': 'Haut',
    'ru-ru': 'Вершина',
    'uk-ua': 'Топ',
    'de-ch': 'Spitze',
    'pt-br': 'Principal',
  },
  bottom: {
    'en-us': 'Bottom',
    'es-es': 'Abajo',
    'ru-ru': 'Нижний',
    'uk-ua': 'Дно',
    'de-ch': 'Unten',
    'fr-fr': 'Bas',
    'pt-br': 'Fundo',
  },
  left: {
    'en-us': 'Left',
    'es-es': 'Izquierda',
    'fr-fr': 'Gauche',
    'ru-ru': 'Левый',
    'uk-ua': 'Ліворуч',
    'de-ch': 'Links',
    'pt-br': 'Esquerda',
  },
  right: {
    'en-us': 'Right',
    'es-es': 'Bien',
    'fr-fr': 'Droite',
    'ru-ru': 'Верно',
    'uk-ua': 'правильно',
    'de-ch': 'Rechts',
    'pt-br': 'Certo',
  },
  showUnsavedIndicator: {
    'en-us': 'Show unsaved changes indicator',
    'ru-ru': 'Показать индикатор несохраненных изменений',
    'es-es': 'Mostrar indicador de cambios no guardados',
    'fr-fr': "Afficher l'indicateur de modifications non enregistrées",
    'uk-ua': 'Показати індикатор незбережених змін',
    'de-ch': 'Indikator für nicht gespeicherte Änderungen anzeigen',
    'pt-br': 'Mostrar indicador de alterações não salvas',
  },
  showUnsavedIndicatorDescription: {
    'en-us':
      'Show an "*" in the tab title when there are unsaved changes in the current tab.',
    'es-es':
      'Mostrar un "*" en el título de la pestaña cuando haya cambios sin guardar en la pestaña actual.',
    'fr-fr':
      "Afficher un \"*\" dans le titre de l'onglet lorsqu'il y a des modifications non enregistrées dans l'onglet actuel.",
    'ru-ru':
      'Отображать «*» в заголовке вкладки, если на текущей вкладке есть несохраненные изменения.',
    'uk-ua':
      'Показувати «*» у заголовку вкладки, якщо в поточній вкладці є незбережені зміни.',
    'de-ch':
      'Zeigen Sie im Registerkartentitel ein „*“ an, wenn in der aktuellen Registerkarte nicht gespeicherte Änderungen vorhanden sind.',
    'pt-br':
      'Exibir um "*" no título da aba quando houver alterações não salvas na aba atual.',
  },
  autoPopulateDescription: {
    'en-us':
      'Auto populate the merged record with values from duplicates when opening the merging dialog.',
    'ru-ru':
      'Автоматически заполнять объединенную запись значениями из дубликатов при открытии диалогового окна слияния.',
    'de-ch':
      'Füllen Sie den zusammengeführten Datensatz beim Öffnen des Zusammenführungsdialogs automatisch mit Werten aus Duplikaten.',
    'es-es':
      'Rellene automáticamente el registro fusionado con valores de duplicados al abrir el cuadro de diálogo de fusión.',
    'fr-fr':
      "Remplir automatiquement l'enregistrement fusionné avec les valeurs des doublons lors de l'ouverture de la boîte de dialogue de fusion.",
    'uk-ua':
      'Автоматичне заповнення об’єднаного запису значеннями з дублікатів під час відкриття діалогового вікна об’єднання.',
    'pt-br':
      'Preencha automaticamente o registro mesclado com valores de duplicatas ao abrir a caixa de diálogo de mesclagem.',
  },
  autoCreateVariants: {
    'en-us': 'Automatically create {agentVariantTable:string} records',
    'ru-ru': 'Автоматически создавать записи {agentVariantTable:string}',
    'de-ch': '{agentVariantTable:string}-Datensätze automatisch erstellen',
    'es-es': 'Crear automáticamente registros {agentVariantTable:string}',
    'fr-fr':
      'Créer automatiquement des enregistrements {agentVariantTable:string}',
    'uk-ua': 'Автоматично створювати записи {agentVariantTable:string}',
    'pt-br': 'Criar automaticamente registros {agentVariantTable:string}',
  },
  autoCreateVariantsDescription: {
    'en-us':
      'When merging agents, automatically create {agentVariantTable:string} records based on the variations of first name/last name.',
    'ru-ru':
      'При объединении агентов автоматически создавать записи {agentVariantTable:string} на основе вариаций имени/фамилии.',
    'de-ch':
      'Beim Zusammenführen von Agenten werden automatisch {agentVariantTable:string}-Datensätze basierend auf den Variationen von Vorname/Nachname erstellt.',
    'es-es':
      'Al fusionar agentes, cree automáticamente registros {agentVariantTable:string} basados en las variaciones de nombre/apellido.',
    'fr-fr':
      "Lors de la fusion d'agents, créez automatiquement des enregistrements {agentVariantTable:string} en fonction des variations du prénom/nom.",
    'uk-ua':
      'Під час об’єднання агентів автоматично створювати записи {agentVariantTable:string} на основі варіацій імені/прізвища.',
    'pt-br':
      'Ao mesclar agentes, crie automaticamente registros {agentVariantTable:string} com base nas variações de nome/sobrenome.',
  },
  collectionPreferences: {
    'en-us': 'Collection Preferences',
    'de-ch': 'Sammlungseinstellungen',
    'es-es': 'Preferencias de colección',
    'fr-fr': 'Personnalisation',
    'ru-ru': 'Настройки коллекции',
    'uk-ua': 'Налаштування',
    'pt-br': 'Preferências de coleção',
  },
  rememberDialogSizes: {
    'en-us': 'Remember dialog window sizes',
    'ru-ru': 'Запомните размеры диалоговых окон',
    'es-es': 'Recordar los tamaños de las ventanas de diálogo',
    'fr-fr': 'Mémoriser les tailles des fenêtres de dialogue',
    'uk-ua': "Запам'ятайте розміри діалогових вікон",
    'de-ch': 'Dialogfenstergrößen merken',
    'pt-br': 'Lembrar tamanhos de janelas de diálogo',
  },
  rememberDialogPositions: {
    'en-us': 'Remember dialog window positions',
    'ru-ru': 'Запомнить позиции диалоговых окон',
    'es-es': 'Recordar las posiciones de las ventanas de diálogo',
    'fr-fr': 'Mémoriser les positions des fenêtres de dialogue',
    'uk-ua': "Запам'ятовуйте положення діалогового вікна",
    'de-ch': 'Dialogfensterpositionen merken',
    'pt-br': 'Lembrar posições da janela de diálogo',
  },
  autoPlayMedia: {
    'en-us': 'Automatically play media',
    'ru-ru': 'Автоматически воспроизводить медиа',
    'es-es': 'Reproducir automáticamente medios',
    'fr-fr': 'Lire automatiquement les médias',
    'uk-ua': 'Автоматичне відтворення медіа',
    'de-ch': 'Medien automatisch abspielen',
    'pt-br': 'Reproduzir mídia automaticamente',
  },
  useCustomTooltips: {
    'en-us': 'Use modern tooltips',
    'ru-ru': 'Используйте современные подсказки',
    'es-es': 'Utilice información sobre herramientas moderna',
    'fr-fr': 'Utiliser des info-bulles modernes',
    'uk-ua': 'Використовуйте сучасні підказки',
    'de-ch': 'Verwenden Sie moderne Tooltips',
    'pt-br': 'Use dicas de ferramentas modernas',
  },
  alwaysUseQueryBuilder: {
    'en-us': 'Always use query builder search inside of search form',
    'de-ch':
      'Verwenden Sie innerhalb des Suchformulars immer die Abfragegeneratorsuche',
    'es-es':
      'Utilice siempre la búsqueda del generador de consultas dentro del formulario de búsqueda',
    'fr-fr':
      'Utilisez toujours la recherche du générateur de requêtes dans le formulaire de recherche',
    'ru-ru': 'Всегда используйте конструктор запросов внутри формы поиска.',
    'uk-ua': 'Завжди використовуйте пошук конструктора запитів у формі пошуку',
    'pt-br':
      'Sempre use a pesquisa do construtor de consultas dentro do formulário de pesquisa',
  },
  localizeResourceNames: {
    'en-us': 'Localize the names of recognized app resources',
    'de-ch': 'Lokalisieren Sie die Namen erkannter App-Ressourcen',
    'es-es':
      'Localizar los nombres de los recursos de aplicaciones reconocidos',
    'fr-fr': "Localiser les noms des ressources d'application reconnues",
    'ru-ru': 'Локализуйте названия распознанных ресурсов приложения',
    'uk-ua': 'Локалізувати назви розпізнаних ресурсів програми',
    'pt-br': 'Localize os nomes dos recursos de aplicativos reconhecidos',
  },
  splitLongXml: {
    'en-us': 'Split long lines of XML into multiple lines',
    'de-ch': 'Teilen Sie lange XML-Zeilen in mehrere Zeilen auf',
    'es-es': 'Dividir líneas largas de XML en varias líneas',
    'fr-fr': 'Diviser les longues lignes de XML en plusieurs lignes',
    'ru-ru': 'Разделить длинные строки XML на несколько строк',
    'uk-ua': 'Розділіть довгі рядки XML на кілька рядків',
    'pt-br': 'Dividir longas linhas de XML em várias linhas',
  },
  url: {
    'en-us': 'URL',
    'de-ch': 'URL',
    'es-es': 'URL',
    'fr-fr': 'URL',
    'uk-ua': 'URL',
    'ru-ru': 'URL',
    'pt-br': 'URL',
  },
  pickAttachment: {
    'en-us': 'Pick an attachment',
    'es-es': 'Elige un archivo adjunto',
    'fr-fr': 'Choisissez une pièce jointe',
    'ru-ru': 'Выберите вложение',
    'uk-ua': 'Виберіть вкладення',
    'de-ch': 'Wählen Sie einen Anhang',
    'pt-br': 'Escolha um anexo',
  },
  attachmentFailed: {
    'en-us': 'The attachment failed to load.',
    'de-ch': 'Der Anhang konnte nicht geladen werden.',
    'es-es': 'No se pudo cargar el archivo adjunto.',
    'fr-fr': "La pièce jointe n'a pas pu être chargée.",
    'ru-ru': 'Не удалось загрузить вложение.',
    'uk-ua': 'Не вдалося завантажити вкладений файл.',
    'pt-br': 'O anexo não pôde ser carregado.',
  },
  pickImage: {
    'en-us': 'Pick an image',
    'de-ch': 'Wählen Sie ein Bild aus',
    'es-es': 'Elige una imagen',
    'fr-fr': 'Choisissez une image',
    'ru-ru': 'Выберите изображение',
    'uk-ua': 'Виберіть зображення',
    'pt-br': 'Escolha uma imagem',
  },
  customLogo: {
    'en-us': 'Expanded Image URL',
    'de-ch': 'Erweiterte Bild-URL',
    'es-es': 'URL de imagen expandida',
    'fr-fr': "URL de l'image étendue",
    'ru-ru': 'URL-адрес развернутого изображения',
    'uk-ua': 'Розширена URL-адреса зображення',
    'pt-br': 'URL da imagem expandida',
  },
  customLogoCollapsed: {
    'en-us': 'Collapsed Image URL',
    'de-ch': 'URL des minimierten Bildes',
    'es-es': 'URL de imagen contraída',
    'fr-fr': "URL de l'image réduite",
    'ru-ru': 'URL-адрес свернутого изображения',
    'uk-ua': 'URL-адреса згорнутого зображення',
    'pt-br': 'URL da imagem recolhida',
  },
  customLogoDescription: {
    'en-us':
      'A URL to an image that would be displayed next to the Specify logo in the navigation menu.',
    'de-ch':
      'Eine URL zu einem Bild, das neben dem angegebenen Logo im Navigationsmenü angezeigt wird.',
    'es-es':
      'Una URL a una imagen que se mostrará junto al logotipo Especificar en el menú de navegación.',
    'fr-fr':
      'Une URL vers une image qui serait affichée à côté du logo Specify dans le menu de navigation.',
    'ru-ru':
      'URL-адрес изображения, которое будет отображаться рядом с логотипом «Укажите» в меню навигации.',
    'uk-ua':
      'URL-адреса зображення, яке відображатиметься поруч із «Вказати логотип» у меню навігації.',
    'pt-br':
      'Um URL para uma imagem que seria exibida ao lado do logotipo Especificar no menu de navegação.',
  },
  showLineNumber: {
    'en-us': 'Show query result line number',
    'de-ch': 'Zeilennummer des Abfrageergebnisses anzeigen',
    'es-es': 'Mostrar el número de línea del resultado de la consulta',
    'fr-fr': 'Afficher le numéro de ligne du résultat de la requête',
    'ru-ru': 'Показать номер строки результата запроса',
    'uk-ua': 'Показати номер рядка результату запиту',
    'pt-br': 'Mostrar número da linha do resultado da consulta',
  },
  saveButtonColor: {
    'en-us': 'Save button color',
    'de-ch': 'Farbe der Schaltfläche „Speichern“',
    'es-es': 'Guardar el color del botón',
    'fr-fr': 'Couleur du bouton Enregistrer',
    'ru-ru': 'Сохранить цвет кнопки',
    'uk-ua': 'Зберегти колір кнопки',
    'pt-br': 'Cor do botão Salvar',
  },
  secondaryButtonColor: {
    'en-us': 'Secondary button color',
    'es-es': 'Color del botón secundario',
    'fr-fr': 'Couleur du bouton secondaire',
    'ru-ru': 'Цвет вторичной кнопки',
    'uk-ua': 'Колір вторинної кнопки',
    'de-ch': 'Sekundäre Schaltflächenfarbe',
    'pt-br': 'Cor do botão secundário',
  },
  secondaryLightButtonColor: {
    'en-us': 'Secondary light button color',
    'de-ch': 'Farbe der sekundären Lichttaste',
    'es-es': 'Color del botón de luz secundaria',
    'fr-fr': 'Couleur du bouton lumineux secondaire',
    'ru-ru': 'Цвет кнопки дополнительного освещения',
    'uk-ua': 'Колір вторинної світлової кнопки',
    'pt-br': 'Cor do botão de luz secundária',
  },
  dangerButtonColor: {
    'en-us': 'Danger button color',
    'de-ch': 'Farbe der Gefahrenschaltfläche',
    'es-es': 'Color del botón de peligro',
    'fr-fr': 'Couleur du bouton de danger',
    'ru-ru': 'Цвет кнопки «Опасность»',
    'uk-ua': 'Колір кнопки небезпеки',
    'pt-br': 'Cor do botão de perigo',
  },
  infoButtonColor: {
    'en-us': 'Info button color',
    'de-ch': 'Farbe der Info-Schaltfläche',
    'es-es': 'Color del botón de información',
    'fr-fr': "Couleur du bouton d'information",
    'ru-ru': 'Цвет кнопки информации',
    'uk-ua': 'Колір інформаційної кнопки',
    'pt-br': 'Cor do botão de informações',
  },
  warningButtonColor: {
    'en-us': 'Warning button color',
    'de-ch': 'Farbe der Warnschaltfläche',
    'es-es': 'Color del botón de advertencia',
    'fr-fr': "Couleur du bouton d'avertissement",
    'ru-ru': 'Цвет кнопки предупреждения',
    'uk-ua': 'Колір кнопки попередження',
    'pt-br': 'Cor do botão de aviso',
  },
  successButtonColor: {
    'en-us': 'Success button color',
    'de-ch': 'Farbe der Schaltfläche „Erfolg“',
    'es-es': 'Color del botón de éxito',
    'fr-fr': 'Couleur du bouton de réussite',
    'ru-ru': 'Цвет кнопки «Успех»',
    'uk-ua': 'Колір кнопки успіху',
    'pt-br': 'Cor do botão de sucesso',
  },
  openAsReadOnly: {
    'en-us': 'Open all records in read-only mode',
    'de-ch': 'Alle Datensätze im schreibgeschützten Modus öffnen',
    'es-es': 'Abrir todos los registros en modo de solo lectura',
    'fr-fr': 'Ouvrir tous les enregistrements en mode lecture seule',
    'ru-ru': 'Открыть все записи в режиме только для чтения',
    'uk-ua': 'Відкрити всі записи в режимі лише для читання',
    'pt-br': 'Abra todos os registros no modo somente leitura',
  },
  displayBasicView: {
    'en-us': 'Display basic view',
    'de-ch': 'Basisansicht anzeigen',
    'es-es': 'Mostrar vista básica',
    'fr-fr': 'Afficher la vue de base',
    'ru-ru': 'Отобразить базовый вид',
    'uk-ua': 'Відобразити базовий вигляд',
    'pt-br': 'Exibir visualização básica',
  },
  showComparisonOperatorsForString: {
    'en-us': 'Show comparison operators for text-based fields',
    'de-ch': 'Vergleichsoperatoren für textbasierte Felder anzeigen',
    'es-es': 'Mostrar operadores de comparación para campos basados en texto',
    'fr-fr': 'Afficher les opérateurs de comparaison pour les champs textuels',
    'pt-br': 'Mostrar operadores de comparação para campos baseados em texto',
    'ru-ru': 'Показать операторы сравнения для текстовых полей',
    'uk-ua': 'Показати оператори порівняння для текстових полів',
  },
  showComparisonOperatorsDescription: {
    'en-us':
      'Allows the following filters to apply to text fields: Greater Than, Less Than, Greater Than or Equal to, and Less Than or Equal to',
    'de-ch':
      'Ermöglicht die Anwendung der folgenden Filter auf Textfelder: Größer als, Kleiner als, Größer als oder gleich und Kleiner als oder gleich',
    'es-es':
      'Permite aplicar los siguientes filtros a los campos de texto: Mayor que, Menor que, Mayor o igual que y Menor o igual que',
    'fr-fr':
      "Permet d'appliquer les filtres suivants aux champs de texte : Supérieur à, Inférieur à, Supérieur ou égal à et Inférieur ou égal à",
    'pt-br':
      'Permite que os seguintes filtros sejam aplicados aos campos de texto: Maior que, Menor que, Maior ou igual a e Menor ou igual a',
    'ru-ru':
      'Позволяет применять к текстовым полям следующие фильтры: «Больше», «Меньше», «Больше или равно» и «Меньше или равно».',
    'uk-ua':
      'Дозволяє застосовувати до текстових полів такі фільтри: «Більше ніж», «Менше ніж», «Більше або дорівнює» та «Менше або дорівнює»',
  },
  basicView: {
    'en-us': 'Basic view',
    'de-ch': 'Basisansicht',
    'es-es': 'Vista básica',
    'fr-fr': 'Vue de base',
    'ru-ru': 'Базовый вид',
    'uk-ua': 'Основний вигляд',
    'pt-br': 'Visão básica',
  },
  detailedView: {
    'en-us': 'Detailed view',
    'de-ch': 'Detailansicht',
    'es-es': 'Vista detallada',
    'fr-fr': 'Vue détaillée',
    'ru-ru': 'Подробный вид',
    'uk-ua': 'Детальний вигляд',
    'pt-br': 'Visão detalhada',
  },
  attachmentPreviewMode: {
    'en-us': 'Attachment preview mode',
    'de-ch': 'Anhangsvorschaumodus',
    'es-es': 'Modo de vista previa de archivos adjuntos',
    'fr-fr': "Mode d'aperçu des pièces jointes",
    'ru-ru': 'Режим предварительного просмотра вложений',
    'uk-ua': 'Режим попереднього перегляду вкладених файлів',
    'pt-br': 'Modo de visualização de anexos',
  },
  fullResolution: {
    'en-us': 'Full Resolution',
    'de-ch': 'Volle Auflösung',
    'es-es': 'Resolución completa',
    'fr-fr': 'Pleine résolution',
    'ru-ru': 'Полное разрешение',
    'uk-ua': 'Повна роздільна здатність',
    'pt-br': 'Resolução completa',
  },
  thumbnail: {
    'en-us': 'Thumbnail',
    'de-ch': 'Miniaturansicht',
    'es-es': 'Uña del pulgar',
    'fr-fr': 'Vignette',
    'ru-ru': 'Миниатюра',
    'uk-ua': 'Мініатюра',
    'pt-br': 'Miniatura',
  },
  addSearchBarHomePage: {
    'en-us': 'Add Search Bar on home page',
    'de-ch': 'Suchleiste auf der Startseite hinzufügen',
    'es-es': 'Agregar barra de búsqueda en la página de inicio',
    'fr-fr': "Ajouter une barre de recherche sur la page d'accueil",
    'ru-ru': 'Добавить панель поиска на домашнюю страницу',
    'uk-ua': 'Додайте рядок пошуку на головну сторінку',
    'pt-br': 'Adicionar barra de pesquisa na página inicial',
  },
  inheritanceCatNumberPref: {
    'en-us':
      'Enable the inheritance of the primary catalog number to its empty siblings.',
    'de-ch':
      'Aktivieren Sie die Vererbung der primären Katalognummer an ihre leeren Geschwister.',
    'es-es':
      'Habilitar la herencia del número de catálogo principal a sus hermanos vacíos.',
    'fr-fr':
      "Activez l'héritage du numéro de catalogue principal vers ses frères vides.",
    'pt-br':
      'Habilitar a herança do número do catálogo primário para seus irmãos vazios.',
    'ru-ru':
      'Включить наследование основного каталожного номера его пустыми родственными номерами.',
    'uk-ua':
      'Увімкнути успадкування основного каталожного номера його порожнім братам і сестрам.',
  },
  inheritanceCatNumberParentCOPref: {
    'en-us':
      'Enable the inheritance of the parent catalog number to its empty children.',
    'de-ch':
      'Aktivieren Sie die Vererbung der übergeordneten Katalognummer an ihre leeren untergeordneten Elemente.',
    'es-es':
      'Habilitar la herencia del número de catálogo padre a sus hijos vacíos.',
    'fr-fr':
      "Activer l'héritage du numéro de catalogue parent à ses enfants vides.",
    'pt-br':
      'Habilitar a herança do número do catálogo pai para seus filhos vazios.',
    'ru-ru':
      'Включить наследование родительского каталожного номера его пустыми дочерними элементами.',
    'uk-ua':
      'Увімкнути успадкування батьківського каталожного номера його порожнім дочірнім елементам.',
  },
} as const);<|MERGE_RESOLUTION|>--- conflicted
+++ resolved
@@ -91,25 +91,14 @@
     'pt-br': 'Copia o valor das configurações do seu sistema operacional',
   },
   light: {
-<<<<<<< HEAD
     comment: 'Light mode',
     'en-us': 'Light',
     'ru-ru': 'Свет',
-    'es-es': 'Luz',
+    'es-es': 'Claro',
     'fr-fr': 'Lumière',
     'uk-ua': 'світло',
     'de-ch': 'Hell',
     'pt-br': 'Luz',
-=======
-    comment: "Light mode",
-    "en-us": "Light",
-    "ru-ru": "Свет",
-    "es-es": "Claro",
-    "fr-fr": "Lumière",
-    "uk-ua": "світло",
-    "de-ch": "Hell",
-    "pt-br": "Luz",
->>>>>>> 9213f473
   },
   dark: {
     comment: 'Dark mode',
