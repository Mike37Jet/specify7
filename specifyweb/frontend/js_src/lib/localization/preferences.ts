/**
 * Localization strings for the preferences menu
 *
 * @module
 */

import { createDictionary } from './utils';

// Refer to "Guidelines for Programmers" in ./README.md before editing this file

export const preferencesText = createDictionary({
  preferences: {
    'en-us': 'Preferences',
    'ru-ru': 'Настройки',
    'es-es': 'preferencias',
    'fr-fr': 'Préférences',
    'uk-ua': 'Уподобання',
  },
  customization: {
    'en-us': 'Customization',
    'ru-ru': 'Настройка',
    'es-es': 'personalización',
    'fr-fr': 'Personnalisation',
    'uk-ua': 'Налаштування',
  },
  userPreferences: {
    'en-us': 'User Preferences',
    'ru-ru': 'Пользовательские настройки',
    'es-es': 'Preferencias del usuario',
    'fr-fr': 'Préférences utilisateur',
    'uk-ua': 'Налаштування користувача',
  },
  defaultUserPreferences: {
    'en-us': 'Default User Preferences',
    'ru-ru': 'Пользовательские настройки по умолчанию',
    'es-es': 'Preferencias de usuario predeterminadas',
    'fr-fr': 'Préférences utilisateur par défaut',
    'uk-ua': 'Параметри користувача за умовчанням',
  },
  general: {
    'en-us': 'General',
    'ru-ru': 'Основные',
    'es-es': 'General',
    'fr-fr': 'Général',
    'uk-ua': 'Загальний',
  },
  ui: {
    'en-us': 'User Interface',
    'ru-ru': 'Пользовательский интерфейс',
    'es-es': 'Interfaz de usuario',
    'fr-fr': 'Interface utilisateur',
    'uk-ua': 'Користувацький інтерфейс',
  },
  theme: {
    'en-us': 'Theme',
    'ru-ru': 'Тема',
    'es-es': 'Temática',
    'fr-fr': 'Thème',
    'uk-ua': 'Тема',
  },
  useSystemSetting: {
    'en-us': 'Use system setting',
    'ru-ru': 'Использовать системные настройки',
    'es-es': 'Usar la configuración del sistema',
    'fr-fr': 'Utiliser les paramètres du système',
    'uk-ua': 'Використовуйте налаштування системи',
  },
  inheritOsSettings: {
    'en-us': 'Copies value from your Operating System settings',
    'ru-ru': 'Копирует значение из настроек вашей операционной системы',
    'es-es': 'Copia el valor de la configuración de su sistema operativo',
    'fr-fr': "Copie la valeur des paramètres de votre système d'exploitation",
    'uk-ua': 'Копіює значення з налаштувань вашої операційної системи',
  },
  light: {
    comment: 'Light mode',
    'en-us': 'Light',
    'ru-ru': 'Белая',
    'es-es': 'Luz',
    'fr-fr': 'Clair',
    'uk-ua': 'світло',
  },
  dark: {
    comment: 'Dark mode',
    'en-us': 'Dark',
    'ru-ru': 'Темная',
    'es-es': 'Oscuro',
    'fr-fr': 'Sombre',
    'uk-ua': 'Темний',
  },
  reduceMotion: {
    'en-us': 'Reduce motion',
    'ru-ru': 'Уменьшить движение',
    'es-es': 'Reducir el movimiento',
    'fr-fr': 'Réduire le mouvement',
    'uk-ua': 'Зменшити рух',
  },
  reduceMotionDescription: {
    'en-us': 'Disable non-essential animations and transitions',
    'ru-ru': 'Отключить ненужные анимации и переходы',
    'es-es': 'Deshabilitar animaciones y transiciones no esenciales',
    'fr-fr': 'Désactiver les animations et transitions non essentielles',
    'uk-ua': "Вимкніть необов'язкову анімацію та переходи",
  },
  reduceTransparency: {
    'en-us': 'Reduce transparency',
    'ru-ru': 'Уменьшить прозрачность',
    'es-es': 'Reducir la transparencia',
    'fr-fr': 'Réduire la transparence',
    'uk-ua': 'Зменшити прозорість',
  },
  reduceTransparencyDescription: {
    'en-us': `
      Whether to disable translucent backgrounds for user interface components
      whenever possible (e.g. table headers in tree view)
    `,
    'ru-ru': `
      Отключить ли полупрозрачный фон для пользовательского интерфейса, когда
      это возможно (например, заголовки таблиц в просмотрщике деревьев)
    `,
    'es-es': `
      Si deshabilitar fondos translúcidos para los componentes de la interfaz de
      usuario siempre que sea posible (por ejemplo, encabezados de tabla en la
      vista de árbol)
    `,
    'fr-fr': `
      S'il faut désactiver les arrière-plans translucides pour les composants de
      l'interface utilisateur dans la mesure du possible (par exemple, les
      en-têtes de tableau dans l'arborescence)
    `,
    'uk-ua': `
      Чи вимикати напівпрозорий фон для компонентів інтерфейсу користувача, коли
      це можливо (наприклад, заголовки таблиць у перегляді дерева)
    `,
  },
  contrast: {
    'en-us': 'Contrast',
    'ru-ru': 'Контраст',
    'es-es': 'Contraste',
    'fr-fr': 'Contraste',
    'uk-ua': 'Контраст',
  },
  increase: {
    'en-us': 'Increase',
    'ru-ru': 'Увеличить',
    'es-es': 'Incrementar',
    'fr-fr': 'Augmenter',
    'uk-ua': 'Збільшити',
  },
  reduce: {
    'en-us': 'Reduce',
    'ru-ru': 'Уменьшать',
    'es-es': 'Reducir',
    'fr-fr': 'Réduire',
    'uk-ua': 'Зменшити',
  },
  noPreference: {
    'en-us': 'No preference',
    'ru-ru': 'Нет предпочтений',
    'es-es': 'Sin preferencias',
    'fr-fr': 'Pas de préférence',
    'uk-ua': 'Без переваг',
  },
  fontSize: {
    'en-us': 'Font size',
    'ru-ru': 'Размер шрифта',
    'es-es': 'Tamaño de fuente',
    'fr-fr': 'Taille de la police',
    'uk-ua': 'Розмір шрифту',
  },
  fontFamily: {
    'en-us': 'Font family',
    'ru-ru': 'Шрифт',
    'es-es': 'Familia tipográfica',
    'fr-fr': 'Police',
    'uk-ua': 'Сімейство шрифтів',
  },
  fontFamilyDescription: {
    'en-us': `
      You can specify any font that is on your computer, even if it is not in
      the list. A comma separated list of fonts is also supported, where second
      font would be used if first one is not available and so on
    `,
    'ru-ru': `
      Вы можете указать любой шрифт, который есть на вашем компьютере, даже если
      он нет в списке. Поддерживается список шрифтов, разделенных запятыми, где
      второй шрифт будет использоваться, если первый не доступен и т.д
    `,
    'es-es': `
      Puede especificar cualquier fuente que tenga en su ordenador, aunque no
      esté en la lista. También se admite una lista de fuentes separadas por
      comas, en la que se utilizará la segunda fuente si la primera no está
      disponible, etc
    `,
    'fr-fr': `
      Vous pouvez spécifier n'importe quelle police qui se trouve sur votre
      ordinateur, même si elle ne figure pas dans la liste. Une liste de polices
      séparées par des virgules est également prise en charge, où la deuxième
      police serait utilisée si la première n'est pas disponible, etc.
    `,
    'uk-ua': `
      Ви можете вказати будь-який шрифт, який є на вашому комп'ютері, навіть
      якщо його немає в списку. Також підтримується список шрифтів розділений
      комами, у якому використовуватиметься другий шрифт, якщо перший
      недоступний тощо
    `,
  },
  defaultFont: {
    'en-us': '(default font)',
    'ru-ru': '(шрифт по умолчанию)',
    'es-es': '(fuente predeterminada)',
    'fr-fr': '(police par défaut)',
    'uk-ua': '(типовий шрифт)',
  },
  maxFormWidth: {
    'en-us': 'Max form width',
    'ru-ru': 'Максимальная ширина формы',
    'es-es': 'Ancho máximo de formulario',
    'fr-fr': 'Largeur maximale du formulaire',
    'uk-ua': 'Максимальна ширина форми',
  },
  fieldBackgrounds: {
    'en-us': 'Field backgrounds',
    'ru-ru': 'Фон полей',
    'es-es': 'Fondos de campo',
    'fr-fr': 'Arrière-plans de terrain',
    'uk-ua': 'Польові фони',
  },
  fieldBackground: {
    'en-us': 'Field background',
    'ru-ru': 'Фон поля',
    'es-es': 'Fondo de campo',
    'fr-fr': 'Fond de champ',
    'uk-ua': 'Поле фону',
  },
  disabledFieldBackground: {
    'en-us': 'Disabled field background',
    'ru-ru': 'Фон полей только для чтения',
    'es-es': 'Fondo de campo deshabilitado',
    'fr-fr': 'Arrière-plan de champ désactivé',
    'uk-ua': 'Вимкнений фон поля',
  },
  invalidFieldBackground: {
    'en-us': 'Invalid field background',
    'ru-ru': 'Фон недействительных полей',
    'es-es': 'Fondo de campo no válido',
    'fr-fr': 'Arrière-plan de champ invalide',
    'uk-ua': 'Недійсний фон поля',
  },
  requiredFieldBackground: {
    'en-us': 'Required field background',
    'ru-ru': 'Фон обязательных полей',
    'es-es': 'Fondo de campo obligatorio',
    'fr-fr': 'Arrière-plan de champ requis',
    'uk-ua': "Обов'язковий фон поля",
  },
  darkFieldBackground: {
    'en-us': 'Field background (dark theme)',
    'ru-ru': 'Фон полей (темная тема)',
    'es-es': 'Fondo de campo (tema oscuro)',
    'fr-fr': 'Arrière-plan de champ (thème sombre)',
    'uk-ua': 'Фон поля (темна тема)',
  },
  darkDisabledFieldBackground: {
    'en-us': 'Disabled field background (dark theme)',
    'ru-ru': 'Фон полей только для чтения (темная тема)',
    'es-es': 'Fondo de campo deshabilitado (tema oscuro)',
    'fr-fr': 'Arrière-plan de champ désactivé (thème sombre)',
    'uk-ua': 'Вимкнений фон поля (темна тема)',
  },
  darkInvalidFieldBackground: {
    'en-us': 'Invalid field background (dark theme)',
    'ru-ru': 'Фон недействительных полей (темная тема)',
    'es-es': 'Fondo de campo no válido (tema oscuro)',
    'fr-fr': 'Arrière-plan de champ invalide (thème sombre)',
    'uk-ua': 'Недійсний фон поля (темна тема)',
  },
  darkRequiredFieldBackground: {
    'en-us': 'Required field background (dark theme)',
    'ru-ru': 'Фон обязательных полей (темная тема)',
    'es-es': 'Fondo de campo obligatorio (tema oscuro)',
    'fr-fr': 'Arrière-plan de champ requis (thème sombre)',
    'uk-ua': 'Обов’язковий фон поля (темна тема)',
  },
  dialogs: {
    'en-us': 'Dialogs',
    'ru-ru': 'Диалоги',
    'es-es': 'Diálogos',
    'fr-fr': 'Boîtes de dialogue',
    'uk-ua': 'Діалоги',
  },
  appearance: {
    'en-us': 'Appearance',
    'ru-ru': 'Внешний вид',
    'es-es': 'Apariencia',
    'fr-fr': 'Apparence',
    'uk-ua': 'Зовнішній вигляд',
  },
  translucentDialog: {
    'en-us': 'Translucent dialogs',
    'ru-ru': 'Полупрозрачные диалоги',
    'es-es': 'Diálogos translúcidos',
    'fr-fr': 'Boîtes de dialogue translucides',
    'uk-ua': 'Напівпрозорі діалоги',
  },
  translucentDialogDescription: {
    'en-us': 'Whether dialogs have translucent background',
    'ru-ru': 'Диалоги имеют полупрозрачный фон',
    'es-es': 'Si los diálogos tienen un fondo translúcido',
    'fr-fr': 'Si les boîtes de dialogue ont un fond translucide',
    'uk-ua': 'Чи мають діалоги прозорий фон',
  },
  alwaysPrompt: {
    'en-us': 'Always prompt to choose collection',
    'ru-ru': 'Всегда просить выбрать коллекцию',
    'es-es': 'Siempre pregunte para elegir la colección',
    'fr-fr': 'Toujours invité à choisir la collection',
    'uk-ua': 'Завжди підкажуть вибрати колекцію',
  },
  treeEditor: {
    'en-us': 'Tree Editor',
    'ru-ru': 'Редактор дерева',
    'es-es': 'Editor de árboles',
    'fr-fr': "Éditeur d'arborescence",
    'uk-ua': 'Редактор дерева',
  },
  treeAccentColor: {
    'en-us': 'Tree accent color',
    'ru-ru': 'Акцентный цвет дерева',
    'es-es': 'Color de acento del árbol',
    'fr-fr': "Couleur d'accent d'arbre",
    'uk-ua': 'Колір акценту дерева',
  },
  synonymColor: {
    'en-us': 'Synonym color',
    'ru-ru': 'Цвет синонима',
    'es-es': 'color sinónimo',
    'fr-fr': 'Couleur synonyme',
    'uk-ua': 'Синонім кольору',
  },
  showNewDataSetWarning: {
    'en-us': 'Show new Data Set warning',
    'ru-ru': 'Показать предупреждение в новых наборах данных',
    'es-es': 'Mostrar nueva advertencia de conjunto de datos',
    'fr-fr': "Afficher l'avertissement relatif au nouvel ensemble de données",
    'uk-ua': 'Показати попередження про новий набір даних',
  },
  showNewDataSetWarningDescription: {
    'en-us': 'Show an informational message when creating a new Data Set',
    'ru-ru':
      'Показывать информационное сообщение при создании нового набора данных',
    'es-es':
      'Mostrar un mensaje informativo al crear un nuevo conjunto de datos',
    'fr-fr': `
      Afficher un message d'information lors de la création d'un nouvel ensemble
      de données
    `,
    'uk-ua': `
      Показувати інформаційне повідомлення під час створення нового набору даних
    `,
  },
  header: {
    'en-us': 'Top Level Menu',
    'ru-ru': 'Главное меню',
    'es-es': 'Menú de nivel superior',
    'fr-fr': 'Menu de niveau supérieur',
    'uk-ua': 'Меню верхнього рівня',
  },
  application: {
    'en-us': 'Application',
    'ru-ru': 'Программа',
    'es-es': 'Solicitud',
    'fr-fr': 'Application',
    'uk-ua': 'застосування',
  },
  allowDismissingErrors: {
    'en-us': 'Allow dismissing error messages',
    'ru-ru': 'Разрешить отклонять сообщения об ошибках',
    'es-es': 'Permitir descartar mensajes de error',
    'fr-fr': "Autoriser la fermeture des messages d'erreur",
    'uk-ua': 'Дозволити закривати повідомлення про помилки',
  },
  updatePageTitle: {
    'en-us': 'Update page title',
    'ru-ru': 'Обновить заголовок страницы',
    'es-es': 'Actualizar título de la página',
    'fr-fr': 'Mettre à jour le titre de la page',
    'uk-ua': 'Оновити назву сторінки',
  },
  updatePageTitleDescription: {
    'en-us': "Whether to update the title of the page to match dialog's header",
    'ru-ru': `
      Обновлять ли заголовок страницы в соответствии с заголовком диалогового
      окна
    `,
    'es-es': `
      Si actualizar el título de la página para que coincida con el encabezado
      del cuadro de diálogo
    `,
    'fr-fr': `
      S'il faut mettre à jour le titre de la page pour qu'il corresponde à
      l'en-tête de la boîte de dialogue
    `,
    'uk-ua':
      'Чи оновлювати назву сторінки відповідно до заголовка діалогового вікна',
  },
  updatePageTitleFormDescription: {
    'en-us': 'Whether to update the title of the page to match current record',
    'ru-ru':
      'Обновлять ли заголовок страницы в соответствии с текущим объектом',
    'es-es': `
      Si actualizar el título de la página para que coincida con el registro
      actual
    `,
    'fr-fr': `
      S'il faut mettre à jour le titre de la page pour qu'il corresponde à
      l'enregistrement actuel
    `,
    'uk-ua': 'Чи оновлювати назву сторінки відповідно до поточного запису',
  },
  queryComboBox: {
    'en-us': 'Query Combo Box',
    'ru-ru': 'Поле автозаполнения',
    'es-es': 'Cuadro combinado de consulta',
    'fr-fr': 'Boîte combinée de requête',
    'uk-ua': 'Поле зі списком запитів',
  },
  searchAlgorithm: {
    'en-us': 'Search Algorithm',
    'ru-ru': 'Алгоритм поиска',
    'es-es': 'Algoritmo de búsqueda',
    'fr-fr': 'Algorithme de recherche',
    'uk-ua': 'Алгоритм пошуку',
  },
  treeSearchAlgorithm: {
    'en-us': 'Search Algorithm (for relationships with tree tables)',
    'ru-ru': 'Алгоритм поиска (для деревьев)',
    'es-es': 'Algoritmo de búsqueda (para relaciones con tablas de árbol)',
    'fr-fr': `
      Algorithme de recherche (pour les relations avec les tables arborescentes)
    `,
    'uk-ua': 'Алгоритм пошуку (для зв’язків із деревоподібними таблицями)',
  },
  startsWithInsensitive: {
    'en-us': 'Starts With (case-insensitive)',
    'ru-ru': 'Начинается с (без учета регистра)',
    'es-es': 'Empieza por (no distingue entre mayúsculas y minúsculas)',
    'fr-fr': 'Commence par (insensible à la casse)',
    'uk-ua': 'Починається з (без урахування регістру)',
  },
  startsWithDescription: {
    'en-us': 'Search for values that begin with a given query string',
    'ru-ru': 'Поиск значений, начинающихся с заданной строки запроса',
    'es-es':
      'Buscar valores que comiencen con una cadena de consulta determinada',
    'fr-fr':
      'Rechercher des valeurs commençant par une chaîne de requête donnée',
    'uk-ua': 'Пошук значень, які починаються з заданого рядка запиту',
  },
  startsWithCaseSensitive: {
    'en-us': 'Starts With (case-sensitive)',
    'ru-ru': 'Начинается с (с учетом регистра)',
    'es-es': 'Empieza por (se distingue entre mayúsculas y minúsculas)',
    'fr-fr': 'Commence par (sensible à la casse)',
    'uk-ua': 'Починається з (з урахуванням регістру)',
  },
  startsWithCaseSensitiveDescription: {
    'en-us': 'Search for values that begin with a given query string.',
    'ru-ru': 'Поиск значений, начинающихся с заданной строки запроса.',
    'es-es':
      'Busque valores que comiencen con una cadena de consulta determinada.',
    'fr-fr': `
      Rechercher des valeurs qui commencent par une chaîne de requête donnée.
    `,
    'uk-ua': 'Пошук значень, які починаються з заданого рядка запиту.',
  },
  containsInsensitive: {
    'en-us': 'Contains (case-insensitive)',
    'ru-ru': 'Содержит (без учета регистра)',
    'es-es': 'Contiene (no distingue entre mayúsculas y minúsculas)',
    'fr-fr': 'Contient (insensible à la casse)',
    'uk-ua': 'Містить (незалежно від регістру)',
  },
  containsCaseSensitive: {
    'en-us': 'Contains (case-sensitive)',
    'ru-ru': 'Содержит (с учетом регистра)',
    'es-es': 'Contiene (distingue entre mayúsculas y minúsculas)',
    'fr-fr': 'Contient (sensible à la casse)',
    'uk-ua': 'Містить (з урахуванням регістру)',
  },
  containsDescription: {
    'en-us': `
      Search for values that contain a given query string (case-insensitive).
    `,
    'ru-ru': `
      Поиск значений, содержащих заданную строку запроса (без учета регистра).
    `,
    'es-es': `
      Busque valores que contengan una cadena de consulta dada (sin distinción
      entre mayúsculas y minúsculas).
    `,
    'fr-fr': `
      Recherche les valeurs contenant une chaîne de requête donnée (insensible à
      la casse).
    `,
    'uk-ua': `
      Пошук значень, які містять заданий рядок запиту (незалежно від регістру).
    `,
  },
  containsCaseSensitiveDescription: {
    'en-us':
      'Search for values that contain a given query string (case-sensitive).',
    'ru-ru': `
      Поиск значений, содержащих заданную строку запроса (с учетом регистра).
    `,
    'es-es': `
      Busque valores que contengan una cadena de consulta determinada (sensible
      a mayúsculas y minúsculas).
    `,
    'fr-fr': `
      Recherche des valeurs contenant une chaîne de requête donnée (sensible à
      la casse).
    `,
    'uk-ua': `
      Пошук значень, які містять заданий рядок запиту (з урахуванням регістру).
    `,
  },
  containsSecondDescription: {
    'en-us': `
      Can use _ to match any single character or % to match any number of
      characters
    `,
    'ru-ru': `
      Можно использовать _ для соответствия любому символу или % для
      соответствия любому количеству символов
    `,
    'es-es': `
      Puede usar _ para hacer coincidir cualquier carácter único o % para hacer
      coincidir cualquier número de caracteres
    `,
    'fr-fr': `
      Peut utiliser _ pour correspondre à n'importe quel caractère ou % pour
      correspondre à n'importe quel nombre de caractères
    `,
    'uk-ua': `
      Можна використовувати _ для відповідності будь-якому одному символу або %
      для відповідності будь-якій кількості символів
    `,
  },
  highlightMatch: {
    'en-us': 'Highlight matched substring',
    'ru-ru': 'Выделить совпадающую подстроку',
    'es-es': 'Resaltar subcadena coincidente',
    'fr-fr': 'Mettre en surbrillance la sous-chaîne correspondante',
    'uk-ua': 'Виділіть відповідний підрядок',
  },
  languageDescription: {
    'en-us': 'Determines field captions, usage notes and table captions',
    'ru-ru': `
      Определяет заголовки полей, примечания по использованию и заголовки таблиц
    `,
    'es-es': `
      Determina los títulos de los campos, las notas de uso y los títulos de las
      tablas
    `,
    'fr-fr': `
      Détermine les légendes des champs, les notes d'utilisation et les légendes
      des tableaux
    `,
    'uk-ua':
      'Визначає підписи полів, примітки щодо використання та підписи таблиць',
  },
  showDialogIcon: {
    'en-us': 'Show icon in the header',
    'ru-ru': 'Показать значок в шапке',
    'es-es': 'Mostrar icono en el encabezado',
    'fr-fr': "Afficher l'icône dans l'en-tête",
    'uk-ua': 'Показати значок у заголовку',
  },
  scaleInterface: {
    'en-us': 'Scale Interface',
    'ru-ru': 'Масштаб интерфейса',
    'es-es': 'Interfaz de escala',
    'fr-fr': "Interface d'échelle",
    'uk-ua': 'Інтерфейс масштабування',
  },
  scaleInterfaceDescription: {
    'en-us': 'Scale interface to match font size',
    'ru-ru': 'Масштабировать интерфейс, чтобы он соответствовал размеру шрифта',
    'es-es': 'Escale la interfaz para que coincida con el tamaño de fuente',
    'fr-fr': `
      Mettre l'interface à l'échelle pour correspondre à la taille de la police
    `,
    'uk-ua': 'Масштабувати інтерфейс відповідно до розміру шрифту',
  },
  welcomePage: {
    'en-us': 'Home Page',
    'ru-ru': 'Страница Приветствия',
    'es-es': 'Página de inicio',
    'fr-fr': "Page d'accueil",
    'uk-ua': 'Домашня сторінка',
  },
  content: {
    'en-us': 'Content',
    'ru-ru': 'Содержание',
    'es-es': 'Contenido',
    'fr-fr': 'Contenu',
    'uk-ua': 'Зміст',
  },
  defaultImage: {
    'en-us': 'Specify Logo',
    'ru-ru': 'Логотип Specify',
    'es-es': 'Especificar logotipo',
    'fr-fr': 'Logo de Specify',
    'uk-ua': 'Вкажіть логотип',
  },
  customImage: {
    'en-us': 'Custom Image',
    'ru-ru': 'Произвольное Изображение',
    'es-es': 'Imagen personalizada',
    'fr-fr': 'Image personnalisée',
    'uk-ua': 'Спеціальне зображення',
  },
  customImageDescription: {
    'en-us': 'A URL to an image that would be displayed on the home page:',
    'ru-ru':
      'URL-адрес изображения, которое будет отображаться на главной странице:',
    'es-es': 'Una URL a una imagen que se mostraría en la página de inicio:',
    'fr-fr':
      "Une URL vers une image qui serait affichée sur la page d'accueil :",
    'uk-ua':
      'URL-адреса зображення, яке відображатиметься на домашній сторінці:',
  },
  embeddedWebpage: {
    'en-us': 'Embedded web page',
    'ru-ru': 'Обернутая веб-страница',
    'es-es': 'página web integrada',
    'fr-fr': 'Page Web intégrée',
    'uk-ua': 'Вбудована веб-сторінка',
  },
  embeddedWebpageDescription: {
    'en-us': 'A URL to a page that would be embedded on the home page:',
    'ru-ru': 'URL-адрес страницы, которая будет встроена в домашнюю страницу:',
    'es-es':
      'Una URL a una página que estaría incrustada en la página de inicio:',
    'fr-fr': "Une URL vers une page qui serait intégrée à la page d'accueil :",
    'uk-ua': 'URL-адреса сторінки, яка буде вбудована на домашній сторінці:',
  },
  behavior: {
    'en-us': 'Behavior',
    'ru-ru': 'Поведение',
    'es-es': 'Comportamiento',
    'fr-fr': 'Comportement',
    'uk-ua': 'Поведінка',
  },
  noRestrictionsMode: {
    'en-us': 'No restrictions mode',
    'ru-ru': 'Режим без ограничений',
    'es-es': 'Modo sin restricciones',
    'fr-fr': 'Mode sans restriction',
    'uk-ua': 'Режим без обмежень',
  },
  noRestrictionsModeWbDescription: {
    'en-us': 'Allows uploading data to any field in any table.',
    'ru-ru': 'Позволяет загружать данные в любое поле любой таблицы.',
    'es-es': 'Permite subir datos a cualquier campo de cualquier tabla.',
    'fr-fr': `
      Permet de télécharger des données dans n'importe quel champ de n'importe
      quelle table.
    `,
    'uk-ua': 'Дозволяє завантажувати дані в будь-яке поле будь-якої таблиці.',
  },
  noRestrictionsModeQueryDescription: {
    'en-us': 'Allows querying data from any field in any table.',
    'ru-ru': 'Позволяет видеть данные из любого поля в любой таблице.',
    'es-es': 'Permite consultar datos de cualquier campo de cualquier tabla.',
    'fr-fr': `
      Permet d'interroger les données de n'importe quel champ dans n'importe
      quelle table.
    `,
    'uk-ua': 'Дозволяє запитувати дані з будь-якого поля будь-якої таблиці.',
  },
  noRestrictionsModeWarning: {
    'en-us': `
      WARNING: enabling this may lead to data loss or database corruption.
      Please make sure you know what you are doing
    `,
    'ru-ru': `
      ВНИМАНИЕ: включение этого параметра может привести к потере данных или
      повреждению базы данных. Пожалуйста, убедитесь, что вы знаете, что делаете
    `,
    'es-es': `
      ADVERTENCIA: habilitar esto puede provocar la pérdida de datos o la
      corrupción de la base de datos. Por favor, asegúrese de saber lo que está
      haciendo
    `,
    'fr-fr': `
      AVERTISSEMENT : l'activation de cette option peut entraîner une perte de
      données ou une corruption de la base de données. Veuillez vous assurer que
      vous savez ce que vous faites
    `,
    'uk-ua': `
      ПОПЕРЕДЖЕННЯ: увімкнення цієї функції може призвести до втрати даних або
      пошкодження бази даних. Переконайтеся, що ви знаєте, що робите
    `,
  },
  adminsOnlyPreference: {
    'en-us': "You don't have permission to change this option",
    'ru-ru': 'У вас недостаточно прав для изменения этого параметра.',
    'es-es': 'No tiene permiso para cambiar esta opción',
    'fr-fr': "Vous n'avez pas l'autorisation de modifier cette option",
    'uk-ua': 'Ви не маєте дозволу змінювати цей параметр',
  },
  stickyScrolling: {
    'en-us': 'Sticky scroll bar',
    'ru-ru': 'Липкая полоса прокрутки',
    'es-es': 'Barra de desplazamiento pegajosa',
    'fr-fr': 'Barre de défilement collante',
    'uk-ua': 'Липка смуга прокрутки',
  },
  foreground: {
    'en-us': 'Foreground',
    'ru-ru': 'Передний план',
    'es-es': 'Primer plano',
    'fr-fr': 'Premier plan',
    'uk-ua': 'Передній план',
  },
  background: {
    'en-us': 'Background',
    'ru-ru': 'Задний план',
    'es-es': 'Antecedentes',
    'fr-fr': 'Arrière-plan',
    'uk-ua': 'Фон',
  },
  darkForeground: {
    'en-us': 'Foreground (dark theme)',
    'ru-ru': 'Передний план (темная тема)',
    'es-es': 'Primer plano (tema oscuro)',
    'fr-fr': 'Premier plan (thème sombre)',
    'uk-ua': 'Передній план (темна тема)',
  },
  darkBackground: {
    'en-us': 'Background (dark theme)',
    'ru-ru': 'Задний план (темная тема)',
    'es-es': 'Fondo (tema oscuro)',
    'fr-fr': 'Arrière-plan (thème sombre)',
    'uk-ua': 'Фон (темна тема)',
  },
  accentColor1: {
    'en-us': 'Accent color 1',
    'ru-ru': 'Акцентный цвет 1',
    'es-es': 'color de acento 1',
    'fr-fr': "Couleur d'accentuation 1",
    'uk-ua': 'Акцентний колір 1',
  },
  accentColor2: {
    'en-us': 'Accent color 2',
    'ru-ru': 'Акцентный цвет 2',
    'es-es': 'Color de acento 2',
    'fr-fr': "Couleur d'accentuation 2",
    'uk-ua': 'Акцентний колір 2',
  },
  accentColor3: {
    'en-us': 'Accent color 3',
    'ru-ru': 'Акцентный цвет 3',
    'es-es': 'Color de acento 3',
    'fr-fr': "Couleur d'accentuation 3",
    'uk-ua': 'Акцентний колір 3',
  },
  accentColor4: {
    'en-us': 'Accent color 4',
    'ru-ru': 'Акцентный цвет 4',
    'es-es': 'color de acento 4',
    'fr-fr': "Couleur d'accentuation 4",
    'uk-ua': 'Акцентний колір 4',
  },
  accentColor5: {
    'en-us': 'Accent color 5',
    'ru-ru': 'Акцентный цвет 5',
    'es-es': 'color de acento 5',
    'fr-fr': "Couleur d'accentuation 5",
    'uk-ua': 'Акцентний колір 5',
  },
  spreadsheet: {
    'en-us': 'Spreadsheet',
    'ru-ru': 'Таблица',
    'es-es': 'Hoja de cálculo',
    'fr-fr': 'Feuille de calcul',
    'uk-ua': 'Електронна таблиця',
  },
  minSpareRows: {
    'en-us': 'Number of blank rows at the end',
    'ru-ru': 'Количество пустых строк внизу',
    'es-es': 'Número de filas en blanco al final',
    'fr-fr': 'Nombre de lignes vides à la fin',
    'uk-ua': 'Кількість порожніх рядків у кінці',
  },
  autoWrapCols: {
    'en-us': 'Navigate to the other side when reaching the edge column',
    'ru-ru': 'Перейты на другую сторону, когда достигнете краевого столбца.',
    'es-es': 'Navegue hacia el otro lado al llegar a la columna de borde',
    'fr-fr':
      "Naviguez de l'autre côté lorsque vous atteignez la colonne de bord",
    'uk-ua': 'Перейдіть на іншу сторону, коли досягнете краю колонки',
  },
  autoWrapRows: {
    'en-us': 'Navigate to the other side when reaching the edge row',
    'ru-ru': 'Перейты на другую сторону, когда достигнете краевого ряда',
    'es-es': 'Navegar al otro lado al llegar a la fila del borde',
    'fr-fr':
      "Naviguez de l'autre côté lorsque vous atteignez la rangée de bord",
    'uk-ua': 'Перейдіть на іншу сторону, коли досягнете крайнього ряду',
  },
  enterBeginsEditing: {
    'en-us': 'Enter key begins editing cell',
    'ru-ru': 'Клавиша Enter начинает редактирование ячейки',
    'es-es': 'La tecla Intro comienza a editar la celda',
    'fr-fr': 'La touche Entrée commence à modifier la cellule',
    'uk-ua': 'Клавіша Enter починає редагування клітинки',
  },
  tabMoveDirection: {
    'en-us': 'Direction of movement when <key>Tab</key> key is pressed',
    'ru-ru': 'Направление движения при нажатии клавиши <key>Tab</key>',
    'es-es':
      'Dirección de movimiento cuando se presiona la tecla <key>Tab</key>',
    'fr-fr': 'Sens du mouvement lorsque la touche <key>Tab</key> est enfoncée',
    'uk-ua': 'Напрямок руху при натисканні клавіші <key>Tab</key>',
  },
  tabMoveDirectionDescription: {
    'en-us': `
      You can move in the opposite direction by pressing
      <key>Shift</key>+<key>Tab</key>
    `,
    'ru-ru': `
      Вы можете двигаться в противоположном направлении, нажав
      <key>Shift</key>+<key>Tab</key>
    `,
    'es-es': `
      Puedes moverte en la dirección opuesta presionando
      <key>Shift</key>+<key>Tab</key>
    `,
    'fr-fr': `
      Vous pouvez vous déplacer dans la direction opposée en appuyant sur
      <key>Shift</key>+<key>Tab</key>
    `,
    'uk-ua': `
      Ви можете рухатися в протилежному напрямку, натискаючи
      <key>Shift</key>+<key>Tab</key>
    `,
  },
  column: {
    'en-us': 'Column',
    'ru-ru': 'Столбец',
    'es-es': 'Columna',
    'fr-fr': 'Colonne',
    'uk-ua': 'Колонка',
  },
  row: {
    'en-us': 'Row',
    'ru-ru': 'Ряд',
    'es-es': 'Fila',
    'fr-fr': 'Ligne',
    'uk-ua': 'рядок',
  },
  enterMoveDirection: {
    'en-us': 'Direction of movement when <key>Enter</key> key is pressed',
    'ru-ru': 'Направление движения при нажатии клавиши <key>Enter</key>',
    'es-es':
      'Dirección de movimiento cuando se presiona la tecla <key>Enter</key>',
    'fr-fr':
      'Sens du mouvement lorsque la touche <key>Enter</key> est enfoncée',
    'uk-ua': 'Напрямок руху, коли натиснуто клавішу <key>Enter</key>',
  },
  enterMoveDirectionDescription: {
    'en-us': `
      You can move in the opposite direction by pressing
      <key>Shift</key>+<key>Enter</key>
    `,
    'ru-ru': `
      Вы можете двигаться в противоположном направлении, нажав
      <key>Shift</key>+<key>Enter</key>
    `,
    'es-es': `
      Puedes moverte en la dirección opuesta presionando
      <key>Shift</key>+<key>Enter</key>
    `,
    'fr-fr': `
      Vous pouvez vous déplacer dans la direction opposée en appuyant sur
      <key>Maj</key>+<key>Entrée</key>
    `,
    'uk-ua': `
      Ви можете рухатися в протилежному напрямку, натиснувши
      <key>Shift</key>+<key>Enter</key>
    `,
  },
  filterPickLists: {
    'en-us': 'Filter pick list items',
    'ru-ru': 'Отфильтровать элементы списка выбора',
    'es-es': 'Filtrar elementos de la lista de selección',
    'fr-fr': 'Filtrer les éléments de la liste de sélection',
    'uk-ua': 'Фільтр вибору елементів списку',
  },
  exportFileDelimiter: {
    'en-us': 'Export file delimiter',
    'ru-ru': 'Разделитель полей в файле экспорта',
    'es-es': 'Delimitador de archivo de exportación',
    'fr-fr': "Délimiteur du fichier d'exportation",
    'uk-ua': 'Роздільник файлу експорту',
  },
  caseSensitive: {
    'en-us': 'Case-sensitive',
    'ru-ru': 'С учетом регистра',
    'es-es': 'Distingue mayúsculas y minúsculas',
    'fr-fr': 'Sensible à la casse',
    'uk-ua': 'Чутливий до регістру',
  },
  caseInsensitive: {
    'en-us': 'Case-insensitive',
    'ru-ru': 'Без учета регистра',
    'es-es': 'no distingue entre mayúsculas y minúsculas',
    'fr-fr': 'Insensible à la casse',
    'uk-ua': 'Регістр не враховується',
  },
  showNoReadTables: {
    'en-us': 'Show tables without "Read" access',
    'ru-ru': 'Показать таблицы без доступа «Чтение»',
    'es-es': 'Mostrar tablas sin acceso de "Lectura"',
    'fr-fr': 'Afficher les tableaux sans accès "Lecture"',
    'uk-ua': 'Показувати таблиці до яких ви не маєте «Читання» доступу',
  },
  showNoAccessTables: {
    'en-us': 'Show tables without "Create" access',
    'ru-ru': 'Показать таблицы без доступа «Создать»',
    'es-es': 'Mostrar tablas sin acceso "Crear"',
    'fr-fr': 'Afficher les tableaux sans accès "Créer"',
    'uk-ua': 'Показувати таблиці до яких ви не маєте «Створити» достопу',
  },
  textAreaAutoGrow: {
    'en-us': 'Text boxes grow automatically',
    'ru-ru': 'Текстовое поле увеличивается автоматически',
    'es-es': 'Los cuadros de texto crecen automáticamente',
    'fr-fr': 'Les zones de texte grandissent automatiquement',
    'uk-ua': 'Текстові поля збільшуються автоматично',
  },
  clearQueryFilters: {
    'en-us': 'Reset query filters',
    'ru-ru': 'Очистить фильтры запросов',
    'es-es': 'Restablecer filtros de consulta',
    'fr-fr': 'Réinitialiser les filtres de requête',
    'uk-ua': 'Скинути фільтри запитів',
  },
  autoGrowAutoComplete: {
    'en-us': 'Allow autocomplete to grow as wide as need',
    'ru-ru': `
      Разрешить автозаполнение расширяться настолько, насколько это необходимо
    `,
    'es-es': 'Permita que el autocompletado crezca tanto como sea necesario',
    'fr-fr':
      "Autoriser la saisie semi-automatique à s'étendre autant que nécessaire",
    'uk-ua': `
      Дозвольте автозаповненню розширюватися настільки, наскільки це потрібно
    `,
  },
  tableNameInTitle: {
    'en-us': 'Include table name in the browser page title',
    'ru-ru': 'Включить название таблицы в заголовок страницы браузера',
    'es-es':
      'Incluir el nombre de la tabla en el título de la página del navegador',
    'fr-fr':
      'Inclure le nom de la table dans le titre de la page du navigateur',
    'uk-ua': 'Включіть назву таблиці в заголовок сторінки браузера',
  },
  doubleClickZoom: {
    'en-us': 'Double click to zoom',
    'ru-ru': 'Дважды щелкните, чтобы увеличить',
    'es-es': 'Doble clic para hacer zoom',
    'fr-fr': 'Double clic pour effectuer un zoom avant',
    'uk-ua': 'Двічі клацніть, щоб збільшити',
  },
  closePopupOnClick: {
    'en-us': 'Close pop-up on outside click',
    'ru-ru': 'Закрыть всплывающее окно по внешнему клику',
    'es-es': 'Cerrar ventana emergente al hacer clic fuera',
    'fr-fr': 'Fermer la pop-up en cas de clic extérieur',
    'uk-ua': 'Закрити спливаюче вікно при зовнішньому клацанні',
  },
  animateTransitions: {
    'en-us': 'Animate transitions',
    'ru-ru': 'Анимация переходов',
    'es-es': 'Animar transiciones',
    'fr-fr': 'Animer les transitions',
    'uk-ua': 'Анімація переходів',
  },
  panInertia: {
    'en-us': 'Pan inertia',
    'ru-ru': 'Инерция панорамирования',
    'es-es': 'Pan inercia',
    'fr-fr': 'Pan inertie',
    'uk-ua': 'Інерція панорами',
  },
  mouseDrags: {
    'en-us': 'Mouse drags',
    'ru-ru': 'Мышь может двигать карту',
    'es-es': 'Ratón arrastra',
    'fr-fr': 'La souris traîne',
    'uk-ua': 'Мишка тягне',
  },
  scrollWheelZoom: {
    'en-us': 'Scroll wheel zoom',
    'ru-ru': 'Колесо прокрутки может масштабировать',
    'es-es': 'Zoom de la rueda de desplazamiento',
    'fr-fr': 'Zoom de la molette de défilement',
    'uk-ua': 'Масштаб колеса прокрутки',
  },
  flexibleColumnWidth: {
    'en-us': 'Flexible column width',
    'ru-ru': 'Гибкая ширина столбцов',
    'es-es': 'Ancho de columna flexible',
    'fr-fr': 'Largeur de colonne flexible',
    'uk-ua': 'Гнучка ширина колонки',
  },
  flexibleSubGridColumnWidth: {
    'en-us': 'Flexible subview grid column width',
    'ru-ru': 'Гибкая ширина столбцов в сетке подвидa',
    'es-es': 'Ancho de columna de cuadrícula de subvista flexible',
    'fr-fr': 'Largeur de colonne de grille de sous-vue flexible',
    'uk-ua': 'Гнучка ширина стовпця сітки вкладеного перегляду',
  },
  closeOnEsc: {
    'en-us': 'Close on <key>ESC</key> key press',
    'ru-ru': 'Закрыть при нажатии клавиши <key>ESC</key>',
    'es-es': 'Cerrar al pulsar la tecla <key>ESC</key>',
    'fr-fr': 'Fermer en appuyant sur la touche <key>ESC</key>',
    'uk-ua': 'Закривати після натискання клавіші <key>ESC</key>',
  },
  closeOnOutsideClick: {
    'en-us': 'Close on outside click',
    'ru-ru': 'Закрыть по внешнему клику',
    'es-es': 'Cerrar al hacer clic fuera',
    'fr-fr': 'Fermer sur clic extérieur',
    'uk-ua': 'Закрийте зовнішнім клацанням',
  },
  specifyNetworkBadge: {
    'en-us': 'Specify Network Badge',
    'ru-ru': 'Значок «Specify Network»',
    'es-es': 'Especificar credencial de red',
    'fr-fr': 'Spécifiez le badge réseau',
    'uk-ua': 'Укажіть позначку мережі',
  },
  useAccessibleFullDatePicker: {
    'en-us': 'Use accessible full date picker',
    'ru-ru': 'Включить умный полный выбор даты',
    'es-es': 'Usar selector de fecha completa accesible',
    'fr-fr': 'Utiliser un sélecteur de date complète accessible',
    'uk-ua': 'Використовуйте доступний повний засіб вибору дати',
  },
  useAccessibleMonthPicker: {
    'en-us': 'Use accessible month picker',
    'ru-ru': 'Включить умный выбор месяца',
    'es-es': 'Usar selector de mes accesible',
    'fr-fr': 'Utiliser un sélecteur de mois accessible',
    'uk-ua': 'Використовуйте доступний засіб вибору місяця',
  },
  rightAlignNumberFields: {
    'en-us': 'Right-Justify numeric fields',
    'ru-ru': 'Выровнять числовые поля по правому краю',
    'es-es': 'Campos numéricos justificados a la derecha',
    'fr-fr': 'Champs numériques justifiés à droite',
    'uk-ua': 'Вирівнювання по правому краю числових полів',
  },
  roundedCorners: {
    'en-us': 'Rounded corners',
    'ru-ru': 'Закругленные углы',
    'es-es': 'Esquinas redondeadas',
    'fr-fr': 'Coins arrondis',
    'uk-ua': 'Заокруглені кути',
  },
  limitMaxFieldWidth: {
    'en-us': 'Limit max field width',
    'ru-ru': 'Ограничить максимальную ширину поля',
    'es-es': 'Limitar ancho de campo máximo',
    'fr-fr': 'Limiter la largeur de champ maximale',
    'uk-ua': 'Обмеження максимальної ширини поля',
  },
  condenseQueryResults: {
    'en-us': 'Condense query results',
    'ru-ru': 'Сжатые результаты',
    'es-es': 'Condensar los resultados de la consulta',
    'fr-fr': 'Condenser les résultats de la requête',
    'uk-ua': 'Згорнути результати запиту',
  },
  blurContentBehindDialog: {
    'en-us': 'Blur content behind the dialog',
    'ru-ru': 'Размыть содержимое за диалогом',
    'es-es': 'Desenfoque de contenido detrás del diálogo',
    'fr-fr': 'Flou du contenu derrière la boîte de dialogue',
    'uk-ua': 'Розмити вміст за діалоговим вікном',
  },
  collectionSortOrderDescription: {
    'en-us': 'This determines the visual order of collections',
    'ru-ru': 'Это определяет порядок коллекций',
    'es-es': 'Determina el orden visual de las colecciones',
    'fr-fr': "Ceci détermine l'ordre visuel des collections",
    'uk-ua': 'Це визначає візуальний порядок колекцій',
  },
  recordSetRecordToOpen: {
    'en-us': 'Record to open by default',
    'ru-ru': 'Запись для открытия по умолчанию',
    'es-es': 'Registro para abrir por defecto',
    'fr-fr': 'Enregistrement à ouvrir par défaut',
    'uk-ua': 'Запис відкривається за умовчанням',
  },
  altClickToSupressNewTab: {
    'en-us':
      '<key>{altKeyName:string}</key>+<key>Click</key> to suppress new tab',
    'ru-ru': `
      <key>{altKeyName:string}</key>+<key>Клик</key>, чтобы скрыть новую вкладку
    `,
    'es-es': `
      <key>{altKeyName:string}</key>+<key>Haga clic en </key> para suprimir la
      nueva pestaña
    `,
    'fr-fr': `
      <key>{altKeyName:string}</key>+<key>Cliquez sur</key> pour supprimer le
      nouvel onglet
    `,
    'uk-ua': `
      <key>{altKeyName:string}</key>+<key>Натисніть </key>, щоб закрити нову
      вкладку
    `,
  },
  altClickToSupressNewTabDescription: {
    'en-us': `
      <key>{altKeyName:string}</key>+<key>Click</key> on a link that normally
      opens in a new tab to open it in the current tab
    `,
    'ru-ru': `
      <key>{altKeyName:string}</key>+<key>Клик</key> на ссылку, которая обычно
      открывается в новой вкладке, чтобы открыть ее в текущей вкладке
    `,
    'es-es': `
      <key>{altKeyName:string}</key>+<key>Haga clic en </key> en un enlace que
      normalmente se abre en una pestaña nueva para abrirlo en la pestaña actual
    `,
    'fr-fr': `
      <key>{altKeyName:string}</key>+<key>Cliquez</key> sur un lien qui s'ouvre
      normalement dans un nouvel onglet pour l'ouvrir dans l'onglet actuel
    `,
    'uk-ua': `
      <key>{altKeyName:string}</key>+<key>Натисніть</key> на посилання, яке
      зазвичай відкривається в новій вкладці, щоб відкрити його в поточній
      вкладці
    `,
  },
  makeFormDialogsModal: {
    'en-us': 'Make form dialogs gray out the background',
    'ru-ru': 'Сделать диалоги формы серым фоном',
    'es-es': 'Hacer que los diálogos de formulario atenúen el fondo',
    'fr-fr': "Griser l'arrière-plan des boîtes de dialogue de formulaire",
    'uk-ua': 'Зробити фон діалогових вікон сірими',
  },
  autoScrollTree: {
    'en-us': 'Auto scroll tree to focused node',
    'ru-ru':
      'Автоматически прокручивать страницу до сфокусированного узла дерева',
    'es-es': 'Árbol de desplazamiento automático al nodo enfocado',
    'fr-fr': "Défilement automatique de l'arborescence vers le nœud ciblé",
    'uk-ua':
      'Автоматично перемістити зображену частину дерева до виділеного вузла',
  },
  lineWrap: {
    'en-us': 'Line wrap',
    'ru-ru': 'Перенос строк',
    'es-es': 'Envoltura de línea',
    'fr-fr': 'Retour à la ligne',
    'uk-ua': 'Переносити лінії',
  },
  indentSize: {
    'en-us': 'Indent size',
    'ru-ru': 'Размер отступа',
    'es-es': 'Tamaño de sangría',
    'fr-fr': 'Taille du retrait',
    'uk-ua': 'Розмір відступу',
  },
  indentWithTab: {
    'en-us': 'Indent with <key>Tab</key>',
    'ru-ru': 'Используйте <key>Tab</key> для отступа',
    'es-es': 'Aplicar sangría con <key>Tab</key>',
    'fr-fr': 'Retrait avec <key>Tab</key>',
    'uk-ua': '<key>Tab</key> добавляє відступ',
  },
  formHeaderFormat: {
    'en-us': 'Form header format',
    'ru-ru': 'Формат заголовка формы',
    'es-es': 'Formato de encabezado de formulario',
    'fr-fr': "Format d'en-tête de formulaire",
    'uk-ua': 'Формат заголовка форми',
  },
  iconAndTableName: {
    'en-us': 'Icon and table name',
    'ru-ru': 'Иконка и название таблицы',
    'es-es': 'Icono y nombre de la tabla',
    'fr-fr': 'Icône et nom du tableau',
    'uk-ua': 'Значок і назва таблиці',
  },
  tableIcon: {
    'en-us': 'Table icon',
    'ru-ru': 'Иконка таблицы',
    'es-es': 'icono de mesa',
    'fr-fr': 'Icône du tableau',
    'uk-ua': 'Значок таблиці',
  },
  maxHeight: {
    'en-us': 'Max height',
    'ru-ru': 'Максимальная высота',
    'es-es': 'Altura máxima',
    'fr-fr': 'Hauteur maximale',
    'uk-ua': 'Максимальна висота',
  },
  autoComplete: {
    'en-us': 'Auto complete',
    'ru-ru': 'Автозаполнение',
    'es-es': 'Autocompletar',
    'fr-fr': 'Saisie automatique',
    'uk-ua': 'Автоматичне завершення',
  },
  searchCaseSensitive: {
    'en-us': 'Case-sensitive search',
    'ru-ru': 'С учетом регистра',
    'es-es': 'Búsqueda sensible a mayúsculas y minúsculas',
    'fr-fr': 'Recherche sensible à la casse',
    'uk-ua': 'Пошук з урахуванням регістру',
  },
  searchField: {
    'en-us': 'Search field',
    'ru-ru': 'Поле поиска',
    'es-es': 'Campo de búsqueda',
    'fr-fr': 'Champ de recherche',
    'uk-ua': 'Поле пошуку',
  },
  createInteractions: {
    'en-us': 'Creating an interaction',
    'ru-ru': 'Создать взаимодействия',
    'es-es': 'Crear interacciones',
    'fr-fr': 'Créer des interactions',
    'uk-ua': 'Створення взаємодії',
  },
  useSpaceAsDelimiter: {
    'en-us': 'Use space as delimiter',
    'ru-ru': 'Использовать пробел как разделитель',
    'es-es': 'Usar espacio como delimitador',
    'fr-fr': "Utiliser l'espace comme délimiteur",
    'uk-ua': 'Використовувати пробіл як роздільник',
  },
  useCommaAsDelimiter: {
    'en-us': 'Use comma as delimiter',
    'ru-ru': 'Использовать запятую как разделитель',
    'es-es': 'Usar coma como delimitador',
    'fr-fr': 'Utiliser la virgule comme délimiteur',
    'uk-ua': 'Використовувати кому як роздільник',
  },
  useNewLineAsDelimiter: {
    'en-us': 'Use new line as delimiter',
    'ru-ru': 'Использовать новую строку как разделитель',
    'es-es': 'Usar nueva línea como delimitador',
    'fr-fr': 'Utiliser une nouvelle ligne comme délimiteur',
    'uk-ua': 'Використовувати новий рядок як роздільник',
  },
  useCustomDelimiters: {
    'en-us': 'Use custom delimiters',
    'ru-ru': 'Использовать пользовательские разделители',
    'es-es': 'Usar delimitadores personalizados',
    'fr-fr': 'Utiliser des délimiteurs personnalisés',
    'uk-ua': 'Використовувати спеціальні роздільники',
  },
  useCustomDelimitersDescription: {
    'en-us': `
      A list of delimiters to use, in addition to the ones defined above. Put
      one delimiter per line
    `,
    'ru-ru': `
      Список разделителей, которые будут использоваться в дополнение к тем,
      которые определены выше. Поместите один разделитель на строку
    `,
    'es-es': `
      Una lista de delimitadores a utilizar, además de los definidos
      anteriormente. Pon un delimitador por línea
    `,
    'fr-fr': `
      Une liste de délimiteurs à utiliser, en plus de ceux définis ci-dessus.
      Mettre un délimiteur par ligne
    `,
    'uk-ua': `
      Список роздільників, які слід використовувати додатково до тих що є
      визначеними вище. Вкажіть один роздільник на рядок
    `,
  },
  detectAutomaticallyDescription: {
    'en-us': 'Detect automatically based on catalog number format',
    'ru-ru': 'Определить автоматически на основе формата номера каталога',
    'es-es': 'Detectar automáticamente según el formato del número de catálogo',
    'fr-fr':
      'Détecter automatiquement en fonction du format du numéro de catalogue',
    'uk-ua': "Визначати автоматично на основі формату номеру об'єкта",
  },
  use: {
    comment: 'Verb',
    'en-us': 'Use',
    'ru-ru': 'Использовать',
    'es-es': 'Usar',
    'fr-fr': 'Utiliser',
    'uk-ua': 'Використовувати',
  },
  dontUse: {
    'en-us': 'Don’t use',
    'ru-ru': 'Не использовать',
    'es-es': 'no usar',
    'fr-fr': 'Ne pas utiliser',
    'uk-ua': 'Не використовувати',
  },
<<<<<<< HEAD
  position: {
    'en-us': 'Position',
  },
  top: {
    'en-us': 'Top',
  },
  bottom: {
    'en-us': 'Bottom',
  },
  left: {
    'en-us': 'Left',
  },
  right: {
    'en-us': 'Right',
=======
  showUnsavedIndicator: {
    'en-us': 'Show unsaved changes indicator',
    'ru-ru': 'Показывать индикатор несохраненных изменений',
    'es-es': 'Mostrar indicador de cambios no guardados',
    'fr-fr': "Afficher l'indicateur de modifications non enregistrées",
    'uk-ua': 'Показати індикатор незбережених змін',
  },
  showUnsavedIndicatorDescription: {
    'en-us': `
      Show an "*" in the tab title when there are unsaved changes in the current
      tab
    `,
    'es-es': `
      Mostrar un "*" en el título de la pestaña cuando haya cambios sin guardar
      en la pestaña actual
    `,
    'fr-fr': `
      Afficher un \"*\" dans le titre de l'onglet lorsqu'il y a des
      modifications non enregistrées dans l'onglet actuel
    `,
    'ru-ru': `
      Показывать «*» в заголовке вкладки, если на текущей вкладке есть
      несохраненные изменения.
    `,
    'uk-ua': `
      Показувати «*» у заголовку вкладки, якщо в поточній вкладці є незбережені
      зміни
    `,
>>>>>>> c8d80ecc
  },
} as const);<|MERGE_RESOLUTION|>--- conflicted
+++ resolved
@@ -1318,7 +1318,6 @@
     'fr-fr': 'Ne pas utiliser',
     'uk-ua': 'Не використовувати',
   },
-<<<<<<< HEAD
   position: {
     'en-us': 'Position',
   },
@@ -1333,7 +1332,7 @@
   },
   right: {
     'en-us': 'Right',
-=======
+  },
   showUnsavedIndicator: {
     'en-us': 'Show unsaved changes indicator',
     'ru-ru': 'Показывать индикатор несохраненных изменений',
@@ -1351,7 +1350,7 @@
       en la pestaña actual
     `,
     'fr-fr': `
-      Afficher un \"*\" dans le titre de l'onglet lorsqu'il y a des
+      Afficher un "*" dans le titre de l'onglet lorsqu'il y a des
       modifications non enregistrées dans l'onglet actuel
     `,
     'ru-ru': `
@@ -1362,6 +1361,5 @@
       Показувати «*» у заголовку вкладки, якщо в поточній вкладці є незбережені
       зміни
     `,
->>>>>>> c8d80ecc
   },
 } as const);