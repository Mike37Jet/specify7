--- conflicted
+++ resolved
@@ -1685,26 +1685,6 @@
       {agentVariantTable:string} на основі варіацій імені/прізвища.
     `,
   },
-  autoPopulateDescription: {
-    'en-us':
-      'Auto populate the merged record with values from duplicates when opening the merging dialog',
-    'ru-ru':
-      'Автоматически заполнять объединенную запись значениями из дубликатов при открытии диалога объединения',
-  },
-  autoCreateVariants: {
-    'en-us': 'Automatically create {agentVariantTable:string} records',
-    'ru-ru': 'Автоматически создавать {agentVariantTable:string} записи',
-  },
-  autoCreateVariantsDescription: {
-    'en-us': `
-      When merging agents, automatically create {agentVariantTable:string}
-      records based on on the variations of first name/last name.
-    `,
-    'ru-ru': `
-      При слиянии агентов, автоматически создавать {agentVariantTable:string}
-      записи на основе вариаций имени/фамилии.
-    `,
-  },
   collectionPreferences: {
     'en-us': 'Collection Preferences',
     'de-ch': 'Sammlungseinstellungen',
@@ -1887,10 +1867,9 @@
     'ru-ru': 'Цвет кнопки успеха',
     'uk-ua': 'Колір кнопки успіху',
   },
-<<<<<<< HEAD
   openAsReadOnly: {
     'en-us': 'Open all records in read-only mode',
-=======
+  },
   displayBasicView: {
     'en-us': 'Display basic view',
     'de-ch': 'Grundansicht anzeigen',
@@ -1946,6 +1925,5 @@
     'fr-fr': "Ajouter une barre de recherche sur la page d'accueil",
     'ru-ru': 'Добавить панель поиска на главную страницу',
     'uk-ua': 'Додайте рядок пошуку на головну сторінку',
->>>>>>> b63632a7
   },
 } as const);