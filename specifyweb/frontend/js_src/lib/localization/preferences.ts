/**
 * Localization strings for the preferences menu
 *
 * @module
 */

import { createDictionary } from './utils';

// Refer to "Guidelines for Programmers" in ./README.md before editing this file

export const preferencesText = createDictionary({
  preferences: {
    'en-us': 'Preferences',
    'ru-ru': 'Настройки',
    'es-es': 'preferencias',
    'fr-fr': 'Préférences',
    'uk-ua': 'Уподобання',
    'de-ch': 'Einstellungen',
  },
  customization: {
    'en-us': 'Customization',
    'ru-ru': 'Настройка',
    'es-es': 'personalización',
    'fr-fr': 'Personnalisation',
    'uk-ua': 'Налаштування',
    'de-ch': 'Anpassung',
  },
  userPreferences: {
    'en-us': 'User Preferences',
    'ru-ru': 'Пользовательские настройки',
    'es-es': 'Preferencias del usuario',
    'fr-fr': 'Préférences utilisateur',
    'uk-ua': 'Налаштування користувача',
    'de-ch': 'Benutzereinstellungen',
  },
  defaultUserPreferences: {
    'en-us': 'Default User Preferences',
    'ru-ru': 'Пользовательские настройки по умолчанию',
    'es-es': 'Preferencias de usuario predeterminadas',
    'fr-fr': 'Préférences utilisateur par défaut',
    'uk-ua': 'Параметри користувача за умовчанням',
    'de-ch': 'Standardbenutzereinstellungen',
  },
  general: {
    'en-us': 'General',
    'ru-ru': 'Основные',
    'es-es': 'General',
    'fr-fr': 'Général',
    'uk-ua': 'Загальний',
    'de-ch': 'Allgemein',
  },
  ui: {
    'en-us': 'User Interface',
    'ru-ru': 'Пользовательский интерфейс',
    'es-es': 'Interfaz de usuario',
    'fr-fr': 'Interface utilisateur',
    'uk-ua': 'Користувацький інтерфейс',
    'de-ch': 'Benutzeroberfläche',
  },
  theme: {
    'en-us': 'Theme',
    'ru-ru': 'Тема',
    'es-es': 'Temática',
    'fr-fr': 'Thème',
    'uk-ua': 'Тема',
    'de-ch': 'Thema',
  },
  useSystemSetting: {
    'en-us': 'Use system setting',
    'ru-ru': 'Использовать системные настройки',
    'es-es': 'Usar la configuración del sistema',
    'fr-fr': 'Utiliser les paramètres du système',
    'uk-ua': 'Використовуйте налаштування системи',
    'de-ch': 'Systemeinstellung verwenden',
  },
  inheritOsSettings: {
    'en-us': 'Copies value from your Operating System settings',
    'ru-ru': 'Копирует значение из настроек вашей операционной системы',
    'es-es': 'Copia el valor de la configuración de su sistema operativo',
    'fr-fr': "Copie la valeur des paramètres de votre système d'exploitation",
    'uk-ua': 'Копіює значення з налаштувань вашої операційної системи',
    'de-ch': 'Kopiert den Wert aus Ihren Betriebssystemeinstellungen',
  },
  light: {
    comment: 'Light mode',
    'en-us': 'Light',
    'ru-ru': 'Белая',
    'es-es': 'Luz',
    'fr-fr': 'Clair',
    'uk-ua': 'світло',
    'de-ch': 'Licht',
  },
  dark: {
    comment: 'Dark mode',
    'en-us': 'Dark',
    'ru-ru': 'Темная',
    'es-es': 'Oscuro',
    'fr-fr': 'Sombre',
    'uk-ua': 'Темний',
    'de-ch': 'Dunkel',
  },
  reduceMotion: {
    'en-us': 'Reduce motion',
    'ru-ru': 'Уменьшить движение',
    'es-es': 'Reducir el movimiento',
    'fr-fr': 'Réduire le mouvement',
    'uk-ua': 'Зменшити рух',
    'de-ch': 'Bewegung reduzieren',
  },
  reduceMotionDescription: {
    'en-us': 'Disable non-essential animations and transitions',
    'ru-ru': 'Отключить ненужные анимации и переходы',
    'es-es': 'Deshabilitar animaciones y transiciones no esenciales',
    'fr-fr': 'Désactiver les animations et transitions non essentielles',
    'uk-ua': "Вимкніть необов'язкову анімацію та переходи",
    'de-ch': 'Deaktivieren Sie unnötige Animationen und Übergänge',
  },
  reduceTransparency: {
    'en-us': 'Reduce transparency',
    'ru-ru': 'Уменьшить прозрачность',
    'es-es': 'Reducir la transparencia',
    'fr-fr': 'Réduire la transparence',
    'uk-ua': 'Зменшити прозорість',
    'de-ch': 'Transparenz reduzieren',
  },
  reduceTransparencyDescription: {
    'en-us': `
      Whether to disable translucent backgrounds for user interface components
      whenever possible (e.g. table headers in tree view)
    `,
    'ru-ru': `
      Отключить ли полупрозрачный фон для пользовательского интерфейса, когда
      это возможно (например, заголовки таблиц в просмотрщике деревьев)
    `,
    'es-es': `
      Si deshabilitar fondos translúcidos para los componentes de la interfaz de
      usuario siempre que sea posible (por ejemplo, encabezados de tabla en la
      vista de árbol)
    `,
    'fr-fr': `
      S'il faut désactiver les arrière-plans translucides pour les composants de
      l'interface utilisateur dans la mesure du possible (par exemple, les
      en-têtes de tableau dans l'arborescence)
    `,
    'uk-ua': `
      Чи вимикати напівпрозорий фон для компонентів інтерфейсу користувача, коли
      це можливо (наприклад, заголовки таблиць у перегляді дерева)
    `,
    'de-ch': `
      Ob transparente Hintergründe für Komponenten der Benutzeroberfläche nach
      Möglichkeit deaktiviert werden sollen (z. B. Tabellenüberschriften in der
      Baumansicht)
    `,
  },
  contrast: {
    'en-us': 'Contrast',
    'ru-ru': 'Контраст',
    'es-es': 'Contraste',
    'fr-fr': 'Contraste',
    'uk-ua': 'Контраст',
    'de-ch': 'Kontrast',
  },
  increase: {
    'en-us': 'Increase',
    'ru-ru': 'Увеличить',
    'es-es': 'Incrementar',
    'fr-fr': 'Augmenter',
    'uk-ua': 'Збільшити',
    'de-ch': 'Zunahme',
  },
  reduce: {
    'en-us': 'Reduce',
    'ru-ru': 'Уменьшать',
    'es-es': 'Reducir',
    'fr-fr': 'Réduire',
    'uk-ua': 'Зменшити',
    'de-ch': 'Reduzieren',
  },
  noPreference: {
    'en-us': 'No preference',
    'ru-ru': 'Нет предпочтений',
    'es-es': 'Sin preferencias',
    'fr-fr': 'Pas de préférence',
    'uk-ua': 'Без переваг',
    'de-ch': 'Keine Präferenz',
  },
  fontSize: {
    'en-us': 'Font size',
    'ru-ru': 'Размер шрифта',
    'es-es': 'Tamaño de fuente',
    'fr-fr': 'Taille de la police',
    'uk-ua': 'Розмір шрифту',
    'de-ch': 'Schriftgröße',
  },
  fontFamily: {
    'en-us': 'Font family',
    'ru-ru': 'Шрифт',
    'es-es': 'Familia tipográfica',
    'fr-fr': 'Police',
    'uk-ua': 'Сімейство шрифтів',
    'de-ch': 'Schriftfamilie',
  },
  fontFamilyDescription: {
    'en-us': `
      You can specify any font that is on your computer, even if it is not in
      the list. A comma separated list of fonts is also supported, where second
      font would be used if first one is not available and so on
    `,
    'ru-ru': `
      Вы можете указать любой шрифт, который есть на вашем компьютере, даже если
      он нет в списке. Поддерживается список шрифтов, разделенных запятыми, где
      второй шрифт будет использоваться, если первый не доступен и т.д
    `,
    'es-es': `
      Puede especificar cualquier fuente que tenga en su ordenador, aunque no
      esté en la lista. También se admite una lista de fuentes separadas por
      comas, en la que se utilizará la segunda fuente si la primera no está
      disponible, etc
    `,
    'fr-fr': `
      Vous pouvez spécifier n'importe quelle police qui se trouve sur votre
      ordinateur, même si elle ne figure pas dans la liste. Une liste de polices
      séparées par des virgules est également prise en charge, où la deuxième
      police serait utilisée si la première n'est pas disponible, etc.
    `,
    'uk-ua': `
      Ви можете вказати будь-який шрифт, який є на вашому комп'ютері, навіть
      якщо його немає в списку. Також підтримується список шрифтів розділений
      комами, у якому використовуватиметься другий шрифт, якщо перший
      недоступний тощо
    `,
    'de-ch': `
      Sie können jede auf Ihrem Computer vorhandene Schriftart angeben, auch
      wenn sie nicht in der Liste enthalten ist. Eine durch Kommas getrennte
      Liste von Schriftarten wird ebenfalls unterstützt, wobei die zweite
      Schriftart verwendet wird, wenn die erste nicht verfügbar ist, und so
      weiter
    `,
  },
  defaultFont: {
    'en-us': '(default font)',
    'ru-ru': '(шрифт по умолчанию)',
    'es-es': '(fuente predeterminada)',
    'fr-fr': '(police par défaut)',
    'uk-ua': '(типовий шрифт)',
    'de-ch': '(Standardschriftart)',
  },
  maxFormWidth: {
    'en-us': 'Max form width',
    'ru-ru': 'Максимальная ширина формы',
    'es-es': 'Ancho máximo de formulario',
    'fr-fr': 'Largeur maximale du formulaire',
    'uk-ua': 'Максимальна ширина форми',
    'de-ch': 'Maximale Formularbreite',
  },
  fieldBackgrounds: {
    'en-us': 'Field backgrounds',
    'ru-ru': 'Фон полей',
    'es-es': 'Fondos de campo',
    'fr-fr': 'Arrière-plans de terrain',
    'uk-ua': 'Польові фони',
    'de-ch': 'Feldhintergründe',
  },
  fieldBackground: {
    'en-us': 'Field background',
    'ru-ru': 'Фон поля',
    'es-es': 'Fondo de campo',
    'fr-fr': 'Fond de terrain',
    'uk-ua': 'Поле фону',
    'de-ch': 'Feldhintergrund',
  },
  disabledFieldBackground: {
    'en-us': 'Disabled field background',
    'ru-ru': 'Фон полей только для чтения',
    'es-es': 'Fondo de campo deshabilitado',
    'fr-fr': 'Arrière-plan de champ désactivé',
    'uk-ua': 'Вимкнений фон поля',
    'de-ch': 'Feldhintergrund deaktiviert',
  },
  invalidFieldBackground: {
    'en-us': 'Invalid field background',
    'ru-ru': 'Фон недействительных полей',
    'es-es': 'Fondo de campo no válido',
    'fr-fr': 'Arrière-plan de champ invalide',
    'uk-ua': 'Недійсний фон поля',
    'de-ch': 'Ungültiger Feldhintergrund',
  },
  requiredFieldBackground: {
    'en-us': 'Required field background',
    'ru-ru': 'Фон обязательных полей',
    'es-es': 'Fondo de campo obligatorio',
    'fr-fr': 'Arrière-plan de champ requis',
    'uk-ua': "Обов'язковий фон поля",
    'de-ch': 'Erforderlicher Feldhintergrund',
  },
  darkFieldBackground: {
    'en-us': 'Field background (dark theme)',
    'ru-ru': 'Фон полей (темная тема)',
    'es-es': 'Fondo de campo (tema oscuro)',
    'fr-fr': 'Arrière-plan de champ (thème sombre)',
    'uk-ua': 'Фон поля (темна тема)',
    'de-ch': 'Feldhintergrund (dunkles Thema)',
  },
  darkDisabledFieldBackground: {
    'en-us': 'Disabled field background (dark theme)',
    'ru-ru': 'Фон полей только для чтения (темная тема)',
    'es-es': 'Fondo de campo deshabilitado (tema oscuro)',
    'fr-fr': 'Arrière-plan de champ désactivé (thème sombre)',
    'uk-ua': 'Вимкнений фон поля (темна тема)',
    'de-ch': 'Deaktivierter Feldhintergrund (dunkles Design)',
  },
  darkInvalidFieldBackground: {
    'en-us': 'Invalid field background (dark theme)',
    'ru-ru': 'Фон недействительных полей (темная тема)',
    'es-es': 'Fondo de campo no válido (tema oscuro)',
    'fr-fr': 'Arrière-plan de champ invalide (thème sombre)',
    'uk-ua': 'Недійсний фон поля (темна тема)',
    'de-ch': 'Ungültiger Feldhintergrund (dunkles Design)',
  },
  darkRequiredFieldBackground: {
    'en-us': 'Required field background (dark theme)',
    'ru-ru': 'Фон обязательных полей (темная тема)',
    'es-es': 'Fondo de campo obligatorio (tema oscuro)',
    'fr-fr': 'Arrière-plan de champ requis (thème sombre)',
    'uk-ua': 'Обов’язковий фон поля (темна тема)',
    'de-ch': 'Pflichtfeld Hintergrund (dunkles Design)',
  },
  dialogs: {
    'en-us': 'Dialogs',
    'ru-ru': 'Диалоги',
    'es-es': 'Diálogos',
    'fr-fr': 'Boîtes de dialogue',
    'uk-ua': 'Діалоги',
    'de-ch': 'Dialoge',
  },
  appearance: {
    'en-us': 'Appearance',
    'ru-ru': 'Внешний вид',
    'es-es': 'Apariencia',
    'fr-fr': 'Apparence',
    'uk-ua': 'Зовнішній вигляд',
    'de-ch': 'Aussehen',
  },
  buttonsLight: {
    'en-us': 'Buttons (light mode)',
    'de-ch': 'Tasten (Lichtmodus)',
    'es-es': 'Botones (modo de luz)',
    'fr-fr': 'Boutons (mode lumière)',
    'ru-ru': 'Кнопки (светлый режим)',
    'uk-ua': 'Кнопки (світлий режим)',
  },
  buttonsDark: {
    'en-us': 'Buttons (dark mode)',
    'de-ch': 'Tasten (dunkler Modus)',
    'es-es': 'Botones (modo oscuro)',
    'fr-fr': 'Boutons (mode sombre)',
    'ru-ru': 'Кнопки (темный режим)',
    'uk-ua': 'Кнопки (темний режим)',
  },
  translucentDialog: {
    'en-us': 'Translucent dialogs',
    'ru-ru': 'Полупрозрачные диалоги',
    'es-es': 'Diálogos translúcidos',
    'fr-fr': 'Boîtes de dialogue translucides',
    'uk-ua': 'Напівпрозорі діалоги',
    'de-ch': 'Durchsichtige Dialoge',
  },
  translucentDialogDescription: {
    'en-us': 'Whether dialogs have translucent background',
    'ru-ru': 'Диалоги имеют полупрозрачный фон',
    'es-es': 'Si los diálogos tienen un fondo translúcido',
    'fr-fr': 'Si les boîtes de dialogue ont un fond translucide',
    'uk-ua': 'Чи мають діалоги прозорий фон',
    'de-ch': 'Ob Dialoge einen durchscheinenden Hintergrund haben',
  },
  alwaysPrompt: {
    'en-us': 'Always prompt to choose collection',
    'ru-ru': 'Всегда просить выбрать коллекцию',
    'es-es': 'Siempre pregunte para elegir la colección',
    'fr-fr': 'Toujours invité à choisir la collection',
    'uk-ua': 'Завжди підкажуть вибрати колекцію',
    'de-ch': 'Immer auffordern, die Sammlung auszuwählen',
  },
  treeEditor: {
    'en-us': 'Tree Editor',
    'ru-ru': 'Редактор дерева',
    'es-es': 'Editor de árboles',
    'fr-fr': "Éditeur d'arborescence",
    'uk-ua': 'Редактор дерева',
    'de-ch': 'Baum-Editor',
  },
  treeAccentColor: {
    'en-us': 'Tree accent color',
    'ru-ru': 'Акцентный цвет дерева',
    'es-es': 'Color de acento del árbol',
    'fr-fr': "Couleur d'accent d'arbre",
    'uk-ua': 'Колір акценту дерева',
    'de-ch': 'Akzentfarbe Baum',
  },
  synonymColor: {
    'en-us': 'Synonym color',
    'ru-ru': 'Цвет синонима',
    'es-es': 'color sinónimo',
    'fr-fr': 'Couleur synonyme',
    'uk-ua': 'Синонім кольору',
    'de-ch': 'Synonym Farbe',
  },
  showNewDataSetWarning: {
    'en-us': 'Show new Data Set warning',
    'ru-ru': 'Показать предупреждение в новых наборах данных',
    'es-es': 'Mostrar nueva advertencia de conjunto de datos',
    'fr-fr': "Afficher l'avertissement relatif au nouvel ensemble de données",
    'uk-ua': 'Показати попередження про новий набір даних',
    'de-ch': 'Warnung vor neuem Datensatz anzeigen',
  },
  showNewDataSetWarningDescription: {
    'en-us': 'Show an informational message when creating a new Data Set',
    'ru-ru':
      'Показывать информационное сообщение при создании нового набора данных',
    'es-es':
      'Mostrar un mensaje informativo al crear un nuevo conjunto de datos',
    'fr-fr': `
      Afficher un message d'information lors de la création d'un nouvel ensemble
      de données
    `,
    'uk-ua': `
      Показувати інформаційне повідомлення під час створення нового набору даних
    `,
    'de-ch': `
      Beim Erstellen eines neuen Datensatzes eine Informationsmeldung anzeigen
    `,
  },
  header: {
    'en-us': 'Navigation Menu',
    'ru-ru': 'Меню навигации',
    'es-es': 'Menú de Navegación',
    'fr-fr': 'le menu de navigation',
    'uk-ua': 'Навігаційне меню',
    'de-ch': 'Navigationsmenü',
  },
  application: {
    'en-us': 'Application',
    'ru-ru': 'Программа',
    'es-es': 'Solicitud',
    'fr-fr': 'Application',
    'uk-ua': 'застосування',
    'de-ch': 'Anwendung',
  },
  allowDismissingErrors: {
    'en-us': 'Allow dismissing error messages',
    'ru-ru': 'Разрешить отклонять сообщения об ошибках',
    'es-es': 'Permitir descartar mensajes de error',
    'fr-fr': "Autoriser la fermeture des messages d'erreur",
    'uk-ua': 'Дозволити закривати повідомлення про помилки',
    'de-ch': 'Schließen von Fehlermeldungen zulassen',
  },
  updatePageTitle: {
    'en-us': 'Update page title',
    'ru-ru': 'Обновить заголовок страницы',
    'es-es': 'Actualizar título de la página',
    'fr-fr': 'Mettre à jour le titre de la page',
    'uk-ua': 'Оновити назву сторінки',
    'de-ch': 'Seitentitel aktualisieren',
  },
  updatePageTitleDescription: {
    'en-us': "Whether to update the title of the page to match dialog's header",
    'ru-ru': `
      Обновлять ли заголовок страницы в соответствии с заголовком диалогового
      окна
    `,
    'es-es': `
      Si actualizar el título de la página para que coincida con el encabezado
      del cuadro de diálogo
    `,
    'fr-fr': `
      S'il faut mettre à jour le titre de la page pour qu'il corresponde à
      l'en-tête de la boîte de dialogue
    `,
    'uk-ua':
      'Чи оновлювати назву сторінки відповідно до заголовка діалогового вікна',
    'de-ch': `
      Ob der Titel der Seite aktualisiert werden soll, damit er mit der
      Kopfzeile des Dialogs übereinstimmt
    `,
  },
  updatePageTitleFormDescription: {
    'en-us': 'Whether to update the title of the page to match current record',
    'ru-ru':
      'Обновлять ли заголовок страницы в соответствии с текущим объектом',
    'es-es': `
      Si actualizar el título de la página para que coincida con el registro
      actual
    `,
    'fr-fr': `
      S'il faut mettre à jour le titre de la page pour qu'il corresponde à
      l'enregistrement actuel
    `,
    'uk-ua': 'Чи оновлювати назву сторінки відповідно до поточного запису',
    'de-ch': `
      Ob der Titel der Seite aktualisiert werden soll, damit er mit dem
      aktuellen Datensatz übereinstimmt
    `,
  },
  queryComboBox: {
    'en-us': 'Query Combo Box',
    'ru-ru': 'Поле автозаполнения',
    'es-es': 'Cuadro combinado de consulta',
    'fr-fr': 'Boîte combinée de requête',
    'uk-ua': 'Поле зі списком запитів',
    'de-ch': 'Abfrage-Kombinationsfeld',
  },
  searchAlgorithm: {
    'en-us': 'Search Algorithm',
    'ru-ru': 'Алгоритм поиска',
    'es-es': 'Algoritmo de búsqueda',
    'fr-fr': 'Algorithme de recherche',
    'uk-ua': 'Алгоритм пошуку',
    'de-ch': 'Suchalgorithmus',
  },
  treeSearchAlgorithm: {
    'en-us': 'Search Algorithm (for relationships with tree tables)',
    'ru-ru': 'Алгоритм поиска (для деревьев)',
    'es-es': 'Algoritmo de búsqueda (para relaciones con tablas de árbol)',
    'fr-fr': `
      Algorithme de recherche (pour les relations avec les tables arborescentes)
    `,
    'uk-ua': 'Алгоритм пошуку (для зв’язків із деревоподібними таблицями)',
    'de-ch': 'Suchalgorithmus (für Beziehungen mit Baumtabellen)',
  },
  startsWithInsensitive: {
    'en-us': 'Starts With (case-insensitive)',
    'ru-ru': 'Начинается с (без учета регистра)',
    'es-es': 'Empieza por (no distingue entre mayúsculas y minúsculas)',
    'fr-fr': 'Commence par (insensible à la casse)',
    'uk-ua': 'Починається з (без урахування регістру)',
    'de-ch': 'Beginnt mit (Groß-/Kleinschreibung wird nicht beachtet)',
  },
  startsWithDescription: {
    'en-us': 'Search for values that begin with a given query string',
    'ru-ru': 'Поиск значений, начинающихся с заданной строки запроса',
    'es-es':
      'Buscar valores que comiencen con una cadena de consulta determinada',
    'fr-fr':
      'Rechercher des valeurs commençant par une chaîne de requête donnée',
    'uk-ua': 'Пошук значень, які починаються з заданого рядка запиту',
    'de-ch': `
      Suchen Sie nach Werten, die mit einer bestimmten Abfragezeichenfolge
      beginnen
    `,
  },
  startsWithCaseSensitive: {
    'en-us': 'Starts With (case-sensitive)',
    'ru-ru': 'Начинается с (с учетом регистра)',
    'es-es': 'Empieza por (se distingue entre mayúsculas y minúsculas)',
    'fr-fr': 'Commence par (sensible à la casse)',
    'uk-ua': 'Починається з (з урахуванням регістру)',
    'de-ch': 'Beginnt mit (Groß-/Kleinschreibung beachten)',
  },
  startsWithCaseSensitiveDescription: {
    'en-us': 'Search for values that begin with a given query string.',
    'ru-ru': 'Поиск значений, начинающихся с заданной строки запроса.',
    'es-es':
      'Busque valores que comiencen con una cadena de consulta determinada.',
    'fr-fr': `
      Rechercher des valeurs qui commencent par une chaîne de requête donnée.
    `,
    'uk-ua': 'Пошук значень, які починаються з заданого рядка запиту.',
    'de-ch': `
      Suchen Sie nach Werten, die mit einer bestimmten Abfragezeichenfolge
      beginnen.
    `,
  },
  containsInsensitive: {
    'en-us': 'Contains (case-insensitive)',
    'ru-ru': 'Содержит (без учета регистра)',
    'es-es': 'Contiene (no distingue entre mayúsculas y minúsculas)',
    'fr-fr': 'Contient (insensible à la casse)',
    'uk-ua': 'Містить (незалежно від регістру)',
    'de-ch': 'Enthält (Groß-/Kleinschreibung beachten)',
  },
  containsCaseSensitive: {
    'en-us': 'Contains (case-sensitive)',
    'ru-ru': 'Содержит (с учетом регистра)',
    'es-es': 'Contiene (distingue entre mayúsculas y minúsculas)',
    'fr-fr': 'Contient (sensible à la casse)',
    'uk-ua': 'Містить (з урахуванням регістру)',
    'de-ch': 'Enthält (Groß-/Kleinschreibung beachten)',
  },
  containsDescription: {
    'en-us': `
      Search for values that contain a given query string (case-insensitive).
    `,
    'ru-ru': `
      Поиск значений, содержащих заданную строку запроса (без учета регистра).
    `,
    'es-es': `
      Busque valores que contengan una cadena de consulta dada (sin distinción
      entre mayúsculas y minúsculas).
    `,
    'fr-fr': `
      Recherche les valeurs contenant une chaîne de requête donnée (insensible à
      la casse).
    `,
    'uk-ua': `
      Пошук значень, які містять заданий рядок запиту (незалежно від регістру).
    `,
    'de-ch': `
      Suche nach Werten, die eine bestimmte Abfragezeichenfolge enthalten
      (Groß-/Kleinschreibung beachten).
    `,
  },
  containsCaseSensitiveDescription: {
    'en-us':
      'Search for values that contain a given query string (case-sensitive).',
    'ru-ru': `
      Поиск значений, содержащих заданную строку запроса (с учетом регистра).
    `,
    'es-es': `
      Busque valores que contengan una cadena de consulta determinada (sensible
      a mayúsculas y minúsculas).
    `,
    'fr-fr': `
      Recherche des valeurs contenant une chaîne de requête donnée (sensible à
      la casse).
    `,
    'uk-ua': `
      Пошук значень, які містять заданий рядок запиту (з урахуванням регістру).
    `,
    'de-ch': `
      Suche nach Werten, die eine bestimmte Abfragezeichenfolge enthalten
      (Groß-/Kleinschreibung beachten).
    `,
  },
  containsSecondDescription: {
    'en-us': `
      Can use _ to match any single character or % to match any number of
      characters
    `,
    'ru-ru': `
      Можно использовать _ для соответствия любому символу или % для
      соответствия любому количеству символов
    `,
    'es-es': `
      Puede usar _ para hacer coincidir cualquier carácter único o % para hacer
      coincidir cualquier número de caracteres
    `,
    'fr-fr': `
      Peut utiliser _ pour correspondre à n'importe quel caractère ou % pour
      correspondre à n'importe quel nombre de caractères
    `,
    'uk-ua': `
      Можна використовувати _ для відповідності будь-якому одному символу або %
      для відповідності будь-якій кількості символів
    `,
    'de-ch': `
      Kann _ verwenden, um ein beliebiges einzelnes Zeichen abzugleichen, oder
      %, um eine beliebige Anzahl von Zeichen abzugleichen
    `,
  },
  highlightMatch: {
    'en-us': 'Highlight matched substring',
    'ru-ru': 'Выделить совпадающую подстроку',
    'es-es': 'Resaltar subcadena coincidente',
    'fr-fr': 'Mettre en surbrillance la sous-chaîne correspondante',
    'uk-ua': 'Виділіть відповідний підрядок',
    'de-ch': 'Markieren Sie die übereinstimmende Teilzeichenfolge',
  },
  languageDescription: {
    'en-us': 'Determines field captions, usage notes and table captions',
    'ru-ru': `
      Определяет заголовки полей, примечания по использованию и заголовки таблиц
    `,
    'es-es': `
      Determina los títulos de los campos, las notas de uso y los títulos de las
      tablas
    `,
    'fr-fr': `
      Détermine les légendes des champs, les notes d'utilisation et les légendes
      des tableaux
    `,
    'uk-ua':
      'Визначає підписи полів, примітки щодо використання та підписи таблиць',
    'de-ch': `
      Legt Feldbeschriftungen, Verwendungshinweise und Tabellenbeschriftungen
      fest
    `,
  },
  showDialogIcon: {
    'en-us': 'Show icon in the header',
    'ru-ru': 'Показать значок в шапке',
    'es-es': 'Mostrar icono en el encabezado',
    'fr-fr': "Afficher l'icône dans l'en-tête",
    'uk-ua': 'Показати значок у заголовку',
    'de-ch': 'Symbol in der Kopfzeile anzeigen',
  },
  scaleInterface: {
    'en-us': 'Scale Interface',
    'ru-ru': 'Масштаб интерфейса',
    'es-es': 'Interfaz de escala',
    'fr-fr': "Interface d'échelle",
    'uk-ua': 'Інтерфейс масштабування',
    'de-ch': 'Scale-Schnittstelle',
  },
  scaleInterfaceDescription: {
    'en-us': 'Scale interface to match font size',
    'ru-ru': 'Масштабировать интерфейс, чтобы он соответствовал размеру шрифта',
    'es-es': 'Escale la interfaz para que coincida con el tamaño de fuente',
    'fr-fr': `
      Mettre l'interface à l'échelle pour correspondre à la taille de la police
    `,
    'uk-ua': 'Масштабувати інтерфейс відповідно до розміру шрифту',
    'de-ch': `
      Skalieren Sie die Benutzeroberfläche, um sie an die Schriftgröße
      anzupassen
    `,
  },
  welcomePage: {
    'en-us': 'Home Page',
    'ru-ru': 'Страница Приветствия',
    'es-es': 'Página de inicio',
    'fr-fr': "Page d'accueil",
    'uk-ua': 'Домашня сторінка',
    'de-ch': 'Startseite',
  },
  content: {
    'en-us': 'Content',
    'ru-ru': 'Содержание',
    'es-es': 'Contenido',
    'fr-fr': 'Contenu',
    'uk-ua': 'Зміст',
    'de-ch': 'Inhalt',
  },
  defaultImage: {
    'en-us': 'Specify Logo',
    'ru-ru': 'Логотип Specify',
    'es-es': 'Especificar logotipo',
    'fr-fr': 'Logo de Specify',
    'uk-ua': 'Вкажіть логотип',
    'de-ch': 'Logo angeben',
  },
  customImage: {
    'en-us': 'Custom Image',
    'ru-ru': 'Произвольное Изображение',
    'es-es': 'Imagen personalizada',
    'fr-fr': 'Image personnalisée',
    'uk-ua': 'Спеціальне зображення',
    'de-ch': 'Benutzerdefiniertes Bild',
  },
  embeddedWebpage: {
    'en-us': 'Embedded web page',
    'ru-ru': 'Обернутая веб-страница',
    'es-es': 'página web integrada',
    'fr-fr': 'Page Web intégrée',
    'uk-ua': 'Вбудована веб-сторінка',
    'de-ch': 'Eingebettete Webseite',
  },
  embeddedWebpageDescription: {
    'en-us': 'A URL to a page that would be embedded on the home page:',
    'ru-ru': 'URL-адрес страницы, которая будет встроена в домашнюю страницу:',
    'es-es':
      'Una URL a una página que estaría incrustada en la página de inicio:',
    'fr-fr': "Une URL vers une page qui serait intégrée à la page d'accueil :",
    'uk-ua': 'URL-адреса сторінки, яка буде вбудована на домашній сторінці:',
    'de-ch': 'Eine URL zu einer Seite, die auf der Homepage eingebettet wird:',
  },
  behavior: {
    'en-us': 'Behavior',
    'ru-ru': 'Поведение',
    'es-es': 'Comportamiento',
    'fr-fr': 'Comportement',
    'uk-ua': 'Поведінка',
    'de-ch': 'Verhalten',
  },
  noRestrictionsMode: {
    'en-us': 'No restrictions mode',
    'ru-ru': 'Режим без ограничений',
    'es-es': 'Modo sin restricciones',
    'fr-fr': 'Mode sans restriction',
    'uk-ua': 'Режим без обмежень',
    'de-ch': 'Kein Einschränkungsmodus',
  },
  noRestrictionsModeWbDescription: {
    'en-us': 'Allows uploading data to any field in any table.',
    'ru-ru': 'Позволяет загружать данные в любое поле любой таблицы.',
    'es-es': 'Permite subir datos a cualquier campo de cualquier tabla.',
    'fr-fr': `
      Permet de télécharger des données dans n'importe quel champ de n'importe
      quelle table.
    `,
    'uk-ua': 'Дозволяє завантажувати дані в будь-яке поле будь-якої таблиці.',
    'de-ch':
      'Ermöglicht das Hochladen von Daten in jedes Feld in jeder Tabelle.',
  },
  noRestrictionsModeQueryDescription: {
    'en-us': 'Allows querying data from any field in any table.',
    'ru-ru': 'Позволяет видеть данные из любого поля в любой таблице.',
    'es-es': 'Permite consultar datos de cualquier campo de cualquier tabla.',
    'fr-fr': `
      Permet d'interroger les données de n'importe quel champ dans n'importe
      quelle table.
    `,
    'uk-ua': 'Дозволяє запитувати дані з будь-якого поля будь-якої таблиці.',
    'de-ch':
      'Ermöglicht das Abfragen von Daten aus jedem Feld in jeder Tabelle.',
  },
  noRestrictionsModeWarning: {
    'en-us': `
      WARNING: enabling this may lead to data loss or database corruption.
      Please make sure you know what you are doing
    `,
    'ru-ru': `
      ВНИМАНИЕ: включение этого параметра может привести к потере данных или
      повреждению базы данных. Пожалуйста, убедитесь, что вы знаете, что делаете
    `,
    'es-es': `
      ADVERTENCIA: habilitar esto puede provocar la pérdida de datos o la
      corrupción de la base de datos. Por favor, asegúrese de saber lo que está
      haciendo
    `,
    'fr-fr': `
      AVERTISSEMENT : l'activation de cette option peut entraîner une perte de
      données ou une corruption de la base de données. Veuillez vous assurer que
      vous savez ce que vous faites
    `,
    'uk-ua': `
      ПОПЕРЕДЖЕННЯ: увімкнення цієї функції може призвести до втрати даних або
      пошкодження бази даних. Переконайтеся, що ви знаєте, що робите
    `,
    'de-ch': `
      WARNUNG: Die Aktivierung kann zu Datenverlust oder Datenbankbeschädigung
      führen. Bitte stellen Sie sicher, dass Sie wissen, was Sie tun
    `,
  },
  adminsOnlyPreference: {
    'en-us': "You don't have permission to change this option",
    'ru-ru': 'У вас недостаточно прав для изменения этого параметра.',
    'es-es': 'No tiene permiso para cambiar esta opción',
    'fr-fr': "Vous n'avez pas l'autorisation de modifier cette option",
    'uk-ua': 'Ви не маєте дозволу змінювати цей параметр',
    'de-ch': 'Sie sind nicht berechtigt, diese Option zu ändern',
  },
  stickyScrolling: {
    'en-us': 'Sticky scroll bar',
    'ru-ru': 'Липкая полоса прокрутки',
    'es-es': 'Barra de desplazamiento pegajosa',
    'fr-fr': 'Barre de défilement collante',
    'uk-ua': 'Липка смуга прокрутки',
    'de-ch': 'Klebrige Bildlaufleiste',
  },
  foreground: {
    'en-us': 'Foreground',
    'ru-ru': 'Передний план',
    'es-es': 'Primer plano',
    'fr-fr': 'Premier plan',
    'uk-ua': 'Передній план',
    'de-ch': 'Vordergrund',
  },
  background: {
    'en-us': 'Background',
    'ru-ru': 'Задний план',
    'es-es': 'Antecedentes',
    'fr-fr': 'Arrière-plan',
    'uk-ua': 'Фон',
    'de-ch': 'Hintergrund',
  },
  darkForeground: {
    'en-us': 'Foreground (dark theme)',
    'ru-ru': 'Передний план (темная тема)',
    'es-es': 'Primer plano (tema oscuro)',
    'fr-fr': 'Premier plan (thème sombre)',
    'uk-ua': 'Передній план (темна тема)',
    'de-ch': 'Vordergrund (dunkles Design)',
  },
  darkBackground: {
    'en-us': 'Background (dark theme)',
    'ru-ru': 'Задний план (темная тема)',
    'es-es': 'Fondo (tema oscuro)',
    'fr-fr': 'Arrière-plan (thème sombre)',
    'uk-ua': 'Фон (темна тема)',
    'de-ch': 'Hintergrund (dunkles Thema)',
  },
  accentColor1: {
    'en-us': 'Accent color 1',
    'ru-ru': 'Акцентный цвет 1',
    'es-es': 'color de acento 1',
    'fr-fr': "Couleur d'accentuation 1",
    'uk-ua': 'Акцентний колір 1',
    'de-ch': 'Akzentfarbe 1',
  },
  accentColor2: {
    'en-us': 'Accent color 2',
    'ru-ru': 'Акцентный цвет 2',
    'es-es': 'Color de acento 2',
    'fr-fr': "Couleur d'accentuation 2",
    'uk-ua': 'Акцентний колір 2',
    'de-ch': 'Akzentfarbe 2',
  },
  accentColor3: {
    'en-us': 'Accent color 3',
    'ru-ru': 'Акцентный цвет 3',
    'es-es': 'Color de acento 3',
    'fr-fr': "Couleur d'accentuation 3",
    'uk-ua': 'Акцентний колір 3',
    'de-ch': 'Akzentfarbe 3',
  },
  accentColor4: {
    'en-us': 'Accent color 4',
    'ru-ru': 'Акцентный цвет 4',
    'es-es': 'color de acento 4',
    'fr-fr': "Couleur d'accentuation 4",
    'uk-ua': 'Акцентний колір 4',
    'de-ch': 'Akzentfarbe 4',
  },
  accentColor5: {
    'en-us': 'Accent color 5',
    'ru-ru': 'Акцентный цвет 5',
    'es-es': 'color de acento 5',
    'fr-fr': "Couleur d'accentuation 5",
    'uk-ua': 'Акцентний колір 5',
    'de-ch': 'Akzentfarbe 5',
  },
  spreadsheet: {
    'en-us': 'Spreadsheet',
    'ru-ru': 'Таблица',
    'es-es': 'Hoja de cálculo',
    'fr-fr': 'Feuille de calcul',
    'uk-ua': 'Електронна таблиця',
    'de-ch': 'Kalkulationstabelle',
  },
  minSpareRows: {
    'en-us': 'Number of blank rows at the end',
    'ru-ru': 'Количество пустых строк внизу',
    'es-es': 'Número de filas en blanco al final',
    'fr-fr': 'Nombre de lignes vides à la fin',
    'uk-ua': 'Кількість порожніх рядків у кінці',
    'de-ch': 'Anzahl der Leerzeilen am Ende',
  },
  autoWrapCols: {
    'en-us': 'Navigate to the other side when reaching the edge column',
    'ru-ru': 'Перейты на другую сторону, когда достигнете краевого столбца.',
    'es-es': 'Navegue hacia el otro lado al llegar a la columna de borde',
    'fr-fr':
      "Naviguez de l'autre côté lorsque vous atteignez la colonne de bord",
    'uk-ua': 'Перейдіть на іншу сторону, коли досягнете краю колонки',
    'de-ch':
      'Navigieren Sie auf die andere Seite, wenn Sie die Randspalte erreichen',
  },
  autoWrapRows: {
    'en-us': 'Navigate to the other side when reaching the edge row',
    'ru-ru': 'Перейты на другую сторону, когда достигнете краевого ряда',
    'es-es': 'Navegar al otro lado al llegar a la fila del borde',
    'fr-fr':
      "Naviguez de l'autre côté lorsque vous atteignez la rangée de bord",
    'uk-ua': 'Перейдіть на іншу сторону, коли досягнете крайнього ряду',
    'de-ch':
      'Navigieren Sie auf die andere Seite, wenn Sie die Randreihe erreichen',
  },
  enterBeginsEditing: {
    'en-us': 'Enter key begins editing cell',
    'ru-ru': 'Клавиша Enter начинает редактирование ячейки',
    'es-es': 'La tecla Intro comienza a editar la celda',
    'fr-fr': 'La touche Entrée commence à modifier la cellule',
    'uk-ua': 'Клавіша Enter починає редагування клітинки',
    'de-ch': 'Die Eingabetaste beginnt mit der Bearbeitung der Zelle',
  },
  tabMoveDirection: {
    'en-us': 'Direction of movement when <key>Tab</key> key is pressed',
    'ru-ru': 'Направление движения при нажатии клавиши <key>Tab</key>',
    'es-es':
      'Dirección de movimiento cuando se presiona la tecla <key>Tab</key>',
    'fr-fr': 'Sens du mouvement lorsque la touche <key>Tab</key> est enfoncée',
    'uk-ua': 'Напрямок руху при натисканні клавіші <key>Tab</key>',
    'de-ch': 'Bewegungsrichtung, wenn die Taste <key>Tab</key> gedrückt wird',
  },
  tabMoveDirectionDescription: {
    'en-us': `
      You can move in the opposite direction by pressing
      <key>Shift</key>+<key>Tab</key>
    `,
    'ru-ru': `
      Вы можете двигаться в противоположном направлении, нажав
      <key>Shift</key>+<key>Tab</key>
    `,
    'es-es': `
      Puedes moverte en la dirección opuesta presionando
      <key>Shift</key>+<key>Tab</key>
    `,
    'fr-fr': `
      Vous pouvez vous déplacer dans la direction opposée en appuyant sur
      <key>Shift</key>+<key>Tab</key>
    `,
    'uk-ua': `
      Ви можете рухатися в протилежному напрямку, натискаючи
      <key>Shift</key>+<key>Tab</key>
    `,
    'de-ch': `
      Sie können sich in die entgegengesetzte Richtung bewegen, indem Sie
      <key>Shift</key>+<key>Tab</key> drücken
    `,
  },
  column: {
    'en-us': 'Column',
    'ru-ru': 'Столбец',
    'es-es': 'Columna',
    'fr-fr': 'Colonne',
    'uk-ua': 'Колонка',
    'de-ch': 'Spalte',
  },
  row: {
    'en-us': 'Row',
    'ru-ru': 'Ряд',
    'es-es': 'Fila',
    'fr-fr': 'Ligne',
    'uk-ua': 'рядок',
    'de-ch': 'Reihe',
  },
  enterMoveDirection: {
    'en-us': 'Direction of movement when <key>Enter</key> key is pressed',
    'ru-ru': 'Направление движения при нажатии клавиши <key>Enter</key>',
    'es-es':
      'Dirección de movimiento cuando se presiona la tecla <key>Enter</key>',
    'fr-fr':
      'Sens du mouvement lorsque la touche <key>Enter</key> est enfoncée',
    'uk-ua': 'Напрямок руху, коли натиснуто клавішу <key>Enter</key>',
    'de-ch': 'Bewegungsrichtung, wenn die Taste <key>Enter</key> gedrückt wird',
  },
  enterMoveDirectionDescription: {
    'en-us': `
      You can move in the opposite direction by pressing
      <key>Shift</key>+<key>Enter</key>
    `,
    'ru-ru': `
      Вы можете двигаться в противоположном направлении, нажав
      <key>Shift</key>+<key>Enter</key>
    `,
    'es-es': `
      Puedes moverte en la dirección opuesta presionando
      <key>Shift</key>+<key>Enter</key>
    `,
    'fr-fr': `
      Vous pouvez vous déplacer dans la direction opposée en appuyant sur
      <key>Maj</key>+<key>Entrée</key>
    `,
    'uk-ua': `
      Ви можете рухатися в протилежному напрямку, натиснувши
      <key>Shift</key>+<key>Enter</key>
    `,
    'de-ch': `
      Sie können sich in die entgegengesetzte Richtung bewegen, indem Sie
      <key>Shift</key>+<key>Enter</key> drücken
    `,
  },
  filterPickLists: {
    'en-us': 'Filter pick list items',
    'ru-ru': 'Отфильтровать элементы списка выбора',
    'es-es': 'Filtrar elementos de la lista de selección',
    'fr-fr': 'Filtrer les éléments de la liste de sélection',
    'uk-ua': 'Фільтр вибору елементів списку',
    'de-ch': 'Elemente der Auswahlliste filtern',
  },
  exportFileDelimiter: {
    'en-us': 'Export file delimiter',
    'ru-ru': 'Разделитель полей в файле экспорта',
    'es-es': 'Delimitador de archivo de exportación',
    'fr-fr': "Délimiteur du fichier d'exportation",
    'uk-ua': 'Роздільник файлу експорту',
    'de-ch': 'Dateitrennzeichen exportieren',
  },
  caseSensitive: {
    'en-us': 'Case-sensitive',
    'ru-ru': 'С учетом регистра',
    'es-es': 'Distingue mayúsculas y minúsculas',
    'fr-fr': 'Sensible à la casse',
    'uk-ua': 'Чутливий до регістру',
    'de-ch': 'Groß- und Kleinschreibung beachten',
  },
  caseInsensitive: {
    'en-us': 'Case-insensitive',
    'ru-ru': 'Без учета регистра',
    'es-es': 'no distingue entre mayúsculas y minúsculas',
    'fr-fr': 'Insensible à la casse',
    'uk-ua': 'Регістр не враховується',
    'de-ch': 'Groß- und Kleinschreibung beachten',
  },
  showNoReadTables: {
    'en-us': 'Show tables without "Read" access',
    'ru-ru': 'Показать таблицы без доступа «Чтение»',
    'es-es': 'Mostrar tablas sin acceso de "Lectura"',
    'fr-fr': 'Afficher les tableaux sans accès "Lecture"',
    'uk-ua': 'Показувати таблиці до яких ви не маєте «Читання» доступу',
    'de-ch': 'Tabellen ohne „Lese“-Zugriff anzeigen',
  },
  showNoAccessTables: {
    'en-us': 'Show tables without "Create" access',
    'ru-ru': 'Показать таблицы без доступа «Создать»',
    'es-es': 'Mostrar tablas sin acceso "Crear"',
    'fr-fr': 'Afficher les tableaux sans accès "Créer"',
    'uk-ua': 'Показувати таблиці до яких ви не маєте «Створити» достопу',
    'de-ch': 'Tabellen ohne "Erstellen"-Zugriff anzeigen',
  },
  textAreaAutoGrow: {
    'en-us': 'Text boxes grow automatically',
    'ru-ru': 'Текстовое поле увеличивается автоматически',
    'es-es': 'Los cuadros de texto crecen automáticamente',
    'fr-fr': 'Les zones de texte grandissent automatiquement',
    'uk-ua': 'Текстові поля збільшуються автоматично',
    'de-ch': 'Textfelder wachsen automatisch',
  },
  clearQueryFilters: {
    'en-us': 'Reset query filters',
    'ru-ru': 'Очистить фильтры запросов',
    'es-es': 'Restablecer filtros de consulta',
    'fr-fr': 'Réinitialiser les filtres de requête',
    'uk-ua': 'Скинути фільтри запитів',
    'de-ch': 'Abfragefilter zurücksetzen',
  },
  autoGrowAutoComplete: {
    'en-us': 'Allow autocomplete to grow as wide as need',
    'ru-ru': `
      Разрешить автозаполнение расширяться настолько, насколько это необходимо
    `,
    'es-es': 'Permita que el autocompletado crezca tanto como sea necesario',
    'fr-fr':
      "Autoriser la saisie semi-automatique à s'étendre autant que nécessaire",
    'uk-ua': `
      Дозвольте автозаповненню розширюватися настільки, наскільки це потрібно
    `,
    'de-ch': `
      Lassen Sie die automatische Vervollständigung so weit wie nötig wachsen
    `,
  },
  tableNameInTitle: {
    'en-us': 'Include table name in the browser page title',
    'ru-ru': 'Включить название таблицы в заголовок страницы браузера',
    'es-es':
      'Incluir el nombre de la tabla en el título de la página del navegador',
    'fr-fr':
      'Inclure le nom de la table dans le titre de la page du navigateur',
    'uk-ua': 'Включіть назву таблиці в заголовок сторінки браузера',
    'de-ch': 'Tabellennamen in den Seitentitel des Browsers einschließen',
  },
  doubleClickZoom: {
    'en-us': 'Double click to zoom',
    'ru-ru': 'Дважды щелкните, чтобы увеличить',
    'es-es': 'Doble clic para hacer zoom',
    'fr-fr': 'Double clic pour effectuer un zoom avant',
    'uk-ua': 'Двічі клацніть, щоб збільшити',
    'de-ch': 'Zum Zoomen doppelklicken',
  },
  closePopupOnClick: {
    'en-us': 'Close pop-up on outside click',
    'ru-ru': 'Закрыть всплывающее окно по внешнему клику',
    'es-es': 'Cerrar ventana emergente al hacer clic fuera',
    'fr-fr': 'Fermer la pop-up en cas de clic extérieur',
    'uk-ua': 'Закрити спливаюче вікно при зовнішньому клацанні',
    'de-ch': 'Pop-up bei Außenklick schließen',
  },
  animateTransitions: {
    'en-us': 'Animate transitions',
    'ru-ru': 'Анимация переходов',
    'es-es': 'Animar transiciones',
    'fr-fr': 'Animer les transitions',
    'uk-ua': 'Анімація переходів',
    'de-ch': 'Übergänge animieren',
  },
  panInertia: {
    'en-us': 'Pan inertia',
    'ru-ru': 'Инерция панорамирования',
    'es-es': 'Pan inercia',
    'fr-fr': 'Pan inertie',
    'uk-ua': 'Інерція панорами',
    'de-ch': 'Pfannenträgheit',
  },
  mouseDrags: {
    'en-us': 'Mouse drags',
    'ru-ru': 'Мышь может двигать карту',
    'es-es': 'Ratón arrastra',
    'fr-fr': 'La souris traîne',
    'uk-ua': 'Мишка тягне',
    'de-ch': 'Maus zieht',
  },
  scrollWheelZoom: {
    'en-us': 'Scroll wheel zoom',
    'ru-ru': 'Колесо прокрутки может масштабировать',
    'es-es': 'Zoom de la rueda de desplazamiento',
    'fr-fr': 'Zoom de la molette de défilement',
    'uk-ua': 'Масштаб колеса прокрутки',
    'de-ch': 'Scrollrad-Zoom',
  },
  flexibleColumnWidth: {
    'en-us': 'Flexible column width',
    'ru-ru': 'Гибкая ширина столбцов',
    'es-es': 'Ancho de columna flexible',
    'fr-fr': 'Largeur de colonne flexible',
    'uk-ua': 'Гнучка ширина колонки',
    'de-ch': 'Flexible Spaltenbreite',
  },
  flexibleSubGridColumnWidth: {
    'en-us': 'Flexible subview grid column width',
    'ru-ru': 'Гибкая ширина столбцов в сетке подвидa',
    'es-es': 'Ancho de columna de cuadrícula de subvista flexible',
    'fr-fr': 'Largeur de colonne de grille de sous-vue flexible',
    'uk-ua': 'Гнучка ширина стовпця сітки вкладеного перегляду',
    'de-ch': 'Flexible Spaltenbreite des Unteransichtsrasters',
  },
  closeOnEsc: {
    'en-us': 'Close on <key>ESC</key> key press',
    'ru-ru': 'Закрыть при нажатии клавиши <key>ESC</key>',
    'es-es': 'Cerrar al pulsar la tecla <key>ESC</key>',
    'fr-fr': 'Fermer en appuyant sur la touche <key>ESC</key>',
    'uk-ua': 'Закривати після натискання клавіші <key>ESC</key>',
    'de-ch': 'Schließen durch Drücken der Taste <key>ESC</key>.',
  },
  closeOnOutsideClick: {
    'en-us': 'Close on outside click',
    'ru-ru': 'Закрыть по внешнему клику',
    'es-es': 'Cerrar al hacer clic fuera',
    'fr-fr': 'Fermer sur clic extérieur',
    'uk-ua': 'Закрийте зовнішнім клацанням',
    'de-ch': 'Schließen bei Außenklick',
  },
  specifyNetworkBadge: {
    'en-us': 'Specify Network Badge',
    'ru-ru': 'Значок «Specify Network»',
    'es-es': 'Especificar credencial de red',
    'fr-fr': 'Spécifiez le badge réseau',
    'uk-ua': 'Укажіть позначку мережі',
    'de-ch': 'Geben Sie das Netzwerk-Badge an',
  },
  useAccessibleFullDatePicker: {
    'en-us': 'Use accessible full date picker',
    'ru-ru': 'Включить умный полный выбор даты',
    'es-es': 'Usar selector de fecha completa accesible',
    'fr-fr': 'Utiliser un sélecteur de date complète accessible',
    'uk-ua': 'Використовуйте доступний повний засіб вибору дати',
    'de-ch': 'Verwenden Sie die barrierefreie vollständige Datumsauswahl',
  },
  useAccessibleMonthPicker: {
    'en-us': 'Use accessible month picker',
    'ru-ru': 'Включить умный выбор месяца',
    'es-es': 'Usar selector de mes accesible',
    'fr-fr': 'Utiliser un sélecteur de mois accessible',
    'uk-ua': 'Використовуйте доступний засіб вибору місяця',
    'de-ch': 'Verwenden Sie die barrierefreie Monatsauswahl',
  },
  rightAlignNumberFields: {
    'en-us': 'Right-Justify numeric fields',
    'ru-ru': 'Выровнять числовые поля по правому краю',
    'es-es': 'Campos numéricos justificados a la derecha',
    'fr-fr': 'Champs numériques justifiés à droite',
    'uk-ua': 'Вирівнювання по правому краю числових полів',
    'de-ch': 'Richten Sie numerische Felder rechtsbündig aus',
  },
  roundedCorners: {
    'en-us': 'Rounded corners',
    'ru-ru': 'Закругленные углы',
    'es-es': 'Esquinas redondeadas',
    'fr-fr': 'Coins arrondis',
    'uk-ua': 'Заокруглені кути',
    'de-ch': 'Abgerundete Ecken',
  },
  limitMaxFieldWidth: {
    'en-us': 'Limit max field width',
    'ru-ru': 'Ограничить максимальную ширину поля',
    'es-es': 'Limitar ancho de campo máximo',
    'fr-fr': 'Limiter la largeur de champ maximale',
    'uk-ua': 'Обмеження максимальної ширини поля',
    'de-ch': 'Maximale Feldbreite begrenzen',
  },
  condenseQueryResults: {
    'en-us': 'Condense query results',
    'ru-ru': 'Сжатые результаты',
    'es-es': 'Condensar los resultados de la consulta',
    'fr-fr': 'Condenser les résultats de la requête',
    'uk-ua': 'Згорнути результати запиту',
    'de-ch': 'Abfrageergebnisse komprimieren',
  },
  blurContentBehindDialog: {
    'en-us': 'Blur content behind the dialog',
    'ru-ru': 'Размыть содержимое за диалогом',
    'es-es': 'Desenfoque de contenido detrás del diálogo',
    'fr-fr': 'Flou du contenu derrière la boîte de dialogue',
    'uk-ua': 'Розмити вміст за діалоговим вікном',
    'de-ch': 'Verwischen Sie den Inhalt hinter dem Dialog',
  },
  collectionSortOrderDescription: {
    'en-us': 'This determines the visual order of collections',
    'ru-ru': 'Это определяет порядок коллекций',
    'es-es': 'Determina el orden visual de las colecciones',
    'fr-fr': "Ceci détermine l'ordre visuel des collections",
    'uk-ua': 'Це визначає візуальний порядок колекцій',
    'de-ch': 'Dies bestimmt die visuelle Reihenfolge von Sammlungen',
  },
  recordSetRecordToOpen: {
    'en-us': 'Record to open by default',
    'ru-ru': 'Запись для открытия по умолчанию',
    'es-es': 'Registro para abrir por defecto',
    'fr-fr': 'Enregistrement à ouvrir par défaut',
    'uk-ua': 'Запис відкривається за умовчанням',
    'de-ch': 'Standardmäßig zu öffnender Datensatz',
  },
  altClickToSupressNewTab: {
    'en-us':
      '<key>{altKeyName:string}</key>+<key>Click</key> to suppress new tab',
    'ru-ru': `
      <key>{altKeyName:string}</key>+<key>Клик</key>, чтобы скрыть новую вкладку
    `,
    'es-es': `
      <key>{altKeyName:string}</key>+<key>Haga clic en </key> para suprimir la
      nueva pestaña
    `,
    'fr-fr': `
      <key>{altKeyName:string}</key>+<key>Cliquez sur</key> pour supprimer le
      nouvel onglet
    `,
    'uk-ua': `
      <key>{altKeyName:string}</key>+<key>Натисніть </key>, щоб закрити нову
      вкладку
    `,
    'de-ch': `
      <key>{altKeyName:string}</key>+<key>Klicken Sie auf </key>, um einen neuen
      Tab zu unterdrücken
    `,
  },
  altClickToSupressNewTabDescription: {
    'en-us': `
      <key>{altKeyName:string}</key>+<key>Click</key> on a link that normally
      opens in a new tab to open it in the current tab
    `,
    'ru-ru': `
      <key>{altKeyName:string}</key>+<key>Клик</key> на ссылку, которая обычно
      открывается в новой вкладке, чтобы открыть ее в текущей вкладке
    `,
    'es-es': `
      <key>{altKeyName:string}</key>+<key>Haga clic en </key> en un enlace que
      normalmente se abre en una pestaña nueva para abrirlo en la pestaña actual
    `,
    'fr-fr': `
      <key>{altKeyName:string}</key>+<key>Cliquez</key> sur un lien qui s'ouvre
      normalement dans un nouvel onglet pour l'ouvrir dans l'onglet actuel
    `,
    'uk-ua': `
      <key>{altKeyName:string}</key>+<key>Натисніть</key> на посилання, яке
      зазвичай відкривається в новій вкладці, щоб відкрити його в поточній
      вкладці
    `,
    'de-ch': `
      <key>{altKeyName:string}</key>+<key>Klicken Sie </key> auf einen Link, der
      normalerweise in einem neuen Tab geöffnet wird, um ihn im aktuellen Tab
      zu öffnen
    `,
  },
  makeFormDialogsModal: {
    'en-us': 'Make form dialogs gray out the background',
    'ru-ru': 'Сделать диалоги формы серым фоном',
    'es-es': 'Hacer que los diálogos de formulario atenúen el fondo',
    'fr-fr': "Griser l'arrière-plan des boîtes de dialogue de formulaire",
    'uk-ua': 'Зробити фон діалогових вікон сірими',
    'de-ch': 'Machen Sie den Hintergrund von Formulardialogen grau',
  },
  autoScrollTree: {
    'en-us': 'Auto scroll tree to focused node',
    'ru-ru':
      'Автоматически прокручивать страницу до сфокусированного узла дерева',
    'es-es': 'Árbol de desplazamiento automático al nodo enfocado',
    'fr-fr': "Défilement automatique de l'arborescence vers le nœud ciblé",
    'uk-ua':
      'Автоматично перемістити зображену частину дерева до виділеного вузла',
    'de-ch': 'Baum automatisch zum fokussierten Knoten scrollen',
  },
  lineWrap: {
    'en-us': 'Line wrap',
    'ru-ru': 'Перенос строк',
    'es-es': 'Envoltura de línea',
    'fr-fr': 'Retour à la ligne',
    'uk-ua': 'Переносити лінії',
    'de-ch': 'Zeilenumbruch',
  },
  indentSize: {
    'en-us': 'Indent size',
    'ru-ru': 'Размер отступа',
    'es-es': 'Tamaño de sangría',
    'fr-fr': 'Taille du retrait',
    'uk-ua': 'Розмір відступу',
    'de-ch': 'Einzugsgröße',
  },
  indentWithTab: {
    'en-us': 'Indent with <key>Tab</key>',
    'ru-ru': 'Используйте <key>Tab</key> для отступа',
    'es-es': 'Aplicar sangría con <key>Tab</key>',
    'fr-fr': 'Retrait avec <key>Tab</key>',
    'uk-ua': '<key>Tab</key> добавляє відступ',
    'de-ch': 'Einrücken mit <key>Tab</key>',
  },
  formHeaderFormat: {
    'en-us': 'Form header format',
    'ru-ru': 'Формат заголовка формы',
    'es-es': 'Formato de encabezado de formulario',
    'fr-fr': "Format d'en-tête de formulaire",
    'uk-ua': 'Формат заголовка форми',
    'de-ch': 'Kopfzeilenformat des Formulars',
  },
  iconAndTableName: {
    'en-us': 'Icon and table name',
    'ru-ru': 'Иконка и название таблицы',
    'es-es': 'Icono y nombre de la tabla',
    'fr-fr': 'Icône et nom du tableau',
    'uk-ua': 'Значок і назва таблиці',
    'de-ch': 'Symbol- und Tabellenname',
  },
  tableIcon: {
    'en-us': 'Table icon',
    'ru-ru': 'Иконка таблицы',
    'es-es': 'icono de mesa',
    'fr-fr': 'Icône du tableau',
    'uk-ua': 'Значок таблиці',
    'de-ch': 'Tabellensymbol',
  },
  maxHeight: {
    'en-us': 'Max height',
    'ru-ru': 'Максимальная высота',
    'es-es': 'Altura máxima',
    'fr-fr': 'Hauteur maximale',
    'uk-ua': 'Максимальна висота',
    'de-ch': 'maximale Höhe',
  },
  autoComplete: {
    'en-us': 'Auto complete',
    'ru-ru': 'Автозаполнение',
    'es-es': 'Autocompletar',
    'fr-fr': 'Saisie automatique',
    'uk-ua': 'Автоматичне завершення',
    'de-ch': 'Automatisch vervollständigen',
  },
  searchCaseSensitive: {
    'en-us': 'Case-sensitive search',
    'ru-ru': 'С учетом регистра',
    'es-es': 'Búsqueda sensible a mayúsculas y minúsculas',
    'fr-fr': 'Recherche sensible à la casse',
    'uk-ua': 'Пошук з урахуванням регістру',
    'de-ch': 'Suche nach Groß- und Kleinschreibung',
  },
  searchField: {
    'en-us': 'Search field',
    'ru-ru': 'Поле поиска',
    'es-es': 'Campo de búsqueda',
    'fr-fr': 'Champ de recherche',
    'uk-ua': 'Поле пошуку',
    'de-ch': 'Suchfeld',
  },
  createInteractions: {
    'en-us': 'Creating an interaction',
    'ru-ru': 'Создать взаимодействия',
    'es-es': 'Crear interacciones',
    'fr-fr': 'Créer des interactions',
    'uk-ua': 'Створення взаємодії',
    'de-ch': 'Erstellen einer Interaktion',
  },
  useSpaceAsDelimiter: {
    'en-us': 'Use space as delimiter',
    'ru-ru': 'Использовать пробел как разделитель',
    'es-es': 'Usar espacio como delimitador',
    'fr-fr': "Utiliser l'espace comme délimiteur",
    'uk-ua': 'Використовувати пробіл як роздільник',
    'de-ch': 'Verwenden Sie Leerzeichen als Trennzeichen',
  },
  useCommaAsDelimiter: {
    'en-us': 'Use comma as delimiter',
    'ru-ru': 'Использовать запятую как разделитель',
    'es-es': 'Usar coma como delimitador',
    'fr-fr': 'Utiliser la virgule comme délimiteur',
    'uk-ua': 'Використовувати кому як роздільник',
    'de-ch': 'Verwenden Sie Komma als Trennzeichen',
  },
  useNewLineAsDelimiter: {
    'en-us': 'Use new line as delimiter',
    'ru-ru': 'Использовать новую строку как разделитель',
    'es-es': 'Usar nueva línea como delimitador',
    'fr-fr': 'Utiliser une nouvelle ligne comme délimiteur',
    'uk-ua': 'Використовувати новий рядок як роздільник',
    'de-ch': 'Verwenden Sie eine neue Zeile als Trennzeichen',
  },
  useCustomDelimiters: {
    'en-us': 'Use custom delimiters',
    'ru-ru': 'Использовать пользовательские разделители',
    'es-es': 'Usar delimitadores personalizados',
    'fr-fr': 'Utiliser des délimiteurs personnalisés',
    'uk-ua': 'Використовувати спеціальні роздільники',
    'de-ch': 'Verwenden Sie benutzerdefinierte Trennzeichen',
  },
  useCustomDelimitersDescription: {
    'en-us': `
      A list of delimiters to use, in addition to the ones defined above. Put
      one delimiter per line
    `,
    'ru-ru': `
      Список разделителей, которые будут использоваться в дополнение к тем,
      которые определены выше. Поместите один разделитель на строку
    `,
    'es-es': `
      Una lista de delimitadores a utilizar, además de los definidos
      anteriormente. Pon un delimitador por línea
    `,
    'fr-fr': `
      Une liste de délimiteurs à utiliser, en plus de ceux définis ci-dessus.
      Mettre un délimiteur par ligne
    `,
    'uk-ua': `
      Список роздільників, які слід використовувати додатково до тих що є
      визначеними вище. Вкажіть один роздільник на рядок
    `,
    'de-ch': `
      Eine Liste der zu verwendenden Trennzeichen, zusätzlich zu den oben
      definierten. Setzen Sie ein Trennzeichen pro Zeile
    `,
  },
  detectAutomaticallyDescription: {
    'en-us': 'Detect automatically based on catalog number format',
    'ru-ru': 'Определить автоматически на основе формата номера каталога',
    'es-es': 'Detectar automáticamente según el formato del número de catálogo',
    'fr-fr':
      'Détecter automatiquement en fonction du format du numéro de catalogue',
    'uk-ua': "Визначати автоматично на основі формату номеру об'єкта",
    'de-ch': 'Automatische Erkennung basierend auf dem Katalognummernformat',
  },
  use: {
    comment: 'Verb',
    'en-us': 'Use',
    'ru-ru': 'Использовать',
    'es-es': 'Usar',
    'fr-fr': 'Utiliser',
    'uk-ua': 'Використовувати',
    'de-ch': 'Verwenden',
  },
  dontUse: {
    'en-us': 'Don’t use',
    'ru-ru': 'Не использовать',
    'es-es': 'no usar',
    'fr-fr': 'Ne pas utiliser',
    'uk-ua': 'Не використовувати',
    'de-ch': 'Nicht verwenden',
  },
  position: {
    'en-us': 'Position',
    'es-es': 'Posición',
    'fr-fr': 'Position',
    'ru-ru': 'Позиция',
    'uk-ua': 'Позиція',
    'de-ch': 'Position',
  },
  top: {
    'en-us': 'Top',
    'es-es': 'Arriba',
    'fr-fr': 'Haut',
    'ru-ru': 'Вершина',
    'uk-ua': 'Топ',
    'de-ch': 'Spitze',
  },
  bottom: {
    'en-us': 'Bottom',
    'es-es': 'Abajo',
    'fr-fr': 'Bas',
    'ru-ru': 'Нижний',
    'uk-ua': 'Дно',
    'de-ch': 'Unterseite',
  },
  left: {
    'en-us': 'Left',
    'es-es': 'Izquierda',
    'fr-fr': 'Gauche',
    'ru-ru': 'Левый',
    'uk-ua': 'Ліворуч',
    'de-ch': 'Links',
  },
  right: {
    'en-us': 'Right',
    'es-es': 'Derecha',
    'fr-fr': 'Droite',
    'ru-ru': 'Верно',
    'uk-ua': 'правильно',
    'de-ch': 'Rechts',
  },
  showUnsavedIndicator: {
    'en-us': 'Show unsaved changes indicator',
    'ru-ru': 'Показывать индикатор несохраненных изменений',
    'es-es': 'Mostrar el indicador de cambios no guardados',
    'fr-fr': "Afficher l'indicateur de modifications non enregistrées",
    'uk-ua': 'Показати індикатор незбережених змін',
    'de-ch': 'Indikator für nicht gespeicherte Änderungen anzeigen',
  },
  showUnsavedIndicatorDescription: {
    'en-us': `
      Show an "*" in the tab title when there are unsaved changes in the current
      tab
    `,
    'es-es': `
      Mostrar un "*" en el título de la pestaña cuando hay cambios sin guardar
      en la pestaña actual
    `,
    'fr-fr': `
      Afficher un \"*\" dans le titre de l'onglet lorsqu'il y a des
      modifications non enregistrées dans l'onglet actuel
    `,
    'ru-ru': `
      Показывать «*» в заголовке вкладки, если на текущей вкладке есть
      несохраненные изменения
    `,
    'uk-ua': `
      Показувати «*» у заголовку вкладки, якщо в поточній вкладці є незбережені
      зміни
    `,
    'de-ch': `
      Zeigen Sie ein "*" im Tab-Titel an, wenn es nicht gespeicherte Änderungen
      im aktuellen Tab gibt
    `,
  },
  autoPopulateDescription: {
    'en-us':
      'Auto populate the merged record with values from duplicates when opening the merging dialog',
    'ru-ru':
      'Автоматически заполнять объединенную запись значениями из дубликатов при открытии диалога объединения',
  },
  autoCreateVariants: {
    'en-us': 'Automatically create {agentVariantTable:string} records',
    'ru-ru': 'Автоматически создавать {agentVariantTable:string} записи',
  },
  autoCreateVariantsDescription: {
    'en-us': `
      When merging agents, automatically create {agentVariantTable:string}
      records based on on the variations of first name/last name.
    `,
    'ru-ru': `
      При слиянии агентов, автоматически создавать {agentVariantTable:string}
      записи на основе вариаций имени/фамилии.
    `,
  },
  collectionPreferences: {
    'en-us': 'Collection Preferences',
    'de-ch': 'Sammlungseinstellungen',
    'es-es': 'Preferencias de colección',
    'fr-fr': 'Préférences de collecte',
    'ru-ru': 'Настройки коллекции',
    'uk-ua': 'Налаштування колекції',
  },
  rememberDialogSizes: {
    'en-us': 'Remember dialog window sizes',
    'ru-ru': 'Запоминать размеры диалоговых окон',
    'es-es': 'Recuerde los tamaños de las ventanas de diálogo',
    'fr-fr': 'Se souvenir des tailles des fenêtres de dialogue',
    'uk-ua': 'Запам’ятовувати розміри діалогових вікон',
    'de-ch': 'Denken Sie an die Größe der Dialogfenster',
  },
  rememberDialogPositions: {
    'en-us': 'Remember dialog window positions',
    'ru-ru': 'Запоминать позиции диалоговых окон',
    'es-es': 'Recuerde las posiciones de las ventanas de diálogo',
    'fr-fr': 'Se souvenir des positions des fenêtres de dialogue',
    'uk-ua': 'Запам’ятовувати позиції діалогових вікон',
    'de-ch': 'Dialogfensterpositionen merken',
  },
  autoPlayMedia: {
    'en-us': 'Automatically play media',
    'ru-ru': 'Автоматически воспроизводить медиа',
    'es-es': 'Reproducir automáticamente medios',
    'fr-fr': 'Lecture automatique des médias',
    'uk-ua': 'Автоматично відтворювати медіа',
    'de-ch': 'Medien automatisch abspielen',
  },
  useCustomTooltips: {
    'en-us': 'Use modern tooltips',
    'ru-ru': 'Использовать современные подсказки',
    'es-es': 'Usar modernos tooltips',
    'fr-fr': 'Utiliser des infobulles modernes',
    'uk-ua': 'Використовувати сучасні підказки',
    'de-ch': 'Verwenden Sie moderne Tooltips',
  },
  alwaysUseQueryBuilder: {
    'en-us': 'Always use query builder search inside of search form',
  },
  localizeResourceNames: {
    'en-us': 'Localize the names of recognized app resources',
  },
  splitLongXml: {
    'en-us': 'Split long lines of XML into multiple lines',
  },
  url: {
    'en-us': 'URL',
    'de-ch': 'URL',
    'es-es': 'URL',
    'fr-fr': 'URL',
    'ru-ru': 'URL-адрес',
    'uk-ua': 'URL',
  },
  pickAttachment: {
    'en-us': 'Pick an attachment',
    'de-ch': 'Wählen Sie einen Anhang aus',
    'es-es': 'Elige un archivo adjunto',
    'fr-fr': 'Choisissez une pièce jointe',
    'ru-ru': 'Выберите вложение',
    'uk-ua': 'Виберіть вкладення',
  },
  attachmentFailed: {
    'en-us': 'The attachment failed to load.',
    'de-ch': 'Der Anhang konnte nicht geladen werden.',
    'es-es': 'El archivo adjunto no se pudo cargar.',
    'fr-fr': "La pièce jointe n'a pas pu être chargée.",
    'ru-ru': 'Не удалось загрузить вложение.',
    'uk-ua': 'Не вдалося завантажити вкладений файл.',
  },
  pickImage: {
    'en-us': 'Pick an image',
    'de-ch': 'Wählen Sie ein Bild aus',
    'es-es': 'Elige una imagen',
    'fr-fr': 'Choisissez une image',
    'ru-ru': 'Выберите изображение',
    'uk-ua': 'Виберіть зображення',
  },
  customLogo: {
    'en-us': 'Expanded Image URL',
    'de-ch': 'Erweiterte Bild-URL',
    'es-es': 'URL de imagen expandida',
    'fr-fr': "URL de l'image développée",
    'ru-ru': 'URL-адрес расширенного изображения',
    'uk-ua': 'Розширена URL-адреса зображення',
  },
  customLogoCollapsed: {
    'en-us': 'Collapsed Image URL',
    'de-ch': 'URL des minimierten Bildes',
    'es-es': 'URL de la imagen contraída',
    'fr-fr': "URL de l'image réduite",
    'ru-ru': 'URL свернутого изображения',
    'uk-ua': 'URL-адреса згорнутого зображення',
  },
  customLogoDescription: {
    'en-us': `
      A URL to an image that would be displayed next to the Specify logo in the
      navigation menu
    `,
    'de-ch': `
      Eine URL zu einem Bild, das neben dem Specify-Logo im Navigationsmenü
      angezeigt wird
    `,
    'es-es': `
      Una URL a una imagen que se mostraría junto al logotipo de Especificar en
      el menú de navegación
    `,
    'fr-fr': `
      Une URL vers une image qui serait affichée à côté du logo Spécifier dans
      le menu de navigation
    `,
    'ru-ru': `
      URL-адрес изображения, которое будет отображаться рядом с логотипом
      Specify в меню навигации.
    `,
    'uk-ua': `
      URL-адреса зображення, яке відображатиметься поруч із «Вказати логотип» у
      меню навігації
    `,
  },
<<<<<<< HEAD
  showLineNumber: {
    'en-us': 'Show query result line number',
=======
  saveButtonColor: {
    'en-us': 'Save button color',
    'de-ch': 'Schaltflächenfarbe speichern',
    'es-es': 'Guardar color del botón',
    'fr-fr': 'Enregistrer la couleur du bouton',
    'ru-ru': 'Сохранить цвет кнопки',
    'uk-ua': 'Зберегти колір кнопки',
  },
  secondaryButtonColor: {
    'en-us': 'Secondary button color',
    'de-ch': 'Farbe der sekundären Schaltfläche',
    'es-es': 'Color del botón secundario',
    'fr-fr': 'Couleur du bouton secondaire',
    'ru-ru': 'Вторичный цвет кнопки',
    'uk-ua': 'Колір вторинної кнопки',
  },
  secondaryLightButtonColor: {
    'en-us': 'Secondary light button color',
    'de-ch': 'Farbe der Sekundärlichttaste',
    'es-es': 'Color del botón de luz secundaria',
    'fr-fr': "Couleur du bouton d'éclairage secondaire",
    'ru-ru': 'Цвет кнопки вторичного света',
    'uk-ua': 'Колір вторинної світлової кнопки',
  },
  dangerButtonColor: {
    'en-us': 'Danger button color',
    'de-ch': 'Farbe der Gefahrentaste',
    'es-es': 'Color del botón de peligro',
    'fr-fr': 'Couleur du bouton de danger',
    'ru-ru': 'Цвет кнопки опасности',
    'uk-ua': 'Колір кнопки небезпеки',
  },
  infoButtonColor: {
    'en-us': 'Info button color',
    'de-ch': 'Farbe der Infoschaltfläche',
    'es-es': 'Color del botón de información',
    'fr-fr': "Couleur du bouton d'information",
    'ru-ru': 'Цвет кнопки информации',
    'uk-ua': 'Колір інформаційної кнопки',
  },
  warningButtonColor: {
    'en-us': 'Warning button color',
    'de-ch': 'Farbe der Warntaste',
    'es-es': 'Color del botón de advertencia',
    'fr-fr': "Couleur du bouton d'avertissement",
    'ru-ru': 'Цвет кнопки предупреждения',
    'uk-ua': 'Колір кнопки попередження',
  },
  successButtonColor: {
    'en-us': 'Success button color',
    'de-ch': 'Farbe der Erfolgsschaltfläche',
    'es-es': 'Color del botón de éxito',
    'fr-fr': 'Couleur du bouton de réussite',
    'ru-ru': 'Цвет кнопки успеха',
    'uk-ua': 'Колір кнопки успіху',
>>>>>>> 634cb890
  },
} as const);<|MERGE_RESOLUTION|>--- conflicted
+++ resolved
@@ -1757,10 +1757,9 @@
       меню навігації
     `,
   },
-<<<<<<< HEAD
   showLineNumber: {
     'en-us': 'Show query result line number',
-=======
+  },
   saveButtonColor: {
     'en-us': 'Save button color',
     'de-ch': 'Schaltflächenfarbe speichern',
@@ -1816,6 +1815,5 @@
     'fr-fr': 'Couleur du bouton de réussite',
     'ru-ru': 'Цвет кнопки успеха',
     'uk-ua': 'Колір кнопки успіху',
->>>>>>> 634cb890
   },
 } as const);