/**
 * Localization strings for the preferences menu
 *
 * @module
 */

import { createDictionary } from './utils';

// Refer to "Guidelines for Programmers" in ./README.md before editing this file

export const preferencesText = createDictionary({
  preferences: {
    'en-us': 'Preferences',
    'ru-ru': 'Настройки',
    'es-es': 'preferencias',
    'fr-fr': 'Préférences',
    'uk-ua': 'Уподобання',
  },
  customization: {
    'en-us': 'Customization',
    'ru-ru': 'Настройка',
    'es-es': 'personalización',
    'fr-fr': 'Personnalisation',
    'uk-ua': 'Налаштування',
  },
  userPreferences: {
    'en-us': 'User Preferences',
    'ru-ru': 'Пользовательские настройки',
    'es-es': 'Preferencias del usuario',
    'fr-fr': 'Préférences utilisateur',
    'uk-ua': 'Налаштування користувача',
  },
  defaultUserPreferences: {
    'en-us': 'Default User Preferences',
    'ru-ru': 'Пользовательские настройки по умолчанию',
    'es-es': 'Preferencias de usuario predeterminadas',
    'fr-fr': 'Préférences utilisateur par défaut',
    'uk-ua': 'Параметри користувача за умовчанням',
  },
  general: {
    'en-us': 'General',
    'ru-ru': 'Основные',
    'es-es': 'General',
    'fr-fr': 'Général',
    'uk-ua': 'Загальний',
  },
  ui: {
    'en-us': 'User Interface',
    'ru-ru': 'Пользовательский интерфейс',
    'es-es': 'Interfaz de usuario',
    'fr-fr': 'Interface utilisateur',
    'uk-ua': 'Користувацький інтерфейс',
  },
  theme: {
    'en-us': 'Theme',
    'ru-ru': 'Тема',
    'es-es': 'Temática',
    'fr-fr': 'Thème',
    'uk-ua': 'Тема',
  },
  useSystemSetting: {
    'en-us': 'Use system setting',
    'ru-ru': 'Использовать системные настройки',
    'es-es': 'Usar la configuración del sistema',
    'fr-fr': 'Utiliser les paramètres du système',
    'uk-ua': 'Використовуйте налаштування системи',
  },
  inheritOsSettings: {
    'en-us': 'Copies value from your Operating System settings',
    'ru-ru': 'Копирует значение из настроек вашей операционной системы',
    'es-es': 'Copia el valor de la configuración de su sistema operativo',
    'fr-fr': "Copie la valeur des paramètres de votre système d'exploitation",
    'uk-ua': 'Копіює значення з налаштувань вашої операційної системи',
  },
  light: {
    comment: 'Light mode',
    'en-us': 'Light',
    'ru-ru': 'Белая',
    'es-es': 'Luz',
    'fr-fr': 'Clair',
    'uk-ua': 'світло',
  },
  dark: {
    comment: 'Dark mode',
    'en-us': 'Dark',
    'ru-ru': 'Темная',
    'es-es': 'Oscuro',
    'fr-fr': 'Sombre',
    'uk-ua': 'Темний',
  },
  reduceMotion: {
    'en-us': 'Reduce motion',
    'ru-ru': 'Уменьшить движение',
    'es-es': 'Reducir el movimiento',
    'fr-fr': 'Réduire le mouvement',
    'uk-ua': 'Зменшити рух',
  },
  reduceMotionDescription: {
    'en-us': 'Disable non-essential animations and transitions',
    'ru-ru': 'Отключить ненужные анимации и переходы',
    'es-es': 'Deshabilitar animaciones y transiciones no esenciales',
    'fr-fr': 'Désactiver les animations et transitions non essentielles',
    'uk-ua': "Вимкніть необов'язкову анімацію та переходи",
  },
  reduceTransparency: {
    'en-us': 'Reduce transparency',
    'ru-ru': 'Уменьшить прозрачность',
    'es-es': 'Reducir la transparencia',
    'fr-fr': 'Réduire la transparence',
    'uk-ua': 'Зменшити прозорість',
  },
  reduceTransparencyDescription: {
    'en-us': `
      Whether to disable translucent backgrounds for user interface components
      whenever possible (e.g. table headers in tree view)
    `,
    'ru-ru': `
      Отключить ли полупрозрачный фон для пользовательского интерфейса, когда
      это возможно (например, заголовки таблиц в просмотрщике деревьев)
    `,
    'es-es': `
      Si deshabilitar fondos translúcidos para los componentes de la interfaz de
      usuario siempre que sea posible (por ejemplo, encabezados de tabla en la
      vista de árbol)
    `,
    'fr-fr': `
      S'il faut désactiver les arrière-plans translucides pour les composants de
      l'interface utilisateur dans la mesure du possible (par exemple, les
      en-têtes de tableau dans l'arborescence)
    `,
    'uk-ua': `
      Чи вимикати напівпрозорий фон для компонентів інтерфейсу користувача, коли
      це можливо (наприклад, заголовки таблиць у перегляді дерева)
    `,
  },
  contrast: {
    'en-us': 'Contrast',
    'ru-ru': 'Контраст',
    'es-es': 'Contraste',
    'fr-fr': 'Contraste',
    'uk-ua': 'Контраст',
  },
  increase: {
    'en-us': 'Increase',
    'ru-ru': 'Увеличить',
    'es-es': 'Incrementar',
    'fr-fr': 'Augmenter',
    'uk-ua': 'Збільшити',
  },
  reduce: {
    'en-us': 'Reduce',
    'ru-ru': 'Уменьшать',
    'es-es': 'Reducir',
    'fr-fr': 'Réduire',
    'uk-ua': 'Зменшити',
  },
  noPreference: {
    'en-us': 'No preference',
    'ru-ru': 'Нет предпочтений',
    'es-es': 'Sin preferencias',
    'fr-fr': 'Pas de préférence',
    'uk-ua': 'Без переваг',
  },
  fontSize: {
    'en-us': 'Font size',
    'ru-ru': 'Размер шрифта',
    'es-es': 'Tamaño de fuente',
    'fr-fr': 'Taille de la police',
    'uk-ua': 'Розмір шрифту',
  },
  fontFamily: {
    'en-us': 'Font family',
    'ru-ru': 'Шрифт',
    'es-es': 'Familia tipográfica',
    'fr-fr': 'Police',
    'uk-ua': 'Сімейство шрифтів',
  },
  fontFamilyDescription: {
    'en-us': `
      You can specify any font that is on your computer, even if it is not in
      the list. A comma separated list of fonts is also supported, where second
      font would be used if first one is not available and so on
    `,
    'ru-ru': `
      Вы можете указать любой шрифт, который есть на вашем компьютере, даже если
      он нет в списке. Поддерживается список шрифтов, разделенных запятыми, где
      второй шрифт будет использоваться, если первый не доступен и т.д
    `,
    'es-es': `
      Puede especificar cualquier fuente que tenga en su ordenador, aunque no
      esté en la lista. También se admite una lista de fuentes separadas por
      comas, en la que se utilizará la segunda fuente si la primera no está
      disponible, etc
    `,
    'fr-fr': `
      Vous pouvez spécifier n'importe quelle police qui se trouve sur votre
      ordinateur, même si elle ne figure pas dans la liste. Une liste de polices
      séparées par des virgules est également prise en charge, où la deuxième
      police serait utilisée si la première n'est pas disponible, etc.
    `,
    'uk-ua': `
      Ви можете вказати будь-який шрифт, який є на вашому комп'ютері, навіть
      якщо його немає в списку. Також підтримується список шрифтів розділений
      комами, у якому використовуватиметься другий шрифт, якщо перший
      недоступний тощо
    `,
  },
  defaultFont: {
    'en-us': '(default font)',
    'ru-ru': '(шрифт по умолчанию)',
    'es-es': '(fuente predeterminada)',
    'fr-fr': '(police par défaut)',
    'uk-ua': '(типовий шрифт)',
  },
  maxFormWidth: {
    'en-us': 'Max form width',
    'ru-ru': 'Максимальная ширина формы',
    'es-es': 'Ancho máximo de formulario',
    'fr-fr': 'Largeur maximale du formulaire',
    'uk-ua': 'Максимальна ширина форми',
  },
  fieldBackgrounds: {
    'en-us': 'Field backgrounds',
    'ru-ru': 'Фон полей',
    'es-es': 'Fondos de campo',
    'fr-fr': 'Arrière-plans de terrain',
    'uk-ua': 'Польові фони',
  },
  fieldBackground: {
    'en-us': 'Field background',
    'ru-ru': 'Фон поля',
    'es-es': 'Fondo de campo',
    'fr-fr': 'Fond de terrain',
    'uk-ua': 'Поле фону',
  },
  disabledFieldBackground: {
    'en-us': 'Disabled field background',
    'ru-ru': 'Фон полей только для чтения',
    'es-es': 'Fondo de campo deshabilitado',
    'fr-fr': 'Arrière-plan de champ désactivé',
    'uk-ua': 'Вимкнений фон поля',
  },
  invalidFieldBackground: {
    'en-us': 'Invalid field background',
    'ru-ru': 'Фон недействительных полей',
    'es-es': 'Fondo de campo no válido',
    'fr-fr': 'Arrière-plan de champ invalide',
    'uk-ua': 'Недійсний фон поля',
  },
  requiredFieldBackground: {
    'en-us': 'Required field background',
    'ru-ru': 'Фон обязательных полей',
    'es-es': 'Fondo de campo obligatorio',
    'fr-fr': 'Arrière-plan de champ requis',
    'uk-ua': "Обов'язковий фон поля",
  },
  darkFieldBackground: {
    'en-us': 'Field background (dark theme)',
    'ru-ru': 'Фон полей (темная тема)',
    'es-es': 'Fondo de campo (tema oscuro)',
    'fr-fr': 'Arrière-plan de champ (thème sombre)',
    'uk-ua': 'Фон поля (темна тема)',
  },
  darkDisabledFieldBackground: {
    'en-us': 'Disabled field background (dark theme)',
    'ru-ru': 'Фон полей только для чтения (темная тема)',
    'es-es': 'Fondo de campo deshabilitado (tema oscuro)',
    'fr-fr': 'Arrière-plan de champ désactivé (thème sombre)',
    'uk-ua': 'Вимкнений фон поля (темна тема)',
  },
  darkInvalidFieldBackground: {
    'en-us': 'Invalid field background (dark theme)',
    'ru-ru': 'Фон недействительных полей (темная тема)',
    'es-es': 'Fondo de campo no válido (tema oscuro)',
    'fr-fr': 'Arrière-plan de champ invalide (thème sombre)',
    'uk-ua': 'Недійсний фон поля (темна тема)',
  },
  darkRequiredFieldBackground: {
    'en-us': 'Required field background (dark theme)',
    'ru-ru': 'Фон обязательных полей (темная тема)',
    'es-es': 'Fondo de campo obligatorio (tema oscuro)',
    'fr-fr': 'Arrière-plan de champ requis (thème sombre)',
    'uk-ua': 'Обов’язковий фон поля (темна тема)',
  },
  dialogs: {
    'en-us': 'Dialogs',
    'ru-ru': 'Диалоги',
    'es-es': 'Diálogos',
    'fr-fr': 'Boîtes de dialogue',
    'uk-ua': 'Діалоги',
  },
  appearance: {
    'en-us': 'Appearance',
    'ru-ru': 'Внешний вид',
    'es-es': 'Apariencia',
    'fr-fr': 'Apparence',
    'uk-ua': 'Зовнішній вигляд',
  },
  translucentDialog: {
    'en-us': 'Translucent dialogs',
    'ru-ru': 'Полупрозрачные диалоги',
    'es-es': 'Diálogos translúcidos',
    'fr-fr': 'Boîtes de dialogue translucides',
    'uk-ua': 'Напівпрозорі діалоги',
  },
  translucentDialogDescription: {
    'en-us': 'Whether dialogs have translucent background',
    'ru-ru': 'Диалоги имеют полупрозрачный фон',
    'es-es': 'Si los diálogos tienen un fondo translúcido',
    'fr-fr': 'Si les boîtes de dialogue ont un fond translucide',
    'uk-ua': 'Чи мають діалоги прозорий фон',
  },
  alwaysPrompt: {
    'en-us': 'Always prompt to choose collection',
    'ru-ru': 'Всегда просить выбрать коллекцию',
    'es-es': 'Siempre pregunte para elegir la colección',
    'fr-fr': 'Toujours invité à choisir la collection',
    'uk-ua': 'Завжди підкажуть вибрати колекцію',
  },
  treeEditor: {
    'en-us': 'Tree Editor',
    'ru-ru': 'Редактор дерева',
    'es-es': 'Editor de árboles',
    'fr-fr': "Éditeur d'arborescence",
    'uk-ua': 'Редактор дерева',
  },
  treeAccentColor: {
    'en-us': 'Tree accent color',
    'ru-ru': 'Акцентный цвет дерева',
    'es-es': 'Color de acento del árbol',
    'fr-fr': "Couleur d'accent d'arbre",
    'uk-ua': 'Колір акценту дерева',
  },
  synonymColor: {
    'en-us': 'Synonym color',
    'ru-ru': 'Цвет синонима',
    'es-es': 'color sinónimo',
    'fr-fr': 'Couleur synonyme',
    'uk-ua': 'Синонім кольору',
  },
  showNewDataSetWarning: {
    'en-us': 'Show new Data Set warning',
    'ru-ru': 'Показать предупреждение в новых наборах данных',
    'es-es': 'Mostrar nueva advertencia de conjunto de datos',
    'fr-fr': "Afficher l'avertissement relatif au nouvel ensemble de données",
    'uk-ua': 'Показати попередження про новий набір даних',
  },
  showNewDataSetWarningDescription: {
    'en-us': 'Show an informational message when creating a new Data Set',
    'ru-ru':
      'Показывать информационное сообщение при создании нового набора данных',
    'es-es':
      'Mostrar un mensaje informativo al crear un nuevo conjunto de datos',
    'fr-fr': `
      Afficher un message d'information lors de la création d'un nouvel ensemble
      de données
    `,
    'uk-ua': `
      Показувати інформаційне повідомлення під час створення нового набору даних
    `,
  },
  header: {
    'en-us': 'Navigation Menu',
    'ru-ru': 'Меню навигации',
    'es-es': 'Menú de Navegación',
    'fr-fr': 'le menu de navigation',
    'uk-ua': 'Навігаційне меню',
  },
  application: {
    'en-us': 'Application',
    'ru-ru': 'Программа',
    'es-es': 'Solicitud',
    'fr-fr': 'Application',
    'uk-ua': 'застосування',
  },
  allowDismissingErrors: {
    'en-us': 'Allow dismissing error messages',
    'ru-ru': 'Разрешить отклонять сообщения об ошибках',
    'es-es': 'Permitir descartar mensajes de error',
    'fr-fr': "Autoriser la fermeture des messages d'erreur",
    'uk-ua': 'Дозволити закривати повідомлення про помилки',
  },
  updatePageTitle: {
    'en-us': 'Update page title',
    'ru-ru': 'Обновить заголовок страницы',
    'es-es': 'Actualizar título de la página',
    'fr-fr': 'Mettre à jour le titre de la page',
    'uk-ua': 'Оновити назву сторінки',
  },
  updatePageTitleDescription: {
    'en-us': "Whether to update the title of the page to match dialog's header",
    'ru-ru': `
      Обновлять ли заголовок страницы в соответствии с заголовком диалогового
      окна
    `,
    'es-es': `
      Si actualizar el título de la página para que coincida con el encabezado
      del cuadro de diálogo
    `,
    'fr-fr': `
      S'il faut mettre à jour le titre de la page pour qu'il corresponde à
      l'en-tête de la boîte de dialogue
    `,
    'uk-ua':
      'Чи оновлювати назву сторінки відповідно до заголовка діалогового вікна',
  },
  updatePageTitleFormDescription: {
    'en-us': 'Whether to update the title of the page to match current record',
    'ru-ru':
      'Обновлять ли заголовок страницы в соответствии с текущим объектом',
    'es-es': `
      Si actualizar el título de la página para que coincida con el registro
      actual
    `,
    'fr-fr': `
      S'il faut mettre à jour le titre de la page pour qu'il corresponde à
      l'enregistrement actuel
    `,
    'uk-ua': 'Чи оновлювати назву сторінки відповідно до поточного запису',
  },
  queryComboBox: {
    'en-us': 'Query Combo Box',
    'ru-ru': 'Поле автозаполнения',
    'es-es': 'Cuadro combinado de consulta',
    'fr-fr': 'Boîte combinée de requête',
    'uk-ua': 'Поле зі списком запитів',
  },
  searchAlgorithm: {
    'en-us': 'Search Algorithm',
    'ru-ru': 'Алгоритм поиска',
    'es-es': 'Algoritmo de búsqueda',
    'fr-fr': 'Algorithme de recherche',
    'uk-ua': 'Алгоритм пошуку',
  },
  treeSearchAlgorithm: {
    'en-us': 'Search Algorithm (for relationships with tree tables)',
    'ru-ru': 'Алгоритм поиска (для деревьев)',
    'es-es': 'Algoritmo de búsqueda (para relaciones con tablas de árbol)',
    'fr-fr': `
      Algorithme de recherche (pour les relations avec les tables arborescentes)
    `,
    'uk-ua': 'Алгоритм пошуку (для зв’язків із деревоподібними таблицями)',
  },
  startsWithInsensitive: {
    'en-us': 'Starts With (case-insensitive)',
    'ru-ru': 'Начинается с (без учета регистра)',
    'es-es': 'Empieza por (no distingue entre mayúsculas y minúsculas)',
    'fr-fr': 'Commence par (insensible à la casse)',
    'uk-ua': 'Починається з (без урахування регістру)',
  },
  startsWithDescription: {
    'en-us': 'Search for values that begin with a given query string',
    'ru-ru': 'Поиск значений, начинающихся с заданной строки запроса',
    'es-es':
      'Buscar valores que comiencen con una cadena de consulta determinada',
    'fr-fr':
      'Rechercher des valeurs commençant par une chaîne de requête donnée',
    'uk-ua': 'Пошук значень, які починаються з заданого рядка запиту',
  },
  startsWithCaseSensitive: {
    'en-us': 'Starts With (case-sensitive)',
    'ru-ru': 'Начинается с (с учетом регистра)',
    'es-es': 'Empieza por (se distingue entre mayúsculas y minúsculas)',
    'fr-fr': 'Commence par (sensible à la casse)',
    'uk-ua': 'Починається з (з урахуванням регістру)',
  },
  startsWithCaseSensitiveDescription: {
    'en-us': 'Search for values that begin with a given query string.',
    'ru-ru': 'Поиск значений, начинающихся с заданной строки запроса.',
    'es-es':
      'Busque valores que comiencen con una cadena de consulta determinada.',
    'fr-fr': `
      Rechercher des valeurs qui commencent par une chaîne de requête donnée.
    `,
    'uk-ua': 'Пошук значень, які починаються з заданого рядка запиту.',
  },
  containsInsensitive: {
    'en-us': 'Contains (case-insensitive)',
    'ru-ru': 'Содержит (без учета регистра)',
    'es-es': 'Contiene (no distingue entre mayúsculas y minúsculas)',
    'fr-fr': 'Contient (insensible à la casse)',
    'uk-ua': 'Містить (незалежно від регістру)',
  },
  containsCaseSensitive: {
    'en-us': 'Contains (case-sensitive)',
    'ru-ru': 'Содержит (с учетом регистра)',
    'es-es': 'Contiene (distingue entre mayúsculas y minúsculas)',
    'fr-fr': 'Contient (sensible à la casse)',
    'uk-ua': 'Містить (з урахуванням регістру)',
  },
  containsDescription: {
    'en-us': `
      Search for values that contain a given query string (case-insensitive).
    `,
    'ru-ru': `
      Поиск значений, содержащих заданную строку запроса (без учета регистра).
    `,
    'es-es': `
      Busque valores que contengan una cadena de consulta dada (sin distinción
      entre mayúsculas y minúsculas).
    `,
    'fr-fr': `
      Recherche les valeurs contenant une chaîne de requête donnée (insensible à
      la casse).
    `,
    'uk-ua': `
      Пошук значень, які містять заданий рядок запиту (незалежно від регістру).
    `,
  },
  containsCaseSensitiveDescription: {
    'en-us':
      'Search for values that contain a given query string (case-sensitive).',
    'ru-ru': `
      Поиск значений, содержащих заданную строку запроса (с учетом регистра).
    `,
    'es-es': `
      Busque valores que contengan una cadena de consulta determinada (sensible
      a mayúsculas y minúsculas).
    `,
    'fr-fr': `
      Recherche des valeurs contenant une chaîne de requête donnée (sensible à
      la casse).
    `,
    'uk-ua': `
      Пошук значень, які містять заданий рядок запиту (з урахуванням регістру).
    `,
  },
  containsSecondDescription: {
    'en-us': `
      Can use _ to match any single character or % to match any number of
      characters
    `,
    'ru-ru': `
      Можно использовать _ для соответствия любому символу или % для
      соответствия любому количеству символов
    `,
    'es-es': `
      Puede usar _ para hacer coincidir cualquier carácter único o % para hacer
      coincidir cualquier número de caracteres
    `,
    'fr-fr': `
      Peut utiliser _ pour correspondre à n'importe quel caractère ou % pour
      correspondre à n'importe quel nombre de caractères
    `,
    'uk-ua': `
      Можна використовувати _ для відповідності будь-якому одному символу або %
      для відповідності будь-якій кількості символів
    `,
  },
  highlightMatch: {
    'en-us': 'Highlight matched substring',
    'ru-ru': 'Выделить совпадающую подстроку',
    'es-es': 'Resaltar subcadena coincidente',
    'fr-fr': 'Mettre en surbrillance la sous-chaîne correspondante',
    'uk-ua': 'Виділіть відповідний підрядок',
  },
  languageDescription: {
    'en-us': 'Determines field captions, usage notes and table captions',
    'ru-ru': `
      Определяет заголовки полей, примечания по использованию и заголовки таблиц
    `,
    'es-es': `
      Determina los títulos de los campos, las notas de uso y los títulos de las
      tablas
    `,
    'fr-fr': `
      Détermine les légendes des champs, les notes d'utilisation et les légendes
      des tableaux
    `,
    'uk-ua':
      'Визначає підписи полів, примітки щодо використання та підписи таблиць',
  },
  showDialogIcon: {
    'en-us': 'Show icon in the header',
    'ru-ru': 'Показать значок в шапке',
    'es-es': 'Mostrar icono en el encabezado',
    'fr-fr': "Afficher l'icône dans l'en-tête",
    'uk-ua': 'Показати значок у заголовку',
  },
  scaleInterface: {
    'en-us': 'Scale Interface',
    'ru-ru': 'Масштаб интерфейса',
    'es-es': 'Interfaz de escala',
    'fr-fr': "Interface d'échelle",
    'uk-ua': 'Інтерфейс масштабування',
  },
  scaleInterfaceDescription: {
    'en-us': 'Scale interface to match font size',
    'ru-ru': 'Масштабировать интерфейс, чтобы он соответствовал размеру шрифта',
    'es-es': 'Escale la interfaz para que coincida con el tamaño de fuente',
    'fr-fr': `
      Mettre l'interface à l'échelle pour correspondre à la taille de la police
    `,
    'uk-ua': 'Масштабувати інтерфейс відповідно до розміру шрифту',
  },
  welcomePage: {
    'en-us': 'Home Page',
    'ru-ru': 'Страница Приветствия',
    'es-es': 'Página de inicio',
    'fr-fr': "Page d'accueil",
    'uk-ua': 'Домашня сторінка',
  },
  content: {
    'en-us': 'Content',
    'ru-ru': 'Содержание',
    'es-es': 'Contenido',
    'fr-fr': 'Contenu',
    'uk-ua': 'Зміст',
  },
  defaultImage: {
    'en-us': 'Specify Logo',
    'ru-ru': 'Логотип Specify',
    'es-es': 'Especificar logotipo',
    'fr-fr': 'Logo de Specify',
    'uk-ua': 'Вкажіть логотип',
  },
  customImage: {
    'en-us': 'Custom Image',
    'ru-ru': 'Произвольное Изображение',
    'es-es': 'Imagen personalizada',
    'fr-fr': 'Image personnalisée',
    'uk-ua': 'Спеціальне зображення',
  },
  customImageDescription: {
    'en-us': 'A URL to an image that would be displayed on the home page:',
    'ru-ru':
      'URL-адрес изображения, которое будет отображаться на главной странице:',
    'es-es': 'Una URL a una imagen que se mostraría en la página de inicio:',
    'fr-fr':
      "Une URL vers une image qui serait affichée sur la page d'accueil :",
    'uk-ua':
      'URL-адреса зображення, яке відображатиметься на домашній сторінці:',
  },
  embeddedWebpage: {
    'en-us': 'Embedded web page',
    'ru-ru': 'Обернутая веб-страница',
    'es-es': 'página web integrada',
    'fr-fr': 'Page Web intégrée',
    'uk-ua': 'Вбудована веб-сторінка',
  },
  embeddedWebpageDescription: {
    'en-us': 'A URL to a page that would be embedded on the home page:',
    'ru-ru': 'URL-адрес страницы, которая будет встроена в домашнюю страницу:',
    'es-es':
      'Una URL a una página que estaría incrustada en la página de inicio:',
    'fr-fr': "Une URL vers une page qui serait intégrée à la page d'accueil :",
    'uk-ua': 'URL-адреса сторінки, яка буде вбудована на домашній сторінці:',
  },
  behavior: {
    'en-us': 'Behavior',
    'ru-ru': 'Поведение',
    'es-es': 'Comportamiento',
    'fr-fr': 'Comportement',
    'uk-ua': 'Поведінка',
  },
  noRestrictionsMode: {
    'en-us': 'No restrictions mode',
    'ru-ru': 'Режим без ограничений',
    'es-es': 'Modo sin restricciones',
    'fr-fr': 'Mode sans restriction',
    'uk-ua': 'Режим без обмежень',
  },
  noRestrictionsModeWbDescription: {
    'en-us': 'Allows uploading data to any field in any table.',
    'ru-ru': 'Позволяет загружать данные в любое поле любой таблицы.',
    'es-es': 'Permite subir datos a cualquier campo de cualquier tabla.',
    'fr-fr': `
      Permet de télécharger des données dans n'importe quel champ de n'importe
      quelle table.
    `,
    'uk-ua': 'Дозволяє завантажувати дані в будь-яке поле будь-якої таблиці.',
  },
  noRestrictionsModeQueryDescription: {
    'en-us': 'Allows querying data from any field in any table.',
    'ru-ru': 'Позволяет видеть данные из любого поля в любой таблице.',
    'es-es': 'Permite consultar datos de cualquier campo de cualquier tabla.',
    'fr-fr': `
      Permet d'interroger les données de n'importe quel champ dans n'importe
      quelle table.
    `,
    'uk-ua': 'Дозволяє запитувати дані з будь-якого поля будь-якої таблиці.',
  },
  noRestrictionsModeWarning: {
    'en-us': `
      WARNING: enabling this may lead to data loss or database corruption.
      Please make sure you know what you are doing
    `,
    'ru-ru': `
      ВНИМАНИЕ: включение этого параметра может привести к потере данных или
      повреждению базы данных. Пожалуйста, убедитесь, что вы знаете, что делаете
    `,
    'es-es': `
      ADVERTENCIA: habilitar esto puede provocar la pérdida de datos o la
      corrupción de la base de datos. Por favor, asegúrese de saber lo que está
      haciendo
    `,
    'fr-fr': `
      AVERTISSEMENT : l'activation de cette option peut entraîner une perte de
      données ou une corruption de la base de données. Veuillez vous assurer que
      vous savez ce que vous faites
    `,
    'uk-ua': `
      ПОПЕРЕДЖЕННЯ: увімкнення цієї функції може призвести до втрати даних або
      пошкодження бази даних. Переконайтеся, що ви знаєте, що робите
    `,
  },
  adminsOnlyPreference: {
    'en-us': "You don't have permission to change this option",
    'ru-ru': 'У вас недостаточно прав для изменения этого параметра.',
    'es-es': 'No tiene permiso para cambiar esta opción',
    'fr-fr': "Vous n'avez pas l'autorisation de modifier cette option",
    'uk-ua': 'Ви не маєте дозволу змінювати цей параметр',
  },
  stickyScrolling: {
    'en-us': 'Sticky scroll bar',
    'ru-ru': 'Липкая полоса прокрутки',
    'es-es': 'Barra de desplazamiento pegajosa',
    'fr-fr': 'Barre de défilement collante',
    'uk-ua': 'Липка смуга прокрутки',
  },
  foreground: {
    'en-us': 'Foreground',
    'ru-ru': 'Передний план',
    'es-es': 'Primer plano',
    'fr-fr': 'Premier plan',
    'uk-ua': 'Передній план',
  },
  background: {
    'en-us': 'Background',
    'ru-ru': 'Задний план',
    'es-es': 'Antecedentes',
    'fr-fr': 'Arrière-plan',
    'uk-ua': 'Фон',
  },
  darkForeground: {
    'en-us': 'Foreground (dark theme)',
    'ru-ru': 'Передний план (темная тема)',
    'es-es': 'Primer plano (tema oscuro)',
    'fr-fr': 'Premier plan (thème sombre)',
    'uk-ua': 'Передній план (темна тема)',
  },
  darkBackground: {
    'en-us': 'Background (dark theme)',
    'ru-ru': 'Задний план (темная тема)',
    'es-es': 'Fondo (tema oscuro)',
    'fr-fr': 'Arrière-plan (thème sombre)',
    'uk-ua': 'Фон (темна тема)',
  },
  accentColor1: {
    'en-us': 'Accent color 1',
    'ru-ru': 'Акцентный цвет 1',
    'es-es': 'color de acento 1',
    'fr-fr': "Couleur d'accentuation 1",
    'uk-ua': 'Акцентний колір 1',
  },
  accentColor2: {
    'en-us': 'Accent color 2',
    'ru-ru': 'Акцентный цвет 2',
    'es-es': 'Color de acento 2',
    'fr-fr': "Couleur d'accentuation 2",
    'uk-ua': 'Акцентний колір 2',
  },
  accentColor3: {
    'en-us': 'Accent color 3',
    'ru-ru': 'Акцентный цвет 3',
    'es-es': 'Color de acento 3',
    'fr-fr': "Couleur d'accentuation 3",
    'uk-ua': 'Акцентний колір 3',
  },
  accentColor4: {
    'en-us': 'Accent color 4',
    'ru-ru': 'Акцентный цвет 4',
    'es-es': 'color de acento 4',
    'fr-fr': "Couleur d'accentuation 4",
    'uk-ua': 'Акцентний колір 4',
  },
  accentColor5: {
    'en-us': 'Accent color 5',
    'ru-ru': 'Акцентный цвет 5',
    'es-es': 'color de acento 5',
    'fr-fr': "Couleur d'accentuation 5",
    'uk-ua': 'Акцентний колір 5',
  },
  spreadsheet: {
    'en-us': 'Spreadsheet',
    'ru-ru': 'Таблица',
    'es-es': 'Hoja de cálculo',
    'fr-fr': 'Feuille de calcul',
    'uk-ua': 'Електронна таблиця',
  },
  minSpareRows: {
    'en-us': 'Number of blank rows at the end',
    'ru-ru': 'Количество пустых строк внизу',
    'es-es': 'Número de filas en blanco al final',
    'fr-fr': 'Nombre de lignes vides à la fin',
    'uk-ua': 'Кількість порожніх рядків у кінці',
  },
  autoWrapCols: {
    'en-us': 'Navigate to the other side when reaching the edge column',
    'ru-ru': 'Перейты на другую сторону, когда достигнете краевого столбца.',
    'es-es': 'Navegue hacia el otro lado al llegar a la columna de borde',
    'fr-fr':
      "Naviguez de l'autre côté lorsque vous atteignez la colonne de bord",
    'uk-ua': 'Перейдіть на іншу сторону, коли досягнете краю колонки',
  },
  autoWrapRows: {
    'en-us': 'Navigate to the other side when reaching the edge row',
    'ru-ru': 'Перейты на другую сторону, когда достигнете краевого ряда',
    'es-es': 'Navegar al otro lado al llegar a la fila del borde',
    'fr-fr':
      "Naviguez de l'autre côté lorsque vous atteignez la rangée de bord",
    'uk-ua': 'Перейдіть на іншу сторону, коли досягнете крайнього ряду',
  },
  enterBeginsEditing: {
    'en-us': 'Enter key begins editing cell',
    'ru-ru': 'Клавиша Enter начинает редактирование ячейки',
    'es-es': 'La tecla Intro comienza a editar la celda',
    'fr-fr': 'La touche Entrée commence à modifier la cellule',
    'uk-ua': 'Клавіша Enter починає редагування клітинки',
  },
  tabMoveDirection: {
    'en-us': 'Direction of movement when <key>Tab</key> key is pressed',
    'ru-ru': 'Направление движения при нажатии клавиши <key>Tab</key>',
    'es-es':
      'Dirección de movimiento cuando se presiona la tecla <key>Tab</key>',
    'fr-fr': 'Sens du mouvement lorsque la touche <key>Tab</key> est enfoncée',
    'uk-ua': 'Напрямок руху при натисканні клавіші <key>Tab</key>',
  },
  tabMoveDirectionDescription: {
    'en-us': `
      You can move in the opposite direction by pressing
      <key>Shift</key>+<key>Tab</key>
    `,
    'ru-ru': `
      Вы можете двигаться в противоположном направлении, нажав
      <key>Shift</key>+<key>Tab</key>
    `,
    'es-es': `
      Puedes moverte en la dirección opuesta presionando
      <key>Shift</key>+<key>Tab</key>
    `,
    'fr-fr': `
      Vous pouvez vous déplacer dans la direction opposée en appuyant sur
      <key>Shift</key>+<key>Tab</key>
    `,
    'uk-ua': `
      Ви можете рухатися в протилежному напрямку, натискаючи
      <key>Shift</key>+<key>Tab</key>
    `,
  },
  column: {
    'en-us': 'Column',
    'ru-ru': 'Столбец',
    'es-es': 'Columna',
    'fr-fr': 'Colonne',
    'uk-ua': 'Колонка',
  },
  row: {
    'en-us': 'Row',
    'ru-ru': 'Ряд',
    'es-es': 'Fila',
    'fr-fr': 'Ligne',
    'uk-ua': 'рядок',
  },
  enterMoveDirection: {
    'en-us': 'Direction of movement when <key>Enter</key> key is pressed',
    'ru-ru': 'Направление движения при нажатии клавиши <key>Enter</key>',
    'es-es':
      'Dirección de movimiento cuando se presiona la tecla <key>Enter</key>',
    'fr-fr':
      'Sens du mouvement lorsque la touche <key>Enter</key> est enfoncée',
    'uk-ua': 'Напрямок руху, коли натиснуто клавішу <key>Enter</key>',
  },
  enterMoveDirectionDescription: {
    'en-us': `
      You can move in the opposite direction by pressing
      <key>Shift</key>+<key>Enter</key>
    `,
    'ru-ru': `
      Вы можете двигаться в противоположном направлении, нажав
      <key>Shift</key>+<key>Enter</key>
    `,
    'es-es': `
      Puedes moverte en la dirección opuesta presionando
      <key>Shift</key>+<key>Enter</key>
    `,
    'fr-fr': `
      Vous pouvez vous déplacer dans la direction opposée en appuyant sur
      <key>Maj</key>+<key>Entrée</key>
    `,
    'uk-ua': `
      Ви можете рухатися в протилежному напрямку, натиснувши
      <key>Shift</key>+<key>Enter</key>
    `,
  },
  filterPickLists: {
    'en-us': 'Filter pick list items',
    'ru-ru': 'Отфильтровать элементы списка выбора',
    'es-es': 'Filtrar elementos de la lista de selección',
    'fr-fr': 'Filtrer les éléments de la liste de sélection',
    'uk-ua': 'Фільтр вибору елементів списку',
  },
  exportFileDelimiter: {
    'en-us': 'Export file delimiter',
    'ru-ru': 'Разделитель полей в файле экспорта',
    'es-es': 'Delimitador de archivo de exportación',
    'fr-fr': "Délimiteur du fichier d'exportation",
    'uk-ua': 'Роздільник файлу експорту',
  },
  caseSensitive: {
    'en-us': 'Case-sensitive',
    'ru-ru': 'С учетом регистра',
    'es-es': 'Distingue mayúsculas y minúsculas',
    'fr-fr': 'Sensible à la casse',
    'uk-ua': 'Чутливий до регістру',
  },
  caseInsensitive: {
    'en-us': 'Case-insensitive',
    'ru-ru': 'Без учета регистра',
    'es-es': 'no distingue entre mayúsculas y minúsculas',
    'fr-fr': 'Insensible à la casse',
    'uk-ua': 'Регістр не враховується',
  },
  showNoReadTables: {
    'en-us': 'Show tables without "Read" access',
    'ru-ru': 'Показать таблицы без доступа «Чтение»',
    'es-es': 'Mostrar tablas sin acceso de "Lectura"',
    'fr-fr': 'Afficher les tableaux sans accès "Lecture"',
    'uk-ua': 'Показувати таблиці до яких ви не маєте «Читання» доступу',
  },
  showNoAccessTables: {
    'en-us': 'Show tables without "Create" access',
    'ru-ru': 'Показать таблицы без доступа «Создать»',
    'es-es': 'Mostrar tablas sin acceso "Crear"',
    'fr-fr': 'Afficher les tableaux sans accès "Créer"',
    'uk-ua': 'Показувати таблиці до яких ви не маєте «Створити» достопу',
  },
  textAreaAutoGrow: {
    'en-us': 'Text boxes grow automatically',
    'ru-ru': 'Текстовое поле увеличивается автоматически',
    'es-es': 'Los cuadros de texto crecen automáticamente',
    'fr-fr': 'Les zones de texte grandissent automatiquement',
    'uk-ua': 'Текстові поля збільшуються автоматично',
  },
  clearQueryFilters: {
    'en-us': 'Reset query filters',
    'ru-ru': 'Очистить фильтры запросов',
    'es-es': 'Restablecer filtros de consulta',
    'fr-fr': 'Réinitialiser les filtres de requête',
    'uk-ua': 'Скинути фільтри запитів',
  },
  autoGrowAutoComplete: {
    'en-us': 'Allow autocomplete to grow as wide as need',
    'ru-ru': `
      Разрешить автозаполнение расширяться настолько, насколько это необходимо
    `,
    'es-es': 'Permita que el autocompletado crezca tanto como sea necesario',
    'fr-fr':
      "Autoriser la saisie semi-automatique à s'étendre autant que nécessaire",
    'uk-ua': `
      Дозвольте автозаповненню розширюватися настільки, наскільки це потрібно
    `,
  },
  tableNameInTitle: {
    'en-us': 'Include table name in the browser page title',
    'ru-ru': 'Включить название таблицы в заголовок страницы браузера',
    'es-es':
      'Incluir el nombre de la tabla en el título de la página del navegador',
    'fr-fr':
      'Inclure le nom de la table dans le titre de la page du navigateur',
    'uk-ua': 'Включіть назву таблиці в заголовок сторінки браузера',
  },
  doubleClickZoom: {
    'en-us': 'Double click to zoom',
    'ru-ru': 'Дважды щелкните, чтобы увеличить',
    'es-es': 'Doble clic para hacer zoom',
    'fr-fr': 'Double clic pour effectuer un zoom avant',
    'uk-ua': 'Двічі клацніть, щоб збільшити',
  },
  closePopupOnClick: {
    'en-us': 'Close pop-up on outside click',
    'ru-ru': 'Закрыть всплывающее окно по внешнему клику',
    'es-es': 'Cerrar ventana emergente al hacer clic fuera',
    'fr-fr': 'Fermer la pop-up en cas de clic extérieur',
    'uk-ua': 'Закрити спливаюче вікно при зовнішньому клацанні',
  },
  animateTransitions: {
    'en-us': 'Animate transitions',
    'ru-ru': 'Анимация переходов',
    'es-es': 'Animar transiciones',
    'fr-fr': 'Animer les transitions',
    'uk-ua': 'Анімація переходів',
  },
  panInertia: {
    'en-us': 'Pan inertia',
    'ru-ru': 'Инерция панорамирования',
    'es-es': 'Pan inercia',
    'fr-fr': 'Pan inertie',
    'uk-ua': 'Інерція панорами',
  },
  mouseDrags: {
    'en-us': 'Mouse drags',
    'ru-ru': 'Мышь может двигать карту',
    'es-es': 'Ratón arrastra',
    'fr-fr': 'La souris traîne',
    'uk-ua': 'Мишка тягне',
  },
  scrollWheelZoom: {
    'en-us': 'Scroll wheel zoom',
    'ru-ru': 'Колесо прокрутки может масштабировать',
    'es-es': 'Zoom de la rueda de desplazamiento',
    'fr-fr': 'Zoom de la molette de défilement',
    'uk-ua': 'Масштаб колеса прокрутки',
  },
  flexibleColumnWidth: {
    'en-us': 'Flexible column width',
    'ru-ru': 'Гибкая ширина столбцов',
    'es-es': 'Ancho de columna flexible',
    'fr-fr': 'Largeur de colonne flexible',
    'uk-ua': 'Гнучка ширина колонки',
  },
  flexibleSubGridColumnWidth: {
    'en-us': 'Flexible subview grid column width',
    'ru-ru': 'Гибкая ширина столбцов в сетке подвидa',
    'es-es': 'Ancho de columna de cuadrícula de subvista flexible',
    'fr-fr': 'Largeur de colonne de grille de sous-vue flexible',
    'uk-ua': 'Гнучка ширина стовпця сітки вкладеного перегляду',
  },
  closeOnEsc: {
    'en-us': 'Close on <key>ESC</key> key press',
    'ru-ru': 'Закрыть при нажатии клавиши <key>ESC</key>',
    'es-es': 'Cerrar al pulsar la tecla <key>ESC</key>',
    'fr-fr': 'Fermer en appuyant sur la touche <key>ESC</key>',
    'uk-ua': 'Закривати після натискання клавіші <key>ESC</key>',
  },
  closeOnOutsideClick: {
    'en-us': 'Close on outside click',
    'ru-ru': 'Закрыть по внешнему клику',
    'es-es': 'Cerrar al hacer clic fuera',
    'fr-fr': 'Fermer sur clic extérieur',
    'uk-ua': 'Закрийте зовнішнім клацанням',
  },
  specifyNetworkBadge: {
    'en-us': 'Specify Network Badge',
    'ru-ru': 'Значок «Specify Network»',
    'es-es': 'Especificar credencial de red',
    'fr-fr': 'Spécifiez le badge réseau',
    'uk-ua': 'Укажіть позначку мережі',
  },
  useAccessibleFullDatePicker: {
    'en-us': 'Use accessible full date picker',
    'ru-ru': 'Включить умный полный выбор даты',
    'es-es': 'Usar selector de fecha completa accesible',
    'fr-fr': 'Utiliser un sélecteur de date complète accessible',
    'uk-ua': 'Використовуйте доступний повний засіб вибору дати',
  },
  useAccessibleMonthPicker: {
    'en-us': 'Use accessible month picker',
    'ru-ru': 'Включить умный выбор месяца',
    'es-es': 'Usar selector de mes accesible',
    'fr-fr': 'Utiliser un sélecteur de mois accessible',
    'uk-ua': 'Використовуйте доступний засіб вибору місяця',
  },
  rightAlignNumberFields: {
    'en-us': 'Right-Justify numeric fields',
    'ru-ru': 'Выровнять числовые поля по правому краю',
    'es-es': 'Campos numéricos justificados a la derecha',
    'fr-fr': 'Champs numériques justifiés à droite',
    'uk-ua': 'Вирівнювання по правому краю числових полів',
  },
  roundedCorners: {
    'en-us': 'Rounded corners',
    'ru-ru': 'Закругленные углы',
    'es-es': 'Esquinas redondeadas',
    'fr-fr': 'Coins arrondis',
    'uk-ua': 'Заокруглені кути',
  },
  limitMaxFieldWidth: {
    'en-us': 'Limit max field width',
    'ru-ru': 'Ограничить максимальную ширину поля',
    'es-es': 'Limitar ancho de campo máximo',
    'fr-fr': 'Limiter la largeur de champ maximale',
    'uk-ua': 'Обмеження максимальної ширини поля',
  },
  condenseQueryResults: {
    'en-us': 'Condense query results',
    'ru-ru': 'Сжатые результаты',
    'es-es': 'Condensar los resultados de la consulta',
    'fr-fr': 'Condenser les résultats de la requête',
    'uk-ua': 'Згорнути результати запиту',
  },
  blurContentBehindDialog: {
    'en-us': 'Blur content behind the dialog',
    'ru-ru': 'Размыть содержимое за диалогом',
    'es-es': 'Desenfoque de contenido detrás del diálogo',
    'fr-fr': 'Flou du contenu derrière la boîte de dialogue',
    'uk-ua': 'Розмити вміст за діалоговим вікном',
  },
  collectionSortOrderDescription: {
    'en-us': 'This determines the visual order of collections',
    'ru-ru': 'Это определяет порядок коллекций',
    'es-es': 'Determina el orden visual de las colecciones',
    'fr-fr': "Ceci détermine l'ordre visuel des collections",
    'uk-ua': 'Це визначає візуальний порядок колекцій',
  },
  recordSetRecordToOpen: {
    'en-us': 'Record to open by default',
    'ru-ru': 'Запись для открытия по умолчанию',
    'es-es': 'Registro para abrir por defecto',
    'fr-fr': 'Enregistrement à ouvrir par défaut',
    'uk-ua': 'Запис відкривається за умовчанням',
  },
  altClickToSupressNewTab: {
    'en-us':
      '<key>{altKeyName:string}</key>+<key>Click</key> to suppress new tab',
    'ru-ru': `
      <key>{altKeyName:string}</key>+<key>Клик</key>, чтобы скрыть новую вкладку
    `,
    'es-es': `
      <key>{altKeyName:string}</key>+<key>Haga clic en </key> para suprimir la
      nueva pestaña
    `,
    'fr-fr': `
      <key>{altKeyName:string}</key>+<key>Cliquez sur</key> pour supprimer le
      nouvel onglet
    `,
    'uk-ua': `
      <key>{altKeyName:string}</key>+<key>Натисніть </key>, щоб закрити нову
      вкладку
    `,
  },
  altClickToSupressNewTabDescription: {
    'en-us': `
      <key>{altKeyName:string}</key>+<key>Click</key> on a link that normally
      opens in a new tab to open it in the current tab
    `,
    'ru-ru': `
      <key>{altKeyName:string}</key>+<key>Клик</key> на ссылку, которая обычно
      открывается в новой вкладке, чтобы открыть ее в текущей вкладке
    `,
    'es-es': `
      <key>{altKeyName:string}</key>+<key>Haga clic en </key> en un enlace que
      normalmente se abre en una pestaña nueva para abrirlo en la pestaña actual
    `,
    'fr-fr': `
      <key>{altKeyName:string}</key>+<key>Cliquez</key> sur un lien qui s'ouvre
      normalement dans un nouvel onglet pour l'ouvrir dans l'onglet actuel
    `,
    'uk-ua': `
      <key>{altKeyName:string}</key>+<key>Натисніть</key> на посилання, яке
      зазвичай відкривається в новій вкладці, щоб відкрити його в поточній
      вкладці
    `,
  },
  makeFormDialogsModal: {
    'en-us': 'Make form dialogs gray out the background',
    'ru-ru': 'Сделать диалоги формы серым фоном',
    'es-es': 'Hacer que los diálogos de formulario atenúen el fondo',
    'fr-fr': "Griser l'arrière-plan des boîtes de dialogue de formulaire",
    'uk-ua': 'Зробити фон діалогових вікон сірими',
  },
  autoScrollTree: {
    'en-us': 'Auto scroll tree to focused node',
    'ru-ru':
      'Автоматически прокручивать страницу до сфокусированного узла дерева',
    'es-es': 'Árbol de desplazamiento automático al nodo enfocado',
    'fr-fr': "Défilement automatique de l'arborescence vers le nœud ciblé",
    'uk-ua':
      'Автоматично перемістити зображену частину дерева до виділеного вузла',
  },
  lineWrap: {
    'en-us': 'Line wrap',
    'ru-ru': 'Перенос строк',
    'es-es': 'Envoltura de línea',
    'fr-fr': 'Retour à la ligne',
    'uk-ua': 'Переносити лінії',
  },
  indentSize: {
    'en-us': 'Indent size',
    'ru-ru': 'Размер отступа',
    'es-es': 'Tamaño de sangría',
    'fr-fr': 'Taille du retrait',
    'uk-ua': 'Розмір відступу',
  },
  indentWithTab: {
    'en-us': 'Indent with <key>Tab</key>',
    'ru-ru': 'Используйте <key>Tab</key> для отступа',
    'es-es': 'Aplicar sangría con <key>Tab</key>',
    'fr-fr': 'Retrait avec <key>Tab</key>',
    'uk-ua': '<key>Tab</key> добавляє відступ',
  },
  formHeaderFormat: {
    'en-us': 'Form header format',
    'ru-ru': 'Формат заголовка формы',
    'es-es': 'Formato de encabezado de formulario',
    'fr-fr': "Format d'en-tête de formulaire",
    'uk-ua': 'Формат заголовка форми',
  },
  iconAndTableName: {
    'en-us': 'Icon and table name',
    'ru-ru': 'Иконка и название таблицы',
    'es-es': 'Icono y nombre de la tabla',
    'fr-fr': 'Icône et nom du tableau',
    'uk-ua': 'Значок і назва таблиці',
  },
  tableIcon: {
    'en-us': 'Table icon',
    'ru-ru': 'Иконка таблицы',
    'es-es': 'icono de mesa',
    'fr-fr': 'Icône du tableau',
    'uk-ua': 'Значок таблиці',
  },
  maxHeight: {
    'en-us': 'Max height',
    'ru-ru': 'Максимальная высота',
    'es-es': 'Altura máxima',
    'fr-fr': 'Hauteur maximale',
    'uk-ua': 'Максимальна висота',
  },
  autoComplete: {
    'en-us': 'Auto complete',
    'ru-ru': 'Автозаполнение',
    'es-es': 'Autocompletar',
    'fr-fr': 'Saisie automatique',
    'uk-ua': 'Автоматичне завершення',
  },
  searchCaseSensitive: {
    'en-us': 'Case-sensitive search',
    'ru-ru': 'С учетом регистра',
    'es-es': 'Búsqueda sensible a mayúsculas y minúsculas',
    'fr-fr': 'Recherche sensible à la casse',
    'uk-ua': 'Пошук з урахуванням регістру',
  },
  searchField: {
    'en-us': 'Search field',
    'ru-ru': 'Поле поиска',
    'es-es': 'Campo de búsqueda',
    'fr-fr': 'Champ de recherche',
    'uk-ua': 'Поле пошуку',
  },
  createInteractions: {
    'en-us': 'Creating an interaction',
    'ru-ru': 'Создать взаимодействия',
    'es-es': 'Crear interacciones',
    'fr-fr': 'Créer des interactions',
    'uk-ua': 'Створення взаємодії',
  },
  useSpaceAsDelimiter: {
    'en-us': 'Use space as delimiter',
    'ru-ru': 'Использовать пробел как разделитель',
    'es-es': 'Usar espacio como delimitador',
    'fr-fr': "Utiliser l'espace comme délimiteur",
    'uk-ua': 'Використовувати пробіл як роздільник',
  },
  useCommaAsDelimiter: {
    'en-us': 'Use comma as delimiter',
    'ru-ru': 'Использовать запятую как разделитель',
    'es-es': 'Usar coma como delimitador',
    'fr-fr': 'Utiliser la virgule comme délimiteur',
    'uk-ua': 'Використовувати кому як роздільник',
  },
  useNewLineAsDelimiter: {
    'en-us': 'Use new line as delimiter',
    'ru-ru': 'Использовать новую строку как разделитель',
    'es-es': 'Usar nueva línea como delimitador',
    'fr-fr': 'Utiliser une nouvelle ligne comme délimiteur',
    'uk-ua': 'Використовувати новий рядок як роздільник',
  },
  useCustomDelimiters: {
    'en-us': 'Use custom delimiters',
    'ru-ru': 'Использовать пользовательские разделители',
    'es-es': 'Usar delimitadores personalizados',
    'fr-fr': 'Utiliser des délimiteurs personnalisés',
    'uk-ua': 'Використовувати спеціальні роздільники',
  },
  useCustomDelimitersDescription: {
    'en-us': `
      A list of delimiters to use, in addition to the ones defined above. Put
      one delimiter per line
    `,
    'ru-ru': `
      Список разделителей, которые будут использоваться в дополнение к тем,
      которые определены выше. Поместите один разделитель на строку
    `,
    'es-es': `
      Una lista de delimitadores a utilizar, además de los definidos
      anteriormente. Pon un delimitador por línea
    `,
    'fr-fr': `
      Une liste de délimiteurs à utiliser, en plus de ceux définis ci-dessus.
      Mettre un délimiteur par ligne
    `,
    'uk-ua': `
      Список роздільників, які слід використовувати додатково до тих що є
      визначеними вище. Вкажіть один роздільник на рядок
    `,
  },
  detectAutomaticallyDescription: {
    'en-us': 'Detect automatically based on catalog number format',
    'ru-ru': 'Определить автоматически на основе формата номера каталога',
    'es-es': 'Detectar automáticamente según el formato del número de catálogo',
    'fr-fr':
      'Détecter automatiquement en fonction du format du numéro de catalogue',
    'uk-ua': "Визначати автоматично на основі формату номеру об'єкта",
  },
  use: {
    comment: 'Verb',
    'en-us': 'Use',
    'ru-ru': 'Использовать',
    'es-es': 'Usar',
    'fr-fr': 'Utiliser',
    'uk-ua': 'Використовувати',
  },
  dontUse: {
    'en-us': 'Don’t use',
    'ru-ru': 'Не использовать',
    'es-es': 'no usar',
    'fr-fr': 'Ne pas utiliser',
    'uk-ua': 'Не використовувати',
  },
  position: {
    'en-us': 'Position',
    'es-es': 'Posición',
    'fr-fr': 'Position',
    'ru-ru': 'Позиция',
    'uk-ua': 'Позиція',
  },
  top: {
    'en-us': 'Top',
    'es-es': 'Arriba',
    'fr-fr': 'Haut',
    'ru-ru': 'Вершина',
    'uk-ua': 'Топ',
  },
  bottom: {
    'en-us': 'Bottom',
    'es-es': 'Abajo',
    'fr-fr': 'Bas',
    'ru-ru': 'Нижний',
    'uk-ua': 'Дно',
  },
  left: {
    'en-us': 'Left',
    'es-es': 'Izquierda',
    'fr-fr': 'Gauche',
    'ru-ru': 'Левый',
    'uk-ua': 'Ліворуч',
  },
  right: {
    'en-us': 'Right',
    'es-es': 'Derecha',
    'fr-fr': 'Droite',
    'ru-ru': 'Верно',
    'uk-ua': 'правильно',
  },
  showUnsavedIndicator: {
    'en-us': 'Show unsaved changes indicator',
    'ru-ru': 'Показывать индикатор несохраненных изменений',
    'es-es': 'Mostrar el indicador de cambios no guardados',
    'fr-fr': "Afficher l'indicateur de modifications non enregistrées",
    'uk-ua': 'Показати індикатор незбережених змін',
  },
  showUnsavedIndicatorDescription: {
    'en-us': `
      Show an "*" in the tab title when there are unsaved changes in the current
      tab
    `,
    'es-es': `
      Mostrar un "*" en el título de la pestaña cuando hay cambios sin guardar
      en la pestaña actual
    `,
    'fr-fr': `
      Afficher un \"*\" dans le titre de l'onglet lorsqu'il y a des
      modifications non enregistrées dans l'onglet actuel
    `,
    'ru-ru': `
      Показывать «*» в заголовке вкладки, если на текущей вкладке есть
      несохраненные изменения
    `,
    'uk-ua': `
      Показувати «*» у заголовку вкладки, якщо в поточній вкладці є незбережені
      зміни
    `,
  },
<<<<<<< HEAD
  autoPopulateDescription: {
    'en-us':
      'Auto populate the merged record with values from duplicates when opening the merging dialog',
    'ru-ru':
      'Автоматически заполнять объединенную запись значениями из дубликатов при открытии диалога объединения',
  },
  autoCreateVariants: {
    'en-us': 'Automatically create {agentVariantTable:string} records',
    'ru-ru': 'Автоматически создавать {agentVariantTable:string} записи',
  },
  autoCreateVariantsDescription: {
    'en-us': `
      When merging agents, automatically create {agentVariantTable:string}
      records based on on the variations of first name/last name.
    `,
    'ru-ru': `
      При слиянии агентов, автоматически создавать {agentVariantTable:string}
      записи на основе вариаций имени/фамилии.
    `,
=======
  collectionPreferences: {
    'en-us': 'Collection Preferences',
>>>>>>> a89a552d
  },
  rememberDialogSizes: {
    'en-us': 'Remember dialog window sizes',
    'ru-ru': 'Запоминать размеры диалоговых окон',
    'es-es': 'Recuerde los tamaños de las ventanas de diálogo',
    'fr-fr': 'Se souvenir des tailles des fenêtres de dialogue',
    'uk-ua': 'Запам’ятовувати розміри діалогових вікон',
  },
  rememberDialogPositions: {
    'en-us': 'Remember dialog window positions',
    'ru-ru': 'Запоминать позиции диалоговых окон',
    'es-es': 'Recuerde las posiciones de las ventanas de diálogo',
    'fr-fr': 'Se souvenir des positions des fenêtres de dialogue',
    'uk-ua': 'Запам’ятовувати позиції діалогових вікон',
  },
  autoPlayMedia: {
    'en-us': 'Automatically play media',
    'ru-ru': 'Автоматически воспроизводить медиа',
    'es-es': 'Reproducir automáticamente medios',
    'fr-fr': 'Lecture automatique des médias',
    'uk-ua': 'Автоматично відтворювати медіа',
  },
  useCustomTooltips: {
    'en-us': 'Use modern tooltips',
    'ru-ru': 'Использовать современные подсказки',
    'es-es': 'Usar modernos tooltips',
    'fr-fr': 'Utiliser des infobulles modernes',
    'uk-ua': 'Використовувати сучасні підказки',
  },
} as const);<|MERGE_RESOLUTION|>--- conflicted
+++ resolved
@@ -1382,7 +1382,6 @@
       зміни
     `,
   },
-<<<<<<< HEAD
   autoPopulateDescription: {
     'en-us':
       'Auto populate the merged record with values from duplicates when opening the merging dialog',
@@ -1402,10 +1401,9 @@
       При слиянии агентов, автоматически создавать {agentVariantTable:string}
       записи на основе вариаций имени/фамилии.
     `,
-=======
+  },
   collectionPreferences: {
     'en-us': 'Collection Preferences',
->>>>>>> a89a552d
   },
   rememberDialogSizes: {
     'en-us': 'Remember dialog window sizes',
