/**
 * Localization strings used in the Schema Config and data model viewer
 *
 * @module
 */

import { createDictionary } from './utils';

// Refer to "Guidelines for Programmers" in ./README.md before editing this file

export const schemaText = createDictionary({
  table: {
    'en-us': 'Table',
    'ru-ru': 'Стол',
    'es-es': 'Mesa',
    'fr-fr': 'Tableau',
    'uk-ua': 'Таблиця',
    'de-ch': 'Tabelle',
    'pt-br': 'Mesa',
  },
  tables: {
    'en-us': 'Tables',
    'ru-ru': 'Таблицы',
    'es-es': 'Tablas',
    'fr-fr': 'Tableaux',
    'uk-ua': 'Столи',
    'de-ch': 'Tabellen',
    'pt-br': 'Tabelas',
  },
  tableName: {
    'en-us': 'Table Name',
    'ru-ru': 'Название таблицы',
    'fr-fr': 'Nom de la table',
    'uk-ua': 'Назва таблиці',
    'de-ch': 'Tabellennamen',
    'es-es': 'Nombre de la tabla',
    'pt-br': 'Nome da tabela',
  },
  withoutTable: {
    'en-us': 'Without Table',
    'de-ch': 'Ohne Tisch',
    'es-es': 'Sin mesa',
    'fr-fr': 'Sans table',
    'ru-ru': 'Без таблицы',
    'uk-ua': 'Без столу',
    'pt-br': 'Sem mesa',
  },
  schemaConfig: {
    'en-us': 'Schema Config',
    'ru-ru': 'Конфигурация схемы',
    'es-es': 'Configuración del esquema',
    'fr-fr': 'Configuration du schéma',
    'uk-ua': 'Конфігурація схеми',
    'de-ch': 'Schema konfigurieren',
    'pt-br': 'Configuração do esquema',
  },
  unsavedSchemaUnloadProtect: {
    'en-us': 'Schema changes have not been saved',
    'ru-ru': 'Изменения схемы не были сохранены',
    'es-es': 'Los cambios de esquema no se han guardado',
    'fr-fr': "Les modifications du schéma n'ont pas été enregistrées",
    'uk-ua': 'Зміни схеми не збережено',
    'de-ch': 'Schema Änderungen wurden nicht gespeichert',
    'pt-br': 'As alterações de esquema não foram salvas',
  },
  changeBaseTable: {
    'en-us': 'Change Base Table',
    'ru-ru': 'Изменить базовую таблицу',
    'es-es': 'Cambiar la tabla base',
    'fr-fr': 'Changer la table de base',
    'uk-ua': 'Змінити базову таблицю',
    'de-ch': 'Basis-Tabelle ändern',
    'pt-br': 'Alterar tabela base',
  },
  field: {
    'en-us': 'Field',
    'ru-ru': 'Поле',
    'es-es': 'Campo',
    'fr-fr': 'Champ',
    'uk-ua': 'Поле',
    'de-ch': 'Feld',
    'pt-br': 'Campo',
  },
  fields: {
    'en-us': 'Fields',
    'ru-ru': 'Поля',
    'es-es': 'Campos',
    'fr-fr': 'Champs',
    'uk-ua': 'Поля',
    'de-ch': 'Felder',
    'pt-br': 'Campos',
  },
  relationships: {
    'en-us': 'Relationships',
    'ru-ru': 'Отношения',
    'es-es': 'Relaciones',
    'fr-fr': 'Relations',
    'uk-ua': 'Стосунки',
    'de-ch': 'Beziehungen',
    'pt-br': 'Relacionamentos',
  },
  database: {
    'en-us': 'Database',
    'de-ch': 'Datenbank',
    'fr-fr': 'Base de données',
    'ru-ru': 'База данных',
    'uk-ua': 'База даних',
    'es-es': 'Base de datos',
    'pt-br': 'Banco de dados',
  },
  setScope: {
    'en-us': 'Set Scope',
    'de-ch': 'Umfang festlegen',
    'es-es': 'Establecer alcance',
    'fr-fr': 'Définir la portée',
    'ru-ru': 'Установить область действия',
    'uk-ua': 'Встановити область дії',
    'pt-br': 'Definir escopo',
  },
  caption: {
    'en-us': 'Caption',
    'ru-ru': 'Подпись',
    'es-es': 'Subtítulo',
    'fr-fr': 'Légende',
    'uk-ua': 'Підпис',
    'de-ch': 'Beschriftung',
    'pt-br': 'Rubrica',
  },
  description: {
    'en-us': 'Description',
    'ru-ru': 'Описание',
    'es-es': 'Descripción',
    'fr-fr': 'Description',
    'uk-ua': 'Опис',
    'de-ch': 'Beschreibung',
    'pt-br': 'Descrição',
  },
  hideTable: {
    'en-us': 'Hide Table',
    'ru-ru': 'Скрыть таблицу',
    'es-es': 'Ocultar tabla',
    'fr-fr': 'Masquer le tableau',
    'uk-ua': 'Приховати таблицю',
    'de-ch': 'Tabelle verbergen',
    'pt-br': 'Ocultar tabela',
  },
  hideField: {
    'en-us': 'Hide Field',
    'ru-ru': 'Скрыть поле',
    'es-es': 'Ocultar campo',
    'fr-fr': 'Masquer le champ',
    'uk-ua': 'Приховати поле',
    'de-ch': 'Feld verbergen',
    'pt-br': 'Ocultar campo',
  },
  tableFormat: {
    'en-us': 'Table Format',
    'ru-ru': 'Формат таблицы',
    'es-es': 'Formato de tabla',
    'fr-fr': 'Format de tableau',
    'uk-ua': 'Формат таблиці',
    'de-ch': 'Tabellenformat',
    'pt-br': 'Formato de tabela',
  },
  tableAggregation: {
    'en-us': 'Table Aggregation',
    'ru-ru': 'Агрегация таблиц',
    'es-es': 'Agregación de tablas',
    'fr-fr': 'Agrégation de tables',
    'uk-ua': 'Агрегація таблиць',
    'de-ch': 'Tabellenaggregation',
    'pt-br': 'Agregação de tabelas',
  },
  oneToOne: {
    'en-us': 'One-to-one',
    'ru-ru': 'Один на один',
    'es-es': 'Cara a cara',
    'fr-fr': 'Un à un',
    'uk-ua': 'Один на один',
    'de-ch': 'Eins zu eins',
    'pt-br': 'Um para um',
  },
  oneToMany: {
    'en-us': 'One-to-many',
    'ru-ru': 'Один-ко-многим',
    'es-es': 'Uno a muchos',
    'fr-fr': 'Un-à-plusieurs',
    'uk-ua': 'Один до багатьох',
    'de-ch': 'Eins zu vielen',
    'pt-br': 'Um para muitos',
  },
  manyToOne: {
    'en-us': 'Many-to-one',
    'ru-ru': 'Многие-к-одному',
    'es-es': 'Muchos a uno',
    'fr-fr': 'Plusieurs à un',
    'uk-ua': 'Багато до одного',
    'de-ch': 'Viele zu eins',
    'pt-br': 'Muitos para um',
  },
  manyToMany: {
    'en-us': 'many-to-many',
    'ru-ru': 'многие-ко-многим',
    'es-es': 'de muchos a muchos',
    'fr-fr': 'plusieurs à plusieurs',
    'uk-ua': 'багато-до-багатьох',
    'de-ch': 'Viele zu viele',
    'pt-br': 'muitos para muitos',
  },
  fieldLength: {
    'en-us': 'Length',
    'es-es': 'Longitud',
    'fr-fr': 'Longueur',
    'uk-ua': 'Довжина',
    'de-ch': 'Länge',
    'ru-ru': 'Длина',
    'pt-br': 'Comprimento',
  },
  readOnly: {
    'en-us': 'Read-only',
    'ru-ru': 'Только для чтения',
    'es-es': 'Sólo lectura',
    'fr-fr': 'Lecture seule',
    'uk-ua': 'Тільки для читання',
    'de-ch': 'Nur-Lesen',
    'pt-br': 'Somente leitura',
  },
  fieldFormat: {
    'en-us': 'Field Format',
    'ru-ru': 'Формат поля',
    'es-es': 'Formato de campo',
    'fr-fr': 'Format de champ',
    'uk-ua': 'Формат поля',
    'de-ch': 'Feldformat',
    'pt-br': 'Formato de campo',
  },
  uiFormattersForField: {
    'en-us': 'Field Formatters for {fieldLabel:string}',
    'de-ch': 'Feldformatierer für {fieldLabel:string}',
    'es-es': 'Formateadores de campos para {fieldLabel:string}',
    'fr-fr': 'Formateurs de champs pour {fieldLabel:string}',
    'pt-br': 'Formatadores de campo para {fieldLabel:string}',
    'ru-ru': 'Форматировщики полей для {fieldLabel:string}',
    'uk-ua': 'Форматування полів для {fieldLabel:string}',
  },
  formatted: {
    'en-us': 'Formatted',
    'ru-ru': 'Отформатированный',
    'es-es': 'Formateado',
    'fr-fr': 'Formaté',
    'uk-ua': 'Відформатовано',
    'de-ch': 'Formatiert',
    'pt-br': 'Formatado',
  },
  webLink: {
<<<<<<< HEAD
    'en-us': 'Web Link',
    'ru-ru': 'Веб-ссылка',
    'es-es': 'Enlace web',
    'fr-fr': 'Lien Web',
    'uk-ua': 'Веб-посилання',
    'de-ch': 'Web-Link',
    'pt-br': 'Link da Web',
=======
    "en-us": "Web Link",
    "ru-ru": "Веб-ссылка",
    "es-es": "Enlace web",
    "fr-fr": "Lien Web",
    "uk-ua": "Веб-посиланні",
    "de-ch": "Web-Link",
    "pt-br": "Link da Web",
>>>>>>> 111967dc
  },
  userDefined: {
    'en-us': 'User Defined',
    'es-es': 'Definido por el usuario',
    'fr-fr': "Défini par l'utilisateur",
    'uk-ua': 'Визначено користувачем',
    'de-ch': 'Benutzerdefiniert',
    'ru-ru': 'Определяется пользователем',
    'pt-br': 'Definido pelo usuário',
  },
  addLanguage: {
    'en-us': 'Add Language',
    'fr-fr': 'Ajouter une langue',
    'uk-ua': 'Додати мову',
    'de-ch': 'Sprache hinzuzufügen',
    'es-es': 'Agregar idioma',
    'ru-ru': 'Добавить язык',
    'pt-br': 'Adicionar idioma',
  },
  databaseColumn: {
    'en-us': 'Database Column',
    'ru-ru': 'Колонка базы данных',
    'es-es': 'Columna de base de datos',
    'fr-fr': 'Colonne de base de données',
    'uk-ua': 'Стовпець бази даних',
    'de-ch': 'Datenbank-Spalte',
    'pt-br': 'Coluna do Banco de Dados',
  },
  relatedTable: {
    'en-us': 'Related Model',
    'ru-ru': 'Связанная модель',
    'es-es': 'Modelo relacionado',
    'fr-fr': 'Modèle associé',
    'uk-ua': "Пов'язана модель",
    'de-ch': 'Zugehöriges Modell',
    'pt-br': 'Modelo relacionado',
  },
  otherSideName: {
    'en-us': 'Other side name',
    'ru-ru': 'Имя другой стороны',
    'fr-fr': "Nom de l'autre côté",
    'uk-ua': 'Інша назва сторони',
    'de-ch': 'Name der anderen Seite',
    'es-es': 'Nombre del otro lado',
    'pt-br': 'Nome do outro lado',
  },
  dependent: {
    'en-us': 'Dependent',
    'ru-ru': 'Зависимый',
    'es-es': 'Dependiente',
    'fr-fr': 'Dépendant',
    'uk-ua': 'Утриманець',
    'de-ch': 'Abhängig',
    'pt-br': 'Dependente',
  },
  independent: {
    'en-us': 'Independent',
    'es-es': 'Independiente',
    'fr-fr': 'Indépendant',
    'ru-ru': 'Независимый',
    'uk-ua': 'Незалежний',
    'de-ch': 'Unabhängig',
    'pt-br': 'Independente',
  },
  downloadAsJson: {
    'en-us': 'Download as JSON',
    'ru-ru': 'Скачать как JSON',
    'es-es': 'Descargar como JSON',
    'fr-fr': 'Télécharger au format JSON',
    'uk-ua': 'Завантажити як JSON',
    'de-ch': 'Als JSON herunterladen',
    'pt-br': 'Baixar como JSON',
  },
  downloadAsXml: {
    'en-us': 'Download as XML',
    'ru-ru': 'Загрузить как XML',
    'es-es': 'Descargar como XML',
    'fr-fr': 'Télécharger au format XML',
    'uk-ua': 'Завантажити як XML',
    'de-ch': 'Als XML herunterladen',
    'pt-br': 'Baixar como XML',
  },
  downloadAsTsv: {
    'en-us': 'Download as TSV',
    'ru-ru': 'Загрузить как TSV',
    'es-es': 'Descargar como TSV',
    'fr-fr': 'Télécharger au format TSV',
    'uk-ua': 'Завантажити як TSV',
    'de-ch': 'Als TSV herunterladen',
    'pt-br': 'Baixar como TSV',
  },
  tableId: {
    'en-us': 'Table ID',
    'ru-ru': 'Идентификатор таблицы',
    'es-es': 'ID de tabla',
    'fr-fr': 'ID de la table',
    'uk-ua': 'Ідентифікатор таблиці',
    'de-ch': 'Tabellen-ID',
    'pt-br': 'ID da tabela',
  },
  fieldCount: {
    'en-us': 'Field count',
    'ru-ru': 'Количество полей',
    'es-es': 'Recuento de campos',
    'fr-fr': 'Nombre de champs',
    'uk-ua': 'Кількість полів',
    'de-ch': 'Anzahl Felder',
    'pt-br': 'Contagem de campos',
  },
  relationshipCount: {
    'en-us': 'Relationship count',
    'ru-ru': 'Количество отношений',
    'es-es': 'Recuento de relaciones',
    'fr-fr': 'Nombre de relations',
    'uk-ua': "Кількість зв'язків",
    'de-ch': 'Anzahl Beziehungen',
    'pt-br': 'Contagem de relacionamento',
  },
  databaseSchema: {
    'en-us': 'Database Schema',
    'ru-ru': 'Схема базы данных',
    'es-es': 'Esquema de base de datos',
    'fr-fr': 'Schéma de base de données',
    'uk-ua': 'Схема бази даних',
    'de-ch': 'Datenbankschema',
    'pt-br': 'Esquema de banco de dados',
  },
  selectedTables: {
    'en-us': 'Selected Tables',
    'ru-ru': 'Избранные таблицы',
    'es-es': 'Tablas seleccionadas',
    'fr-fr': 'Tableaux sélectionnés',
    'uk-ua': 'Вибрані таблиці',
    'de-ch': 'Ausgewählte Tabellen',
    'pt-br': 'Tabelas Selecionadas',
  },
  possibleTables: {
    'en-us': 'Possible Tables',
    'ru-ru': 'Возможные таблицы',
    'es-es': 'Tablas posibles',
    'fr-fr': 'Tableaux possibles',
    'uk-ua': 'Можливі таблиці',
    'de-ch': 'Mögliche Tabellen',
    'pt-br': 'Tabelas Possíveis',
  },
  goToTop: {
    'en-us': 'Go to top',
    'es-es': 'Ir arriba',
    'fr-fr': 'Aller en haut',
    'uk-ua': 'Перейти на початок',
    'de-ch': 'Nach oben',
    'ru-ru': 'Перейти наверх',
    'pt-br': 'Ir para o topo',
  },
  idField: {
    'en-us': 'ID Field',
    'es-es': 'Campo de identificación',
    'fr-fr': "Champ d'identification",
    'ru-ru': 'Поле идентификатора',
    'uk-ua': 'Поле ідентифікатора',
    'de-ch': 'Feld-ID',
    'pt-br': 'Campo ID',
  },
  tableUniquenessRules: {
    'en-us': '{tableName:string} Uniqueness Rules',
    'de-ch': '{tableName:string} Eindeutigkeitsregeln',
    'es-es': '{tableName:string} Reglas de unicidad',
    'fr-fr': "{tableName:string} Règles d'unicité",
    'ru-ru': '{tableName:string} Правила уникальности',
    'uk-ua': '{tableName:string} Правила унікальності',
    'pt-br': '{tableName:string} Regras de Unicidade',
  },
  uniquenessRules: {
    'en-us': 'Uniqueness Rules',
    'de-ch': 'Eindeutigkeitsregeln',
    'es-es': 'Reglas de unicidad',
    'fr-fr': "Règles d'unicité",
    'ru-ru': 'Правила уникальности',
    'uk-ua': 'Правила унікальності',
    'pt-br': 'Regras de Unicidade',
  },
  uniqueFields: {
    'en-us': 'Unique Fields',
    'de-ch': 'Eindeutige Felder',
    'es-es': 'Campos únicos',
    'fr-fr': 'Champs uniques',
    'ru-ru': 'Уникальные поля',
    'uk-ua': 'Унікальні поля',
    'pt-br': 'Campos Únicos',
  },
  addUniquenessRule: {
    'en-us': 'Add Uniqueness Rule',
    'de-ch': 'Eindeutigkeitsregel hinzufügen',
    'es-es': 'Agregar regla de unicidad',
    'fr-fr': "Ajouter une règle d'unicité",
    'ru-ru': 'Добавить правило уникальности',
    'uk-ua': 'Додати правило унікальності',
    'pt-br': 'Adicionar regra de exclusividade',
  },
  configureUniquenessRule: {
    'en-us': 'Configure Uniqueness Rule',
    'de-ch': 'Eindeutigkeitsregel konfigurieren',
    'es-es': 'Configurar regla de unicidad',
    'fr-fr': "Configurer la règle d'unicité",
    'ru-ru': 'Настроить правило уникальности',
    'uk-ua': 'Налаштувати правило унікальності',
    'pt-br': 'Configurar regra de exclusividade',
  },
  scope: {
    'en-us': 'Scope',
    'es-es': 'Alcance',
    'fr-fr': 'Portée',
    'ru-ru': 'Объем',
    'uk-ua': 'Сфера застосування',
    'de-ch': 'Anwendungsbereich',
    'pt-br': 'Escopo',
  },
  uniquenessDuplicatesFound: {
    'en-us': 'Duplicates found in database',
    'de-ch': 'In der Datenbank gefundene Duplikate',
    'es-es': 'muchos a uno',
    'fr-fr': 'Doublons trouvés dans la base de données',
    'ru-ru': 'В базе данных найдены дубликаты',
    'uk-ua': 'У базі даних знайдено дублікати',
    'pt-br': 'Duplicatas encontradas no banco de dados',
  },
  exportDuplicates: {
    'en-us': 'Export Duplicates',
    'de-ch': 'Duplikate exportieren',
    'es-es': 'Exportar duplicados',
    'fr-fr': 'Exporter les doublons',
    'ru-ru': 'Экспортировать дубликаты',
    'uk-ua': 'Експорт дублікатів',
    'pt-br': 'Exportar Duplicatas',
  },
  numberOfDuplicates: {
    'en-us': 'Number of Duplicates',
    'de-ch': 'Anzahl Duplikate',
    'es-es': 'Número de duplicados',
    'fr-fr': 'Nombre de doublons',
    'ru-ru': 'Количество дубликатов',
    'uk-ua': 'Кількість дублікатів',
    'pt-br': 'Número de duplicatas',
  },
  schemaViewTitle: {
    'en-us': 'Schema Config: {tableName:string}',
    'es-es': 'Configuración del esquema: {tableName:string}',
    'fr-fr': 'Configuration du schéma : {tableName:string}',
    'ru-ru': 'Конфигурация схемы: {tableName:string}',
    'uk-ua': 'Конфігурація схеми: {tableName:string}',
    'de-ch': 'Schema-Konfiguration: {tableName:string}',
    'pt-br': 'Configuração do esquema: {tableName:string}',
  },
  schemaExportFileName: {
<<<<<<< HEAD
    'en-us': 'Specify 7 Data Model',
    'ru-ru': 'Укажите 7 моделей данных',
    'es-es': 'Especificar 7 modelos de datos',
    'fr-fr': 'Spécifier 7 modèles de données',
    'uk-ua': 'Вкажіть 7 моделей даних',
    'de-ch': 'Specify 7 Datenmodell',
    'pt-br': 'Especifique 7 modelos de dados',
=======
    "en-us": "Specify 7 Data Model",
    "ru-ru": "Укажите 7 моделей данных",
    "es-es": "Especificar 7 modelos de datos",
    "fr-fr": "Spécifier 7 modèles de données",
    "uk-ua": "Specify 7 моделей даних",
    "de-ch": "Specify 7 Datenmodell",
    "pt-br": "Especifique 7 modelos de dados",
>>>>>>> 111967dc
  },
  sortByHiddenFields: {
    'en-us': 'Sort by hidden fields',
    'de-ch': 'Nach ausgeblendeten Feldern sortieren',
    'es-es': 'Ordenar por campos ocultos',
    'fr-fr': 'Trier par champs cachés',
    'ru-ru': 'Сортировать по скрытым полям',
    'uk-ua': 'Сортувати за прихованими полями',
    'pt-br': 'Classificar por campos ocultos',
  },
  hidden: {
    'en-us': 'hidden',
    'de-ch': 'versteckt',
    'es-es': 'oculto',
    'fr-fr': 'caché',
    'ru-ru': 'скрытый',
    'uk-ua': 'прихований',
    'pt-br': 'escondido',
  },
  customFieldFormat: {
    'en-us': 'Custom Field Format',
    'de-ch': 'Benutzerdefiniertes Feldformat',
    'es-es': 'Formato de campo personalizado',
    'fr-fr': 'Format de champ personnalisé',
    'ru-ru': 'Пользовательский формат поля',
    'uk-ua': 'Формат користувацького поля',
    'pt-br': 'Formato de campo personalizado',
  },
} as const);<|MERGE_RESOLUTION|>--- conflicted
+++ resolved
@@ -253,15 +253,6 @@
     'pt-br': 'Formatado',
   },
   webLink: {
-<<<<<<< HEAD
-    'en-us': 'Web Link',
-    'ru-ru': 'Веб-ссылка',
-    'es-es': 'Enlace web',
-    'fr-fr': 'Lien Web',
-    'uk-ua': 'Веб-посилання',
-    'de-ch': 'Web-Link',
-    'pt-br': 'Link da Web',
-=======
     "en-us": "Web Link",
     "ru-ru": "Веб-ссылка",
     "es-es": "Enlace web",
@@ -269,7 +260,6 @@
     "uk-ua": "Веб-посиланні",
     "de-ch": "Web-Link",
     "pt-br": "Link da Web",
->>>>>>> 111967dc
   },
   userDefined: {
     'en-us': 'User Defined',
@@ -524,15 +514,6 @@
     'pt-br': 'Configuração do esquema: {tableName:string}',
   },
   schemaExportFileName: {
-<<<<<<< HEAD
-    'en-us': 'Specify 7 Data Model',
-    'ru-ru': 'Укажите 7 моделей данных',
-    'es-es': 'Especificar 7 modelos de datos',
-    'fr-fr': 'Spécifier 7 modèles de données',
-    'uk-ua': 'Вкажіть 7 моделей даних',
-    'de-ch': 'Specify 7 Datenmodell',
-    'pt-br': 'Especifique 7 modelos de dados',
-=======
     "en-us": "Specify 7 Data Model",
     "ru-ru": "Укажите 7 моделей данных",
     "es-es": "Especificar 7 modelos de datos",
@@ -540,7 +521,6 @@
     "uk-ua": "Specify 7 моделей даних",
     "de-ch": "Specify 7 Datenmodell",
     "pt-br": "Especifique 7 modelos de dados",
->>>>>>> 111967dc
   },
   sortByHiddenFields: {
     'en-us': 'Sort by hidden fields',
