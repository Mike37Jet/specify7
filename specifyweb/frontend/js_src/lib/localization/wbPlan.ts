/**
 * Localization strings used by the WbPlanView (workbench upload plan mapper)
 *
 * @module
 */

import { createDictionary } from './utils';

// Refer to "Guidelines for Programmers" in ./README.md before editing this file

export const wbPlanText = createDictionary({
  dataMapper: {
    'en-us': 'Data Mapper',
    'ru-ru': 'Сопоставления',
    'es-es': 'Asignaciones/Mapeo de Datos',
    'fr-fr': 'Mappeur de données',
    'uk-ua': 'Картограф даних',
    'de-ch': 'Datenzuordnung',
  },
  noUploadPlan: {
    'en-us': 'No Upload Plan is Defined',
    'ru-ru': 'План загрузки не определен',
    'es-es': 'No se define ningún plan de carga',
    'fr-fr': "Aucun plan de téléchargement n'est défini",
    'uk-ua': 'План завантаження не визначено',
    'de-ch': 'Es wurde kein Uploadplan definiert',
  },
  noUploadPlanDescription: {
    'en-us':
      'No Upload Plan has been defined for this Data Set. Create one now?',
    'ru-ru': `
      Для этого набора данных не определен план загрузки. Создать эго сейчас?
    `,
    'es-es': `
      No se ha definido ningún plan de carga para este conjunto de datos. ¿Crear
      una ahora?
    `,
    'fr-fr': `
      Aucun plan de téléchargement n'a été défini pour cet ensemble de données.
      En créer un maintenant ?
    `,
    'uk-ua':
      'Для цього набору даних не визначено план завантаження. Створити зараз?',
    'de-ch': `
      Für diesen Datensatz wurde noch kein Upload-Plan definiert. Jetzt einen
      erstellen?
    `,
  },
  unmappedColumn: {
    'en-us': 'Unmapped Column',
    'ru-ru': 'Несопоставленный столбец',
    'es-es': 'Columna no asignada',
    'fr-fr': 'Colonne non mappée',
    'uk-ua': 'Невідповідний стовпець',
    'de-ch': 'Nicht gemappte Spalte',
  },
  notSelected: {
    comment: 'Show in pick list in Data Mapper when column is not mapped',
<<<<<<< HEAD
    'en-us': 'NONE SELECTED',
    'ru-ru': 'НЕ ВЫБРАНО',
=======
    'en-us': 'NOT MAPPED',
    'ru-ru': 'НЕСОПОСТАВЛЕННЫЙ',
    'es-es': 'NO ASIGNADO/MAPEADO',
    'fr-fr': 'NON CARTOGRAPHIÉ',
    'uk-ua': 'НЕ МАПИРОВАНО',
    'de-ch': 'NICHT KARTIERT',
>>>>>>> d0d280dc
  },
  unmapped: {
    'en-us': 'Unmapped',
    'ru-ru': 'Не сопоставлений',
    'es-es': 'sin mapear',
    'fr-fr': 'Non mappé',
    'uk-ua': 'Не зіставлений',
    'de-ch': 'Nicht kartiert',
  },
  mapped: {
    'en-us': 'Mapped',
    'ru-ru': 'Сопоставлений',
    'es-es': 'Mapeado',
    'fr-fr': 'Cartographié',
    'uk-ua': 'Нанесено на карту',
    'de-ch': 'Kartiert',
  },
  matchBehavior: {
    'en-us': 'Match Behavior:',
    'ru-ru': 'Поведение при совпадении:',
    'es-es': 'Coincidir en comportamiento:',
    'fr-fr': 'Comportement du concordance:',
    'uk-ua': 'Поведінка відповідності:',
    'de-ch': 'Übereinstimmungsverhalten:',
  },
  columnMapping: {
    'en-us': 'Column Mapping',
    'ru-ru': 'Сопоставление столбцов',
    'es-es': 'Asignación/Mapeo de columnas',
    'fr-fr': 'Mappage de colonne',
    'uk-ua': 'Відображення стовпців',
    'de-ch': 'Spaltenzuordnung',
  },
  suggestedMappings: {
    'en-us': 'Suggested Mappings:',
    'ru-ru': 'Предлагаемые сопоставления:',
    'es-es': 'Sugerencia de asignaciones/mapeos:',
    'fr-fr': 'Mappages suggérés :',
    'uk-ua': 'Пропоновані зіставлення:',
    'de-ch': 'Vorgeschlagene Zuordnungen:',
  },
  requiredFields: {
    'en-us': 'Required Fields',
    'ru-ru': 'Обязательные поля',
    'es-es': 'Campos requeridos',
    'fr-fr': 'Champs obligatoires',
    'uk-ua': "обов'язкові поля",
    'de-ch': 'Erforderliche Felder',
  },
  optionalFields: {
    'en-us': 'Optional Fields',
    'ru-ru': 'Необязательные поля',
    'es-es': 'Campos Opcionales',
    'fr-fr': 'Champs facultatifs',
    'uk-ua': "Необов'язкові поля",
    'de-ch': 'Optionale Felder',
  },
  hiddenFields: {
    'en-us': 'Hidden Fields',
    'ru-ru': 'Скрытые поля',
    'es-es': 'Campos Ocultos',
    'fr-fr': 'Champs cachés',
    'uk-ua': 'Приховані поля',
    'de-ch': 'Versteckte Felder',
  },
  revealHiddenFormFields: {
    'en-us': 'Reveal Hidden Form Fields',
    'ru-ru': 'Показать скрытые поля формы',
    'es-es': 'Revelar Campos Ocultos del Formulario',
    'fr-fr': 'Révéler les champs de formulaire masqués',
    'uk-ua': 'Відкрийте приховані поля форми',
    'de-ch': 'Versteckte Formularfelder anzeigen',
  },
  mappingOptions: {
    'en-us': 'Mapping Options',
    'ru-ru': 'Параметры сопоставления',
    'es-es': 'Opciones de asignaciones/mapeo',
    'fr-fr': 'Options de mappage',
    'uk-ua': 'Параметри відображення',
    'de-ch': 'Zuordnungsoptionen',
  },
  ignoreWhenBlank: {
    'en-us': 'Ignore when Blank',
    'ru-ru': 'Игнорировать, когда пусто',
    'es-es': 'Ignorar cuando en blanco',
    'fr-fr': 'Ignorer si vide',
    'uk-ua': 'Ігнорувати, коли пусто',
    'de-ch': 'Bei leer ignorieren',
  },
  ignoreWhenBlankDescription: {
    'en-us': `
      When set to "Ignore when Blank" blank values in this column will not be
      considered for matching purposes. Blank values are ignored when matching
      even if a default value is provided
    `,
    'ru-ru': `
      Если задано значение «Игнорировать, когда пусто», пустые значения в этом
      столбце не будет рассматривается для целей сопоставления. Пустые значения
      игнорируются при сопоставлении даже если указано значение по умолчанию
    `,
    'es-es': `
      Cuando se establece "Ignorar cuando en blanco", los valores en blanco de
      esta columna no se considerarán para las asignaciones/mapeo. Los valores
      en blanco se ignoran para las coincidencias, incluso si se aporta un valor
      predeterminado.
    `,
    'fr-fr': `
      Lorsqu\'il est défini sur "Ignorer si vide", les valeurs vides de cette
      colonne ne seront pas prises en compte à des fins de correspondance. Les
      valeurs vides sont ignorées lors de la correspondance même si une valeur
      par défaut est fournie
    `,
    'uk-ua': `
      Якщо встановлено значення «Ignore when Blank», порожні значення в цьому
      стовпці не розглядатимуться для цілей зіставлення. Порожні значення
      ігноруються під час збігу, навіть якщо вказано значення за умовчанням
    `,
    'de-ch': `
      Bei der Einstellung "Bei leer ignorieren" werden leere Werte in dieser
      Spalte beim Abgleich nicht berücksichtigt. Leere Werte werden beim
      Abgleich ignoriert, auch wenn ein Standardwert angegeben ist
    `,
  },
  ignoreAlways: {
    'en-us': 'Always Ignore',
    'ru-ru': 'Всегда игнорировать',
    'es-es': 'Ignorar siempre',
    'fr-fr': 'Toujours ignorer',
    'uk-ua': 'Завжди ігнорувати',
    'de-ch': 'Immer ignorieren',
  },
  ignoreAlwaysDescription: {
    'en-us': `
      When set to "Ignore Always" the value in this column will never be
      considered for matching purposes, only for uploading.
    `,
    'ru-ru': `
      Если задано значение «Всегда игнорировать», значение в этом столбце
      никогда не будет рассматривается для целей сопоставления, только для
      загрузки
    `,
    'es-es': `
      Cuando se establece "Ignorar siempre", el valor de esta columna nunca se
      tomará en cuenta a efectos de coincidencias; solo al cargar datos.
    `,
    'fr-fr': `
      Lorsqu\'elle est définie sur "Toujours ignorer", la valeur de cette
      colonne ne sera jamais prise en compte à des fins de correspondance,
      uniquement pour le téléchargement.
    `,
    'uk-ua': `
      Якщо встановлено значення «Ігнорувати завжди», значення в цьому стовпці
      ніколи не розглядатиметься для цілей зіставлення, лише для завантаження.
    `,
    'de-ch': `
      Bei der Einstellung "Immer ignorieren" wird der Wert in dieser Spalte
      niemals für den Abgleich, sondern nur für das Hochladen berücksichtigt.
    `,
  },
  ignoreNever: {
    'en-us': 'Never Ignore',
    'ru-ru': 'Никогда не игнорировать',
    'es-es': 'Nunca Ignorar',
    'fr-fr': 'Ne jamais ignorer',
    'uk-ua': 'Ніколи не ігноруйте',
    'de-ch': 'Nie ignorieren',
  },
  ignoreNeverDescription: {
    'en-us': `
      This column would always be considered for matching purposes, regardless
      of it's value
    `,
    'ru-ru': `
      Этот столбец всегда будет учитываться для целей сопоставления, независимо
      от содержимое столбца
    `,
    'es-es': `
      Siempre se considerará esta columna para coincidencias, independientemente
      de sus valores
    `,
    'fr-fr': `
      Cette colonne serait toujours considérée à des fins de correspondance,
      quelle que soit sa valeur
    `,
    'uk-ua': `
      Цей стовпець завжди розглядатиметься для цілей зіставлення, незалежно від
      його значення
    `,
    'de-ch': `
      Diese Spalte wird immer für den Abgleich berücksichtigt, unabhängig von
      ihrem Wert
    `,
  },
  allowNullValues: {
    'en-us': 'Allow Null Values',
    'ru-ru': 'Разрешить нулевые значения',
    'es-es': 'Permitir valores nulos',
    'fr-fr': 'Autoriser les valeurs nulles',
    'uk-ua': 'Дозволити нульові значення',
    'de-ch': 'Nullwerte erlauben',
  },
  useDefaultValue: {
    'en-us': 'Use Default Value',
    'ru-ru': 'Использовать значение по умолчанию',
    'es-es': 'Usar valor predeterminado',
    'fr-fr': 'Utiliser la valeur par défaut',
    'uk-ua': 'Використовувати значення за умовчанням',
    'de-ch': 'Verwende den Standardwert',
  },
  defaultValue: {
    'en-us': 'Default Value',
    'ru-ru': 'Значение по умолчанию',
    'es-es': 'Valor predeterminado',
    'fr-fr': 'Valeur par défaut',
    'uk-ua': 'Значення за замовчуванням',
    'de-ch': 'Standardwert',
  },
  defaultValueDescription: {
    'en-us': 'This value would be used in place of empty cells',
    'ru-ru': 'Это значение будет использоваться вместо пустых ячеек',
    'es-es': 'Este valor se usaría en lugar de celdas vacías',
    'fr-fr': 'Cette valeur serait utilisée à la place des cellules vides',
    'uk-ua': 'Це значення використовуватиметься замість порожніх клітинок',
    'de-ch': 'Dieser Wert wird anstelle von leeren Zellen verwendet',
  },
  addNewColumn: {
    'en-us': 'Add New Column',
    'ru-ru': 'Добавить новую колонку',
    'es-es': 'Agregar  Columna Nueva',
    'fr-fr': 'Ajouter une nouvelle colonne',
    'uk-ua': 'Додати новий стовпець',
    'de-ch': 'Neue Spalte hinzufügen',
  },
  validationFailed: {
    'en-us': 'Validation found missing mappings:',
    'ru-ru': 'Проверка обнаружила недостающие сопоставления:',
    'es-es': 'La validación encontró asignaciones faltantes:',
    'fr-fr': 'La validation a détecté des mappages manquants :',
    'uk-ua': 'Перевірка виявила відсутні зіставлення:',
    'de-ch': 'Die Validierung hat fehlende Zuordnungen gefunden:',
  },
  validationFailedDescription: {
    'en-us': `
      This data mapping is missing one or more data fields required for
      uploading by your Specify configuration. Add the missing mappings shown or
      save this Upload Plan as unfinished.
    `,
    'ru-ru': `
      В этом сопоставлении данные отсутствует в одном или нескольких полей
      данных, необходимых для загрузки по вашей Specify конфигурацию. Добавьте
      недостающие сопоставления или сохраните этот план загрузки как
      незавершенный.
    `,
    'es-es': `
      A este mapeo de datos le faltan uno o más campos de datos requeridos para
      cargar por su configuración de Especificar. Agregue las asignaciones
      faltantes que se muestran o guarde este plan de carga como inacabado.
    `,
    'fr-fr': `
      Ce mappage de données manque un ou plusieurs champs de données requis pour
      le téléchargement par votre configuration Spécifier. Ajoutez les mappages
      manquants affichés ou enregistrez ce plan de téléchargement comme
      inachevé.
    `,
    'uk-ua': `
      У цьому відображенні даних відсутнє одне або кілька полів даних, необхідні
      для завантаження вашою конфігурацією Specify. Додайте відсутні
      відображення або збережіть цей план завантаження як незавершений.
    `,
    'de-ch': `
      In dieser Datenzuordnung fehlen ein oder mehrere Datenfelder, die für das
      Hochladen gemäss Ihrer Specify-Konfiguration erforderlich sind. Fügen Sie
      die fehlenden Mappings hinzu oder speichern Sie diesen Upload-Plan als
      unvollendet.
    `,
  },
  mappingIsRequired: {
    comment: 'I.e, this field must be mapped before you can continue',
    'en-us': 'Mapping is required',
    'ru-ru': 'Необходимо сопоставление',
    'es-es': 'Se requiere asignación',
    'fr-fr': 'Liaison obligatoire',
    'uk-ua': 'Необхідне співставлення',
  },
  continueEditing: {
    'en-us': 'Continue Editing',
    'ru-ru': 'Продолжить редактирование',
    'es-es': 'Continuar con Edición',
    'fr-fr': "Continuer l'édition",
    'uk-ua': 'Продовжити редагування',
    'de-ch': 'Bearbeitung fortsetzen',
  },
  saveUnfinished: {
    'en-us': 'Save Unfinished',
    'ru-ru': 'Сохранить незаконченное',
    'es-es': 'Guardar sin terminar',
    'fr-fr': 'Enregistrer inachevé',
    'uk-ua': 'Зберегти незавершене',
    'de-ch': 'Unvollendet speichern',
  },
  map: {
    'en-us': 'Map',
    'ru-ru': 'Сопоставить',
    'es-es': 'Asignar/mapear',
    'fr-fr': 'Carte',
    'uk-ua': 'Карта',
    'de-ch': 'Datenzuordnung erstellen',
  },
  unmap: {
    'en-us': 'Unmap',
    'ru-ru': 'Отменить сопоставления',
    'es-es': 'Deshacer asignaciones/mapeo',
    'fr-fr': 'Démapper',
    'uk-ua': 'Відмінити карту',
    'de-ch': 'Datenzuordnung auflösen',
  },
  mapButtonDescription: {
    'en-us': 'Map selected field to selected header',
    'ru-ru': 'Сопоставить выбранное поле с выбранным столбцом',
    'es-es': 'Asignar campo seleccionado al encabezamiento seleccionado',
    'fr-fr': "Mapper le champ sélectionné à l'en-tête sélectionné",
    'uk-ua': 'Зіставити вибране поле з вибраним заголовком',
    'de-ch': 'Ausgewähltes Feld der ausgewählten Feldüberschrift zuordnen',
  },
  relationshipWithTable: {
    'en-us': 'Relationship to the {tableName:string} table',
    'ru-ru': 'Связь с таблицей {tableName:string}',
    'es-es': 'Relación con la tabla {tableName:string}',
    'fr-fr': 'Relation avec la table {tableName:string}',
    'uk-ua': 'Відношення до таблиці {tableName:string}.',
    'de-ch': 'Beziehung zur Tabelle {tableName:string}',
  },
  selectBaseTable: {
    'en-us': 'Select a Base Table',
    'ru-ru': 'Выберите базовую таблицу',
    'es-es': 'Seleccione una tabla base',
    'fr-fr': 'Sélectionnez une table de base',
    'uk-ua': 'Виберіть базову таблицю',
    'de-ch': 'Basistabelle auswählen',
  },
  chooseExistingPlan: {
    'en-us': 'Choose Existing Plan',
    'ru-ru': 'Выберите существующий план',
    'es-es': 'Elegir un Plan ya Existente',
    'fr-fr': 'Choisissez le plan existant',
    'uk-ua': 'Виберіть існуючий план',
    'de-ch': 'Bestehenden Plan auswählen',
  },
  showAdvancedTables: {
    'en-us': 'Show Advanced Tables',
    'ru-ru': 'Показать дополнительные таблицы',
    'es-es': 'Mostrar Tablas Avanzadas',
    'fr-fr': 'Afficher les tableaux avancés',
    'uk-ua': 'Показати додаткові таблиці',
    'de-ch': 'Erweiterte Tabellen anzeigen',
  },
  dataSetUploaded: {
    'en-us': 'Data Set uploaded. This Upload Plan cannot be changed',
    'ru-ru': 'Набор данных загружен. Этот план загрузки нельзя изменить',
    'es-es':
      'Conjunto de Datos cargado. El Plan de Carga ya no puede modificarse',
    'fr-fr': `
      Ensemble de données téléchargé. Ce plan de téléchargement ne peut pas être
      modifié
    `,
    'uk-ua': 'Набір даних завантажено. Цей план завантаження не можна змінити',
    'de-ch':
      'Datensatz hochgeladen. Dieser Upload-Plan kann nicht geändert werden',
  },
  dataSetUploadedDescription: {
    'en-us': `
      You are viewing the mappings for an uploaded dataset.

      To edit the mappings, rollback the uploaded data or create a new dataset
    `,
    'ru-ru': `
      Вы просматриваете сопоставления для загруженного набора данных.

      Чтобы изменить сопоставления, откатите загруженные данные или создайте
      новый набор данных
    `,
    'es-es': `
      Está viendo las asignaciones de campos/mapeo para un conjunto de datos ya
      cargado.

      Para editar los mapeos, d´s marcha-atrás para los datos cargados o cree un
      nuevo conjunto de datos
    `,
    'fr-fr': `
      Vous visualisez les mappages d'un jeu de données chargé.

      Pour modifier les mappages, annulez les données téléchargées ou créez un
      nouvel ensemble de données
    `,
    'uk-ua': `
      Ви переглядаєте зіставлення для завантаженого набору даних.

      Щоб редагувати зіставлення, відкотіть завантажені дані або створіть новий
      набір даних
    `,
    'de-ch': `
      Sie betrachten gerade die Datenzuordnungen für einen hochgeladenen
      Datensatz.

      Um die Zuordnungen zu bearbeiten, die hochgeladenen Daten zurückzusetzen
      oder einen neuen Datensatz erstellen
    `,
  },
  baseTable: {
    'en-us': 'Base Table',
    'ru-ru': 'Базовая таблица',
    'es-es': 'Tabla Base',
    'fr-fr': 'Tableau de base',
    'uk-ua': 'Базовий стіл',
    'de-ch': 'Basistabelle',
  },
  goToBaseTable: {
    'en-us': 'Change the Base Table for Mapping Data Set Columns?',
    'ru-ru':
      'Изменить базовую таблицу для сопоставления столбцов набора данных?',
    'es-es':
      '¿Cambiar la tabla base para mapear columnas de conjuntos de datos?',
    'fr-fr': `
      Modifier la table de base pour mapper les colonnes de l'ensemble de
      données ?
    `,
    'uk-ua': 'Змінити базову таблицю для зіставлення стовпців набору даних?',
    'de-ch': 'Die Basistabelle für die Zuordnung von Datensatzspalten ändern?',
  },
  goToBaseTableDescription: {
    'en-us': `
      Choosing a different Base Table for a Data Set Upload will make that table
      the new starting point for column-to-data field mappings and will erase
      existing mappings. The AutoMapper will attempt to map columns to the new
      Base Table fields.
    `,
    'ru-ru': `
      Выбор другой базовой таблице для загрузки набора данных сделает ту таблицу
      новой отправной точкой для сопоставлений полей столбцов и данных и сотрет
      существующие сопоставления. AutoMapper попытается сопоставить столбцы в
      новые поля базовой таблицы.
    `,
    'es-es': `
      Si elige una tabla base diferente para la carga de un conjunto de datos,
      esa tabla se convertirá en el nuevo punto de partida para las asignaciones
      de campo de columna a datos y borrará las asignaciones existentes. El
      AutoMapper intentará asignar columnas a los nuevos campos de la tabla
      base.
    `,
    'fr-fr': `
      Le choix d'une autre table de base pour le téléchargement d'un ensemble de
      données fera de cette table le nouveau point de départ des mappages
      colonne-champ de données et effacera les mappages existants. L'AutoMapper
      tentera de mapper les colonnes aux nouveaux champs de la table de base.
    `,
    'uk-ua': `
      Вибір іншої базової таблиці для завантаження набору даних зробить цю
      таблицю новою відправною точкою для зіставлення стовпців і полів даних і
      видалить існуючі зіставлення. AutoMapper спробує зіставити стовпці з
      новими полями базової таблиці.
    `,
    'de-ch': `
      Durch Auswahl einer anderen Basistabelle für einen Datensatz-Upload wird
      diese Tabelle zum neuen Ausgangspunkt für die Zuordnung von Spalten zu
      Datenfeldern und die bestehenden Zuordnungen werden gelöscht. Der
      AutoMapper wird versuchen, die Spalten den neuen Basistabellenfeldern
      zuzuordnen.
    `,
  },
  clearMapping: {
    'en-us': 'Clear Mapping',
    'ru-ru': 'Очистить сопоставление',
    'es-es': 'Borrar Asignaciones',
    'fr-fr': 'Effacer le mappage',
    'uk-ua': 'Очистити відображення',
    'de-ch': 'Datenzuordnung zurücksetzen',
  },
  reRunAutoMapper: {
    'en-us': 'Rerun AutoMapper',
    'ru-ru': 'Перезапустить AutoMapper',
    'es-es': 'Volver a ejecutar AutoMapper',
    'fr-fr': 'Réexécutez AutoMapper',
    'uk-ua': 'Перезапустіть AutoMapper',
    'de-ch': 'AutoMapper erneut ausführen',
  },
  autoMapper: {
    'en-us': 'AutoMapper',
    'ru-ru': 'AutoMapper',
    'es-es': 'AutoMapper',
    'fr-fr': 'AutoMappeur',
    'uk-ua': 'AutoMapper',
    'de-ch': 'AutoMapper',
  },
  mappingEditor: {
    'en-us': 'Map Explorer',
    'ru-ru': 'Обзор сопоставлений',
    'es-es': 'Explorador de Asignaciones/Mapeos',
    'fr-fr': 'Explorateur de carte',
    'uk-ua': 'Map Explorer',
    'de-ch': 'Karten-Explorer',
  },
  hideFieldMapper: {
    'en-us': 'Hide Field Mapper',
    'ru-ru': 'Спрятать обзор сопоставлений',
    'es-es': 'Ocultar asignador de campos',
    'fr-fr': 'Masquer le mappeur de champs',
    'uk-ua': 'Приховати Field Mapper',
    'de-ch': 'Field Mapper ausblenden',
  },
  showFieldMapper: {
    'en-us': 'Show Field Mapper',
    'ru-ru': 'Показать обзор сопоставлений',
    'es-es': 'Mostrar asignador de campos',
    'fr-fr': 'Afficher le mappeur de champs',
    'uk-ua': 'Показати Field Mapper',
    'de-ch': 'Field Mapper einblenden',
  },
  mappings: {
    'en-us': 'Mappings',
    'ru-ru': 'Сопоставления',
    'es-es': 'Asignaciones/Mapeos',
    'fr-fr': 'Mappages',
    'uk-ua': 'Відображення',
    'de-ch': 'Zuordnungen',
  },
  clearMappings: {
    'en-us': 'Clear Mappings',
    'ru-ru': 'Очистить сопоставления',
    'es-es': 'Borrar asignaciones',
    'fr-fr': 'Effacer les mappages',
    'uk-ua': 'Очистити зіставлення',
    'de-ch': 'Zuordnungen zurückstellen',
  },
  emptyDataSet: {
    'en-us': 'Empty Data Set',
    'ru-ru': 'Пустой набор данных',
    'es-es': 'Conjunto de datos vacío',
    'fr-fr': 'Ensemble de données vide',
    'uk-ua': 'Порожній набір даних',
    'de-ch': 'Datenset leeren',
  },
  emptyDataSetDescription: {
    'en-us': "This Data Set doesn't have any columns.",
    'ru-ru': 'В этом наборе данных нет столбцов.',
    'es-es': 'Este Conjunto de Datos carece de columnas.',
    'fr-fr': 'Cet ensemble de données ne contient aucune colonne.',
    'uk-ua': 'Цей набір даних не має стовпців.',
    'de-ch': 'Dieser Datensatz hat keine Spalten.',
  },
  emptyDataSetSecondDescription: {
    'en-us': `
      Press the "Add New Column" button below the mapping lines to add new
      columns.
    `,
    'ru-ru': `
      Нажмите кнопку "Добавить новый столбец" под строками сопоставления, чтобы
      добавить новые столбцы.
    `,
    'es-es': `
      Presione el botón "Agregar nueva columna" debajo de las líneas de mapeo
      para agregar nuevas columnas.
    `,
    'fr-fr': `
      Appuyez sur le bouton "Ajouter une nouvelle colonne" sous les lignes de
      mappage pour ajouter de nouvelles colonnes.
    `,
    'uk-ua': `
      Натисніть кнопку «Додати новий стовпець» під лініями відображення, щоб
      додати нові стовпці.
    `,
    'de-ch': `
      Klicken Sie auf die Schaltfläche "Neue Spalte hinzufügen" unterhalb der
      Zuordnungszeilen, um neue Spalten hinzuzufügen.
    `,
  },
  reRunAutoMapperConfirmation: {
    'en-us': 'Automap to start a new Upload Plan?',
    'ru-ru': 'Автоматически сопоставить?',
    'es-es': '¿Automap para iniciar un nuevo plan de carga?',
    'fr-fr': 'Automap pour démarrer un nouveau plan de téléchargement ?',
    'uk-ua': 'Автоматична карта, щоб почати новий план завантаження?',
    'de-ch': 'Automap, um einen neuen Upload-Plan zu starten?',
  },
  reRunAutoMapperConfirmationDescription: {
    'en-us': 'This will erase existing data field mappings.',
    'ru-ru': 'Это сотрет существующие сопоставления.',
    'es-es': 'Esto borrará las asignaciones de campos de datos existentes.',
    'fr-fr': 'Cela effacera les mappages de champs de données existants.',
    'uk-ua': 'Це призведе до видалення наявних зіставлень полів даних.',
    'de-ch': 'Damit werden bestehende Zuordnungen von Datenfeldern gelöscht.',
  },
  changeMatchingLogic: {
    'en-us': 'Change Matching Logic',
    'ru-ru': 'Изменить логику соответствия',
    'es-es': 'Cambiar la lógica de coincidencia',
    'fr-fr': 'Modifier la logique de correspondance',
    'uk-ua': 'Змінити логіку відповідності',
    'de-ch': 'Abgleichslogik ändern',
  },
  matchingLogicDescription: {
    'en-us': 'Require Data to Match Existing Records',
    'ru-ru': 'Требовать сопоставления данных с существующими записями',
    'es-es': 'Requerir datos para que coincidan con los registros existentes',
    'fr-fr':
      'Exiger que les données correspondent aux enregistrements existants',
    'uk-ua': 'Вимагати відповідності даних існуючим записам',
    'de-ch': 'Benötigt Daten um vorhandene Datensätze vergleichen zu können',
  },
  matchingLogicUnavailable: {
    'en-us': 'Matching logic is unavailable for current mappings',
    'ru-ru': 'Логика соответствия недоступна для текущих сопоставлений',
    'es-es': `
      La lógica de coincidencia no está disponible para las asignaciones
      actuales
    `,
    'fr-fr': `
      La logique de correspondance n'est pas disponible pour les mappages
      actuels
    `,
    'uk-ua': 'Логіка зіставлення недоступна для поточних зіставлень',
    'de-ch': 'Die Vergleichslogik ist für aktuelle Mappings nicht verfügbar',
  },
  mustMatch: {
    'en-us': 'Must Match',
    'ru-ru': 'Логика соответствия',
    'es-es': 'Debe coincidir',
    'fr-fr': 'Doit correspondre',
    'uk-ua': 'Повинні відповідати',
    'de-ch': 'Muss übereinstimmen',
  },
  unloadProtectMessage: {
    'en-us': 'This mapping has not been saved.',
    'ru-ru': 'Это сопоставление не было сохранено.',
    'es-es': 'No se hna guardado estas asignaciones/mapeo.',
    'fr-fr': "Ce mappage n'a pas été enregistré.",
    'uk-ua': 'Це відображення не збережено.',
    'de-ch': 'Dieses Mapping wurde nicht gespeichert.',
  },
  newHeaderName: {
    'en-us': 'New Column {index:number}',
    'ru-ru': 'Новый столбец {index:number}',
    'es-es': 'Nueva Columna {index:number}',
    'fr-fr': 'Nouvelle colonne {index:number}',
    'uk-ua': 'Нова колонка {index:number}',
    'de-ch': 'Neue Spalte {index:number}',
  },
  noHeader: {
    'en-us': '(no header)',
    'ru-ru': '(нет заголовка)',
    'es-es': '(sin encabezado)',
    'fr-fr': '(aucun en-tête)',
    'uk-ua': '(без заголовка)',
    'de-ch': '(keine Kopfzeile)',
  },
  copyPlan: {
    'en-us': 'Copy plan from existing Data Set',
    'ru-ru': 'Копировать план из существующего набора данных',
    'es-es': 'Copie el plan del conjunto de datos existente',
    'fr-fr': "Copier le plan à partir d'un ensemble de données existant",
    'uk-ua': 'Скопіюйте план із наявного набору даних',
    'de-ch': 'Plan aus vorhandenem Datenset kopieren',
  },
  noPlansToCopyFrom: {
    'en-us': `
      There are no plans available, please continue to create an upload plan.
    `,
    'ru-ru': 'Нет доступных планов, продолжайте создавать план загрузки.',
    'es-es': 'No hay planes disponibles, continúe creando un plan de carga.',
    'fr-fr': `
      Il n'y a pas de plans disponibles, veuillez continuer à créer un plan de
      téléchargement.
    `,
    'uk-ua':
      'Немає доступних планів, продовжуйте створювати план завантаження.',
    'de-ch':
      'Es sind keine Pläne verfügbar, bitte erstellen Sie einen Upload-Plan.',
  },
  invalidTemplatePlan: {
    'en-us':
      'Selected Data Set has no upload plan. Please select a different one.',
    'ru-ru': `
      Выбранный набор данных не имеет плана загрузки. Выберите другой набор
      данных.
    `,
    'es-es': `
      El conjunto de datos seleccionado no tiene un plan de carga. Seleccione
      uno diferente.
    `,
    'fr-fr': `
      L'ensemble de données sélectionné n'a pas de plan de téléchargement.
      Veuillez en sélectionner un autre.
    `,
    'uk-ua': 'Вибраний набір даних не має плану завантаження. Виберіть інший.',
    'de-ch': `
      Das ausgewählte Datenset hat keinen Upload-Plan. Bitte wählen Sie einen
      anderen Plan.
    `,
  },
} as const);<|MERGE_RESOLUTION|>--- conflicted
+++ resolved
@@ -56,17 +56,12 @@
   },
   notSelected: {
     comment: 'Show in pick list in Data Mapper when column is not mapped',
-<<<<<<< HEAD
     'en-us': 'NONE SELECTED',
     'ru-ru': 'НЕ ВЫБРАНО',
-=======
-    'en-us': 'NOT MAPPED',
-    'ru-ru': 'НЕСОПОСТАВЛЕННЫЙ',
     'es-es': 'NO ASIGNADO/MAPEADO',
     'fr-fr': 'NON CARTOGRAPHIÉ',
     'uk-ua': 'НЕ МАПИРОВАНО',
     'de-ch': 'NICHT KARTIERT',
->>>>>>> d0d280dc
   },
   unmapped: {
     'en-us': 'Unmapped',
