--- conflicted
+++ resolved
@@ -45,11 +45,7 @@
     'ru-ru': 'Назад',
     'es-es': 'Atrás',
     'fr-fr': 'Dos',
-<<<<<<< HEAD
-    'uk-ua': 'Виберіть файли або перетягніть їх сюди',
-=======
     'uk-ua': 'Назад',
->>>>>>> 01787605
     'de-ch': 'Zurück',
     'pt-br': 'Voltar',
   },
@@ -64,11 +60,7 @@
   },
   create: {
     'en-us': 'Create',
-<<<<<<< HEAD
-    'ru-ru': 'Создавать',
-=======
     'ru-ru': 'Создать',
->>>>>>> 01787605
     'es-es': 'Crear',
     'fr-fr': 'Créer',
     'uk-ua': 'Створити',
@@ -77,11 +69,7 @@
   },
   close: {
     'en-us': 'Close',
-<<<<<<< HEAD
-    'ru-ru': 'Закрывать',
-=======
     'ru-ru': 'Закрыть',
->>>>>>> 01787605
     'es-es': 'Cerrar',
     'fr-fr': 'Fermer',
     'uk-ua': 'Закрити',
@@ -90,11 +78,7 @@
   },
   apply: {
     'en-us': 'Apply',
-<<<<<<< HEAD
-    'ru-ru': 'Применять',
-=======
     'ru-ru': 'Применить',
->>>>>>> 01787605
     'es-es': 'Aplicar',
     'fr-fr': 'Appliquer',
     'uk-ua': 'Застосувати',
@@ -125,20 +109,12 @@
     'es-es': 'Eliminar columnas no asignadas',
     'fr-fr': 'Supprimer les colonnes non mappées',
     'pt-br': 'Excluir colunas não mapeadas',
-<<<<<<< HEAD
-    'ru-ru': 'Удалить неотображенные столбцы',
-=======
     'ru-ru': 'Удаление неотображенных столбцов',
->>>>>>> 01787605
     'uk-ua': 'Видалити незіставлені стовпці',
   },
   save: {
     'en-us': 'Save',
-<<<<<<< HEAD
-    'ru-ru': 'Сохранять',
-=======
     'ru-ru': 'Сохранить',
->>>>>>> 01787605
     'es-es': 'Guardar',
     'fr-fr': 'Sauvegarder',
     'uk-ua': 'зберегти',
@@ -147,11 +123,7 @@
   },
   add: {
     'en-us': 'Add',
-<<<<<<< HEAD
-    'ru-ru': 'Добавлять',
-=======
     'ru-ru': 'Добавить',
->>>>>>> 01787605
     'es-es': 'Añadir',
     'fr-fr': 'Ajouter',
     'uk-ua': 'додати',
@@ -199,11 +171,7 @@
     'ru-ru': 'Инструмент',
     'es-es': 'Herramienta',
     'fr-fr': 'Outil',
-<<<<<<< HEAD
-    'uk-ua': 'Завантаження…',
-=======
     'uk-ua': 'Інструмент',
->>>>>>> 01787605
     'de-ch': 'Tool',
     'pt-br': 'Ferramenta',
   },
@@ -221,11 +189,7 @@
     'ru-ru': 'Загрузка…',
     'es-es': 'Cargando…',
     'fr-fr': 'Chargement…',
-<<<<<<< HEAD
-    'uk-ua': 'Завантаження…',
-=======
     'uk-ua': 'Завантажуємо…',
->>>>>>> 01787605
     'de-ch': 'Laden …',
     'pt-br': 'Carregando…',
   },
@@ -240,11 +204,7 @@
   },
   remove: {
     'en-us': 'Remove',
-<<<<<<< HEAD
-    'ru-ru': 'Удалять',
-=======
     'ru-ru': 'Удалить',
->>>>>>> 01787605
     'es-es': 'Eliminar',
     'fr-fr': 'Retirer',
     'uk-ua': 'видалити',
@@ -317,11 +277,7 @@
   start: {
     comment: 'Noun',
     'en-us': 'Start',
-<<<<<<< HEAD
-    'ru-ru': 'Начинать',
-=======
     'ru-ru': 'Начать',
->>>>>>> 01787605
     'es-es': 'Empezar',
     'fr-fr': 'Commencer',
     'uk-ua': 'старт',
@@ -341,11 +297,7 @@
   update: {
     comment: 'Verb',
     'en-us': 'Update',
-<<<<<<< HEAD
-    'ru-ru': 'Обновлять',
-=======
     'ru-ru': 'Обновить',
->>>>>>> 01787605
     'es-es': 'Actualizar',
     'fr-fr': 'Mise à jour',
     'uk-ua': 'оновлення',
@@ -524,11 +476,7 @@
     'ru-ru': 'Посмотреть запись',
     'es-es': 'Ver registro',
     'fr-fr': "Voir l'enregistrement",
-<<<<<<< HEAD
-    'uk-ua': 'Країна',
-=======
     'uk-ua': 'Переглянути запис',
->>>>>>> 01787605
     'de-ch': 'Datensatz anzeigen',
     'pt-br': 'Ver registro',
   },
@@ -755,11 +703,7 @@
     'ru-ru': '{resource:string} ({count:number|formatted})',
     'es-es': '{resource:string} ({count:number|formatted})',
     'fr-fr': '{resource:string} ({count:number|formatted})',
-<<<<<<< HEAD
     'uk-ua': '{resource:string} ({count:number|formatted})',
-=======
-    'uk-ua': '{resource:string}({count:number|formatted})',
->>>>>>> 01787605
     'de-ch': '{resource:string} ({count:number|formatted})',
     'pt-br': '{resource:string} ({count:number|formatted})',
   },
@@ -769,11 +713,7 @@
     'ru-ru': '{resource:string} <wrap>({count:number|formatted})</wrap>',
     'es-es': '{resource:string} <wrap>({count:number|formatted})</wrap>',
     'fr-fr': '{resource:string} <wrap>({count:number|formatted})</wrap>',
-<<<<<<< HEAD
     'uk-ua': '{resource:string} <wrap>({count:number|formatted})</wrap>',
-=======
-    'uk-ua': "{resource:string} <wrap>({count:number|formatted})</wrap>'",
->>>>>>> 01787605
     'de-ch': '{resource:string} <wrap>({count:number|formatted})</wrap>',
     'pt-br': '{resource:string} <wrap>({count:number|formatted})</wrap>',
   },
@@ -786,11 +726,7 @@
     'ru-ru': '{header:string}:',
     'es-es': '{header:string}:',
     'fr-fr': '{header:string}:',
-<<<<<<< HEAD
     'uk-ua': '{header:string}:',
-=======
-    'uk-ua': "{header:string}':",
->>>>>>> 01787605
     'de-ch': '{header:string}:',
     'pt-br': '{header:string}:',
   },
@@ -802,11 +738,7 @@
     'ru-ru': '{label:string}: {value:string}',
     'es-es': '{label:string}: {value:string}',
     'fr-fr': '{label:string}: {value:string}',
-<<<<<<< HEAD
     'uk-ua': '{label:string}: {value:string}',
-=======
-    'uk-ua': "{label:string}: {value:string}'",
->>>>>>> 01787605
     'de-ch': '{label:string}: {value:string}',
     'pt-br': '{label:string}: {value:string}',
   },
@@ -828,11 +760,7 @@
     'de-ch': 'Mehrfachauswahl',
     'fr-fr': 'Sélection en vrac',
     'ru-ru': 'Массовый выбор',
-<<<<<<< HEAD
-    'uk-ua': 'Завантаження…',
-=======
     'uk-ua': 'Масовий вибір',
->>>>>>> 01787605
     'pt-br': 'Seleção em massa',
   },
   bulkReturn: {
@@ -906,11 +834,7 @@
     'es-es': 'Zoom',
     'pt-br': 'Ampliação',
     'ru-ru': 'Увеличить',
-<<<<<<< HEAD
-    'uk-ua': 'Збільшити',
-=======
     'uk-ua': 'Збільшити масштаб',
->>>>>>> 01787605
   },
   unzoom: {
     'en-us': 'Unzoom',
