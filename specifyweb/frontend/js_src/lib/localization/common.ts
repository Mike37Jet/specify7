/**
 * Localization strings that are shared across components
 *
 * @module
 */

import { createDictionary } from './utils';

// Refer to "Guidelines for Programmers" in ./README.md before editing this file

export const commonText = createDictionary({
  specifySeven: {
    comment: `
      This is an example of how to provide comments. Comments are visible to
      translators.
    `,
    'en-us': 'Specify 7',
    'ru-ru': 'Specify 7',
    'es-es': 'Specify 7',
    'fr-fr': 'Specify 7',
    'uk-ua': 'Specify 7',
  },
  no: {
    'en-us': 'No',
    'ru-ru': 'Нет',
    'es-es': 'No',
    'fr-fr': 'Non',
    'uk-ua': 'Ні',
  },
  cancel: {
    'en-us': 'Cancel',
    'ru-ru': 'Отмена',
    'es-es': 'Cancelar',
    'fr-fr': 'Annuler',
    'uk-ua': 'Скасувати',
  },
  back: {
    'en-us': 'Back',
    'ru-ru': 'Назад',
    'es-es': 'Volver',
    'fr-fr': 'Retour',
    'uk-ua': 'Назад',
  },
  skip: {
    'en-us': 'Skip',
    'ru-ru': 'Пропустить',
    'es-es': 'Omitir',
    'fr-fr': 'Passer',
    'uk-ua': 'Пропустити',
  },
  create: {
    'en-us': 'Create',
    'ru-ru': 'Создать',
    'es-es': 'Crear',
    'fr-fr': 'Créer',
    'uk-ua': 'Створити',
  },
  close: {
    'en-us': 'Close',
    'ru-ru': 'Закрыть',
    'es-es': 'Cerrar',
    'fr-fr': 'Fermer',
    'uk-ua': 'Закрити',
  },
  apply: {
    'en-us': 'Apply',
    'ru-ru': 'Применить',
    'es-es': 'Solicitar',
    'fr-fr': 'Appliquer',
    'uk-ua': 'Застосувати',
  },
  applyAll: {
    'en-us': 'Apply All',
    'ru-ru': 'Применить все',
    'es-es': 'Aplicar todo',
    'fr-fr': 'Appliquer tout',
    'uk-ua': 'Застосувати до всіх',
  },
  clearAll: {
    'en-us': 'Clear all',
    'ru-ru': 'Очистить все',
    'es-es': 'Limpiar todo',
    'fr-fr': 'Tout effacer',
    'uk-ua': 'Очистити все',
  },
  save: {
    'en-us': 'Save',
    'ru-ru': 'Сохранить',
    'es-es': 'Guardar',
    'fr-fr': 'Enregistrer',
    'uk-ua': 'Зберегти',
  },
  add: {
    'en-us': 'Add',
    'ru-ru': 'Добавить',
    'es-es': 'Añadir',
    'fr-fr': 'Ajouter',
    'uk-ua': 'Додати',
  },
  open: {
    'en-us': 'Open',
    'ru-ru': 'Открыть',
    'es-es': 'Abrir',
    'fr-fr': 'Ouvrir',
    'uk-ua': 'Відкрити',
  },
  delete: {
    'en-us': 'Delete',
    'ru-ru': 'Удалить',
    'es-es': 'Borrar',
    'fr-fr': 'Supprimer',
    'uk-ua': 'Видалити',
  },
  next: {
    'en-us': 'Next',
    'ru-ru': 'Следующий',
    'es-es': 'Siguiente',
    'fr-fr': 'Suivant',
    'uk-ua': 'Наступний',
  },
  previous: {
    'en-us': 'Previous',
    'ru-ru': 'Предыдущий',
    'es-es': 'Anterior',
    'fr-fr': 'Précédent',
    'uk-ua': 'Попередній',
  },
  tool: {
    'en-us': 'Tool',
    'ru-ru': 'Инструмент',
    'es-es': 'Herramienta',
    'fr-fr': 'Outil',
    'uk-ua': 'Інструмент',
  },
  tools: {
    'en-us': 'Tools',
    'ru-ru': 'Инструменты',
    'es-es': 'Herramientas',
    'fr-fr': 'Outils',
    'uk-ua': 'Інструменти',
  },
  loading: {
    'en-us': 'Loading…',
    'ru-ru': 'Загрузка…',
    'es-es': 'Cargando…',
    'fr-fr': 'Chargement…',
    'uk-ua': 'Завантаження…',
  },
  uploaded: {
    'en-us': 'Uploaded',
    'ru-ru': 'Загружено',
    'es-es': 'Cargado',
    'fr-fr': 'Importé',
    'uk-ua': 'Завантажено',
  },
  remove: {
    'en-us': 'Remove',
    'ru-ru': 'Удалить',
    'es-es': 'Eliminar',
    'fr-fr': 'Supprimer',
    'uk-ua': 'Видалити',
  },
  search: {
    'en-us': 'Search',
    'ru-ru': 'Искать',
    'es-es': 'Buscar',
    'fr-fr': 'Rechercher',
    'uk-ua': 'Пошук',
  },
  noResults: {
    'en-us': 'No Results',
    'ru-ru': 'Нет результатов',
    'es-es': 'Sin resultados',
    'fr-fr': 'Aucun résultat',
    'uk-ua': 'Немає результатів',
  },
  notApplicable: {
    'en-us': 'N/A',
    'ru-ru': 'Н/Д',
    'es-es': 'N/A',
    'fr-fr': 'N/A',
    'uk-ua': 'Н/З',
  },
  new: {
    'en-us': 'New',
    'ru-ru': 'Новый',
    'es-es': 'Nuevo',
    'fr-fr': 'Nouveau',
    'uk-ua': 'Новий',
  },
  edit: {
    'en-us': 'Edit',
    'ru-ru': 'Редактировать',
    'es-es': 'Editar',
    'fr-fr': 'Modifier',
    'uk-ua': 'Редагувати',
  },
  ignore: {
    'en-us': 'Ignore',
    'ru-ru': 'Игнорировать',
    'es-es': 'Ignorar',
    'fr-fr': 'Ignorer',
    'uk-ua': 'Ігнорувати',
  },
  proceed: {
    'en-us': 'Proceed',
    'ru-ru': 'Продолжить',
    'es-es': 'Proceder',
    'fr-fr': 'Procéder',
    'uk-ua': 'Продовжити',
  },
  start: {
    'en-us': 'Start',
    'ru-ru': 'Начало',
    'es-es': 'Comenzar',
    'fr-fr': 'Début',
    'uk-ua': 'Старт',
  },
  end: {
    'en-us': 'End',
    'ru-ru': 'Конец',
    'es-es': 'Fin',
    'fr-fr': 'Fin',
    'uk-ua': 'Кінець',
  },
  update: {
    comment: 'Verb',
    'en-us': 'Update',
    'ru-ru': 'Обновить',
    'es-es': 'Actualizar',
    'fr-fr': 'Mettre à jour',
    'uk-ua': 'Оновити',
  },
  fullDate: {
    'en-us': 'Full Date',
    'ru-ru': 'Полная дата',
    'es-es': 'Fecha completa',
    'fr-fr': 'Date complète',
    'uk-ua': 'Повна дата',
  },
  view: {
    comment: 'Verb',
    'en-us': 'View',
    'ru-ru': 'Смотреть',
    'es-es': 'Vista',
    'fr-fr': 'Affichage',
    'uk-ua': 'Відкрити',
  },
  opensInNewTab: {
    comment: 'Used in a hover-over message for links that open in new tab',
    'en-us': '(opens in a new tab)',
    'ru-ru': '(открывается в новой вкладке)',
    'es-es': '(abre en una nueva pestaña)',
    'fr-fr': "(s'ouvre dans un nouvel onglet)",
    'uk-ua': '(відкривається в новій вкладці)',
  },
  openInNewTab: {
    comment: 'Used in a button that opens a link in a new tab',
    'en-us': 'Open in New Tab',
    'ru-ru': 'Открыть в новой вкладке',
    'es-es': 'Abrir en una nueva pestaña',
    'fr-fr': 'Ouvrir dans un nouvel onglet',
    'uk-ua': 'Відкрити в новій вкладці',
  },
  goToHomepage: {
    'en-us': 'Go to Home Page',
    'ru-ru': 'Вернуться на Домашнюю Страницу',
    'es-es': 'Ir a la página de inicio',
    'fr-fr': "Aller à la page d'accueil",
    'uk-ua': 'Перейти на домашню сторінку',
  },
  actions: {
    'en-us': 'Actions',
    'ru-ru': 'Действия',
    'es-es': 'Acciones',
    'fr-fr': 'Actions',
    'uk-ua': 'Дії',
  },
  chooseCollection: {
    'en-us': 'Choose Collection',
    'ru-ru': 'Выбрать коллекцию',
    'es-es': 'Elegir colección',
    'fr-fr': 'Choisissez Collection',
    'uk-ua': 'Виберіть колекцію',
  },
  ascending: {
    comment: 'As in "Ascending sort"',
    'en-us': 'Ascending',
    'ru-ru': 'По возрастанию',
    'es-es': 'Ascendente',
    'fr-fr': 'Ascendant',
    'uk-ua': 'За зростанням',
  },
  descending: {
    comment: 'As in "Descending sort"',
    'en-us': 'Descending',
    'ru-ru': 'По убыванию',
    'es-es': 'Descendente',
    'fr-fr': 'Descendant',
    'uk-ua': 'За спаданням',
  },
  recordSets: {
    'en-us': 'Record Sets',
    'ru-ru': 'Наборы объектов',
    'es-es': 'Conjuntos de registros',
    'fr-fr': "Ensembles d'enregistrements",
    'uk-ua': 'Набори записів',
  },
  recordCount: {
    'en-us': 'Record Count',
    'ru-ru': 'Количество объектов',
    'es-es': 'Número de registros',
    'fr-fr': "Nombre d'enregistrements",
    'uk-ua': 'Кількість записів',
  },
  size: {
    'en-us': 'Size',
    'ru-ru': 'Размер',
    'es-es': 'Tamaño',
    'fr-fr': 'Taille',
    'uk-ua': 'Розмір',
  },
  running: {
    'en-us': 'Running…',
    'ru-ru': 'Выполнение…',
    'es-es': 'Ejecutandose…',
    'fr-fr': 'Exécution…',
    'uk-ua': 'Виконується…',
  },
  noMatches: {
    'en-us': 'No Matches',
    'ru-ru': 'Нет совпадений',
    'es-es': 'Sin coincidencias',
    'fr-fr': 'Pas de correspondance',
    'uk-ua': 'Немає збігів',
  },
  searchQuery: {
    'en-us': 'Search Query',
    'ru-ru': 'Поиск',
    'es-es': 'Consulta de busqueda',
    'fr-fr': 'Requête de recherche',
    'uk-ua': 'Пошуковий запит',
  },
  unknown: {
    'en-us': 'Unknown',
    'ru-ru': 'Неизвестно',
    'es-es': 'Desconocido',
    'fr-fr': 'Inconnu',
    'uk-ua': 'Невідомий',
  },
  language: {
    'en-us': 'Language',
    'ru-ru': 'Язык',
    'es-es': 'Idioma',
    'fr-fr': 'Langue',
    'uk-ua': 'Мова',
  },
  country: {
    'en-us': 'Country',
    'ru-ru': 'Страна',
    'es-es': 'País',
    'fr-fr': 'Pays',
    'uk-ua': 'Країна',
  },
  transactions: {
    'en-us': 'Transactions',
    'ru-ru': 'Транзакции',
    'es-es': 'Transacciones',
    'fr-fr': 'Transactions',
    'uk-ua': 'Транзакції',
  },
  viewRecord: {
    'en-us': 'View Record',
    'ru-ru': 'Открыть запись',
    'es-es': 'Ver registro',
    'fr-fr': "Afficher l'enregistrement",
    'uk-ua': 'Переглянути запис',
  },
  nullInline: {
    'en-us': '(null)',
    'ru-ru': '(нулевой)',
    'es-es': '(nulo)',
    'fr-fr': '(null)',
    'uk-ua': '(нема)',
  },
  filePickerMessage: {
    comment: 'Generic. Could refer to any file',
    'en-us': 'Choose a file or drag it here',
    'ru-ru': 'Выберите файл или перетащите его сюда',
    'es-es': 'Elija un archivo o arrástrelo aquí',
    'fr-fr': 'Sélectionnez un fichier ou déposez-le ici',
    'uk-ua': 'Виберіть файл або перетягніть його сюди',
  },
  selectedFileName: {
    'en-us': 'Selected file',
    'ru-ru': 'Выбранный файл',
    'es-es': 'Fichero seleccionado',
    'fr-fr': 'Fichier sélectionné',
    'uk-ua': 'Вибраний файл',
  },
  all: {
    'en-us': 'All',
    'ru-ru': 'Все',
    'es-es': 'Todo',
    'fr-fr': 'Tous',
    'uk-ua': 'Все',
  },
  unused: {
    'en-us': 'Unused',
    'ru-ru': 'Неиспользованные',
    'es-es': 'Sin usar',
    'fr-fr': 'Inutilisé',
    'uk-ua': 'Невикористаний',
  },
  ordinal: {
    'en-us': 'Ordinal',
    'ru-ru': 'Порядковый номер',
    'es-es': 'Ordinal',
    'fr-fr': 'Ordinal',
    'uk-ua': 'Порядковий',
  },
  export: {
    'en-us': 'Export',
    'ru-ru': 'Экспорт',
    'es-es': 'Exportar',
    'fr-fr': 'Exporter',
    'uk-ua': 'Експорт',
  },
  import: {
    'en-us': 'Import',
    'ru-ru': 'Импорт',
    'es-es': 'Importar',
    'fr-fr': 'Importer',
    'uk-ua': 'Імпорт',
  },
  dismiss: {
    'en-us': 'Dismiss',
    'ru-ru': 'Отклонить',
    'es-es': 'Desestimar',
    'fr-fr': 'Fermer',
    'uk-ua': 'Відхилити',
  },
  id: {
    'en-us': 'ID',
    'ru-ru': 'ИД',
    'es-es': 'IDENTIFICACIÓN',
    'fr-fr': 'ID',
    'uk-ua': 'ІД',
  },
  filter: {
    'en-us': 'Filter',
    'ru-ru': 'Фильтрировать',
    'es-es': 'Filtro',
    'fr-fr': 'Filtre',
    'uk-ua': 'Фільтр',
  },
  results: {
    'en-us': 'Results',
    'ru-ru': 'Результаты',
    'es-es': 'Resultados',
    'fr-fr': 'Résultats',
    'uk-ua': 'Результати',
  },
  downloadErrorMessage: {
    'en-us': 'Download Error Message',
    'ru-ru': 'Скачать ошибку',
    'es-es': 'Mensaje de error de descarga',
    'fr-fr': "Télécharger le message d'erreur",
    'uk-ua': 'Завантажити звіт',
  },
  copied: {
    'en-us': 'Copied!',
    'ru-ru': 'Скопировано!',
    'es-es': '¡Copiado!',
    'fr-fr': 'Copié !',
    'uk-ua': 'Скопійовано!',
  },
  copyToClipboard: {
    'en-us': 'Copy to clipboard',
    'ru-ru': 'Скопировать в буфер обмена',
    'es-es': 'Copiar al portapapeles',
    'fr-fr': 'Copier dans le presse-papiers',
    'uk-ua': 'Копіювати в буфер обміну',
  },
  selected: {
    'en-us': 'Selected',
    'ru-ru': 'Выбрано',
    'es-es': 'Selección',
    'fr-fr': 'Sélectionné',
    'uk-ua': 'Вибрано',
  },
  expand: {
    'en-us': 'Expand',
    'ru-ru': 'Расширить',
    'es-es': 'Ampliar',
    'fr-fr': 'Agrandir',
    'uk-ua': 'Розгорнути',
  },
  expandAll: {
    'en-us': 'Expand All',
    'ru-ru': 'Развернуть все',
    'es-es': 'Ampliar todo',
    'fr-fr': 'Tout agrandir',
    'uk-ua': 'Розгорнути всі',
  },
  collapse: {
    'en-us': 'Collapse',
    'es-es': 'Colapso',
    'fr-fr': 'Effondrement',
    'ru-ru': 'Крах',
    'uk-ua': 'Колапс',
  },
  collapseAll: {
    'en-us': 'Collapse All',
    'ru-ru': 'Свернуть все',
    'es-es': 'Contraer todo',
    'fr-fr': 'Tout réduire',
    'uk-ua': 'Згорнути всі',
  },
  reset: {
    'en-us': 'Reset',
    'ru-ru': 'Сброс',
    'es-es': 'Restablecer',
    'fr-fr': 'Réinitialiser',
    'uk-ua': 'Скинути',
  },
  select: {
    'en-us': 'Select',
    'ru-ru': 'Выбрать',
    'es-es': 'Seleccione',
    'fr-fr': 'Sélectionner',
    'uk-ua': 'Вибрати',
  },
  none: {
    'en-us': 'None',
    'ru-ru': 'Никакой',
    'es-es': 'Ninguno',
    'fr-fr': 'Aucun',
    'uk-ua': 'Ніяке',
  },
  noneAvailable: {
    'en-us': 'None available',
    'ru-ru': 'Нет доступных вариантов',
    'es-es': 'No disponible',
    'fr-fr': 'Aucun disponible',
    'uk-ua': 'Немає доступних',
  },
  countLine: {
    comment: 'Example usage: Record Sets (1,234)',
    'en-us': '{resource:string} ({count:number|formatted})',
    'ru-ru': '{resource:string} ({count:number|formatted})',
    'es-es': '{resource:string} ({count:number|formatted})',
    'fr-fr': '{resource:string} ({count:number|formatted})',
    'uk-ua': '{resource:string} ({count:number|formatted})',
  },
  jsxCountLine: {
    comment: 'Example usage: Record Sets (1,234)',
    'en-us': '{resource:string} <wrap>({count:number|formatted})</wrap>',
    'ru-ru': '{resource:string} <wrap>({count:number|formatted})</wrap>',
    'es-es': '{resource:string} <wrap>({count:number|formatted})</wrap>',
    'fr-fr': '{resource:string} <wrap>({count:number|formatted})</wrap>',
    'uk-ua': '{resource:string} <wrap>({count:number|formatted})</wrap>',
  },
  colonLine: {
    comment: `
      Example usage: "Created by: Full Name" OR "Record Set: Record Set Name"
    `,
    'en-us': '{label:string}: {value:string}',
    'ru-ru': '{label:string}: {value:string}',
    'es-es': '{label:string}: {value:string}',
    'fr-fr': '{label:string}: {value:string}',
    'uk-ua': '{label:string}: {value:string}',
  },
  jsxColonLine: {
    comment: `
      Example usage: "Created by: Full Name" OR "Record Set: Record Set Name"
    `,
    'en-us': '{label:string}: <wrap />',
    'ru-ru': '{label:string}: <wrap />',
    'es-es': '{label:string}: <wrap />',
    'fr-fr': '{label:string} : <wrap />',
    'uk-ua': '{label:string}: <wrap />',
  },
  bulkSelect: {
    'en-us': 'Bulk Select',
    'es-es': 'Selección en masa',
    'fr-fr': 'Sélection groupée',
    'ru-ru': 'Массовый выбор',
    'uk-ua': 'Масовий вибір',
  },
  timeRemaining: {
    'en-us': 'Time remaining',
    'es-es': 'Tiempo restante',
    'fr-fr': 'Temps restant',
    'ru-ru': 'Времени осталось',
    'uk-ua': 'Час, що залишився',
  },
<<<<<<< HEAD
  unlimited: {
    'en-us': 'Unlimited',
=======
  change: {
    'en-us': 'Change',
>>>>>>> 8554c373
  },
} as const);<|MERGE_RESOLUTION|>--- conflicted
+++ resolved
@@ -595,12 +595,10 @@
     'ru-ru': 'Времени осталось',
     'uk-ua': 'Час, що залишився',
   },
-<<<<<<< HEAD
   unlimited: {
     'en-us': 'Unlimited',
-=======
+  },
   change: {
     'en-us': 'Change',
->>>>>>> 8554c373
   },
 } as const);