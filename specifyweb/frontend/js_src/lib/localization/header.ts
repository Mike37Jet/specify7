--- conflicted
+++ resolved
@@ -209,23 +209,13 @@
     'pt-br': 'Escolher',
   },
   chooseDwca: {
-<<<<<<< HEAD
     'en-us': 'Choose DwCA',
     'ru-ru': 'Выберите ДвКА',
     'es-es': 'Elige DwCA',
     'uk-ua': 'Виберіть DwCA',
     'de-ch': 'DwCA wählen',
-    'fr-fr': 'Choisissez DwCA',
+    'fr-fr': 'Choisissez la DwCA',
     'pt-br': 'Escolha DwCA',
-=======
-    "en-us": "Choose DwCA",
-    "ru-ru": "Выберите ДвКА",
-    "es-es": "Elige DwCA",
-    "uk-ua": "Виберіть DwCA",
-    "de-ch": "DwCA wählen",
-    "fr-fr": "Choisissez la DwCA",
-    "pt-br": "Escolha DwCA",
->>>>>>> 967c70e4
   },
   dwcaResource: {
     'en-us': 'DwCA Resource',
@@ -449,22 +439,12 @@
     'pt-br': 'Documentação Técnica',
   },
   chronostratigraphicChart: {
-<<<<<<< HEAD
     'en-us': 'Chronostratigraphic Chart',
     'de-ch': 'Chronostratigraphisches Diagramm',
     'es-es': 'Carta cronoestratigráfica',
-    'fr-fr': 'Carte chronostratigraphique',
+    'fr-fr': 'Charte chronostratigraphique',
     'pt-br': 'Carta Cronoestratigráfica',
     'ru-ru': 'Хроностратиграфическая карта',
     'uk-ua': 'Хроностратиграфічна діаграма',
-=======
-    "en-us": "Chronostratigraphic Chart",
-    "de-ch": "Chronostratigraphisches Diagramm",
-    "es-es": "Carta cronoestratigráfica",
-    "fr-fr": "Charte chronostratigraphique",
-    "pt-br": "Carta Cronoestratigráfica",
-    "ru-ru": "Хроностратиграфическая карта",
-    "uk-ua": "Хроностратиграфічна діаграма",
->>>>>>> 967c70e4
   },
 } as const);