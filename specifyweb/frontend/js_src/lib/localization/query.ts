--- conflicted
+++ resolved
@@ -638,7 +638,6 @@
       {maxLength:number|formatted}
     `,
   },
-<<<<<<< HEAD
   future: {
     'en-us': 'Future',
   },
@@ -656,7 +655,7 @@
   },
   year: {
     'en-us': 'Year',
-=======
+  },
   importHiddenFields: {
     'en-us': 'The following fields are hidden in the query you imported:',
     'es-es': 'Los siguientes campos están ocultos en la consulta que importó:',
@@ -692,6 +691,5 @@
     'fr-fr': "Pas d'autorisation de lecture",
     'ru-ru': 'Нет разрешения на чтение',
     'uk-ua': 'Немає дозволу на читання',
->>>>>>> 68200c21
   },
 } as const);