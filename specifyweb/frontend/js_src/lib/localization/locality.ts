--- conflicted
+++ resolved
@@ -102,15 +102,6 @@
     'pt-br': '{localityTable:string} deve ter coordenadas para ser mapeado.',
   },
   occurrencePoints: {
-<<<<<<< HEAD
-    'en-us': 'Pins',
-    'ru-ru': 'Точки',
-    'es-es': 'Patas',
-    'fr-fr': 'Épingles',
-    'uk-ua': 'Шпильки',
-    'de-ch': 'Stecknadeln',
-    'pt-br': 'Alfinetes',
-=======
     "en-us": "Pins",
     "ru-ru": "Точки",
     "es-es": "Puntos",
@@ -118,7 +109,6 @@
     "uk-ua": "Шпильки",
     "de-ch": "Stecknadeln",
     "pt-br": "Alfinetes",
->>>>>>> ad34652f
   },
   occurrencePolygons: {
     'en-us': 'Polygons',
