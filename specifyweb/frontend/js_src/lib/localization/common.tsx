/**
 * Localization strings that are shared across components or that are used
 * in the Header or UserTools menu
 *
 * @module
 */

import React from 'react';

import { createDictionary } from './utils';

// Refer to "Guidelines for Programmers" in ./README.md before editing this file

// REFACTOR: get rid of "exampleDialogText" in favor of just "example" ?
export const commonText = createDictionary({
  specifySeven: {
    'en-us': 'Specify 7',
    'ru-ru': 'Specify 7',
  },
  pageNotFound: {
    'en-us': 'Page Not Found',
    'ru-ru': 'Страница не найдена',
  },
  nothingWasFound: {
    'en-us': 'Oops! Nothing was found',
    'ru-ru': 'Ой! Ничего не найдено',
  },
  pageNotFoundDescription: {
    'en-us': `
      The page you are looking for might have been removed, had its name changed
      or is temporarily unavailable.`,
    'ru-ru': `
      Возможно, страница, которую вы ищете, была удалена, ее название изменилось
      или она временно недоступна.`,
  },
  returnToHomepage: {
    'en-us': 'Return to homepage',
    'ru-ru': 'Вернуться на главную страницу',
  },
  collectionAccessDeniedDialogHeader: {
    'en-us': 'You do not have access to this collection',
    'ru-ru': 'У вас нет доступа к этой коллекции',
  },
  collectionAccessDeniedDialogText: {
    'en-us': (collectionName: string) =>
      `The currently logged in account does not have access to the
       ${collectionName} collection.`,
    'ru-ru': (collectionName: string) =>
      `Учетная запись, вошедшая в систему в данный момент, не имеет доступа к
       коллекции ${collectionName}.`,
  },
  noAgentDialogHeader: {
    'en-us': 'Current user does not have an agent assigned',
    'ru-ru': 'Текущему пользователю не назначен агент',
  },
  noAgentDialogText: {
    'en-us': 'Please log in as admin and assign an agent to this user',
    'ru-ru':
      'Пожалуйста, войдите как администратор и назначьте агента этому пользователю',
  },
  no: {
    'en-us': 'No',
    'ru-ru': 'Нет',
  },
  cancel: {
    'en-us': 'Cancel',
    'ru-ru': 'Отмена',
  },
  back: {
    'en-us': 'Back',
    'ru-ru': 'Назад',
  },
  skip: {
    'en-us': 'Skip',
    'ru-ru': 'Пропустить',
  },
  create: {
    'en-us': 'Create',
    'ru-ru': 'Создать',
  },
  close: {
    'en-us': 'Close',
    'ru-ru': 'Закрыть',
  },
  apply: {
    'en-us': 'Apply',
    'ru-ru': 'Применить',
  },
  applyAll: {
    'en-us': 'Apply All',
    'ru-ru': 'Применить все',
  },
  clearAll: {
    'en-us': 'Clear all',
    'ru-ru': 'Очистить все',
  },
  save: {
    'en-us': 'Save',
    'ru-ru': 'Сохранить',
  },
  add: {
    'en-us': 'Add',
    'ru-ru': 'Добавить',
  },
  open: {
    'en-us': 'Open',
    'ru-ru': 'Открыть',
  },
  delete: {
    'en-us': 'Delete',
    'ru-ru': 'Удалить',
  },
  next: {
    'en-us': 'Next',
    'ru-ru': 'Следующий',
  },
  previous: {
    'en-us': 'Previous',
    'ru-ru': 'Предыдущий',
  },
  tools: {
    'en-us': 'Tools',
    'ru-ru': 'Инструменты',
  },
  tool: {
    'en-us': 'Tool',
    'ru-ru': 'Инструмент',
  },
  loading: {
    'en-us': 'Loading...',
    'ru-ru': 'Загрузка...',
  },
  tableInline: {
    'en-us': 'Table:',
    'ru-ru': 'Таблица:',
  },
  tableName: {
    'en-us': 'Table Name',
    'ru-ru': 'Имя таблицы',
  },
  name: {
    'en-us': 'Name',
    'ru-ru': 'Имя',
  },
  created: {
    'en-us': 'Created',
    'ru-ru': 'Созданный',
  },
  uploaded: {
    'en-us': 'Uploaded',
    'ru-ru': 'Загружено',
  },
  createdBy: {
    'en-us': 'Created by:',
    'ru-ru': 'Создан:',
  },
  modifiedBy: {
    'en-us': 'Modified by:',
    'ru-ru': 'Модифицирован:',
  },
  stop: {
    'en-us': 'Stop',
    'ru-ru': 'Стоп',
  },
  remove: {
    'en-us': 'Remove',
    'ru-ru': 'Удалить',
  },
  search: {
    'en-us': 'Search',
    'ru-ru': 'Искать',
  },
  noResults: {
    'en-us': 'No Results',
    'ru-ru': 'Нет результатов',
  },
  notApplicable: {
    'en-us': 'N/A',
    'ru-ru': 'Н/Д',
  },
  new: {
    'en-us': 'New',
    'ru-ru': 'Новый',
  },
  reports: {
    'en-us': 'Reports',
    'ru-ru': 'Отчеты',
  },
  labels: {
    'en-us': 'Labels',
    'ru-ru': 'Этикетки',
  },
  edit: {
    'en-us': 'Edit',
    'ru-ru': 'Редактировать',
  },
  ignore: {
    'en-us': 'Ignore',
    'ru-ru': 'Игнорировать',
  },
  proceed: {
    'en-us': 'Proceed',
    'ru-ru': 'Продолжить',
  },
  logIn: {
    'en-us': 'Log In',
    'ru-ru': 'Авторизоваться',
  },
  start: {
    'en-us': 'Start',
    'ru-ru': 'Начало',
  },
  end: {
    'en-us': 'End',
    'ru-ru': 'Конец',
  },
  update: {
    'en-us': 'Update',
    'ru-ru': 'Обновить',
  },
  generate: {
    'en-us': 'Generate',
    'ru-ru': 'Генерировать',
  },
  listTruncated: {
    'en-us': '(list truncated)',
    'ru-ru': '(список усечен)',
  },
  metadataInline: {
    'en-us': 'Metadata:',
    'ru-ru': 'Метаданные:',
  },
  metadata: {
    'en-us': 'Metadata',
    'ru-ru': 'Метаданные',
  },
  query: {
    'en-us': 'Query',
    'ru-ru': 'Запрос',
  },
  unmapped: {
    'en-us': 'Unmapped',
    'ru-ru': 'Не сопоставлений',
  },
  mapped: {
    'en-us': 'Mapped',
    'ru-ru': 'Сопоставлений',
  },
  expand: {
    'en-us': 'Expand',
    'ru-ru': 'Расширить',
  },
  geoMap: {
    'en-us': 'GeoMap',
    'ru-ru': 'Карта',
  },
  fullDate: {
    'en-us': 'Full Date',
    'ru-ru': 'Полная дата',
  },
  view: {
    'en-us': 'View',
    'ru-ru': 'Смотреть',
  },
  addChild: {
    'en-us': 'Add Child',
    'ru-ru': 'Добавить Ребенка',
  },
  move: {
    'en-us': 'Move',
    'ru-ru': 'Переместить',
  },
  opensInNewTab: {
    'en-us': '(opens in a new tab)',
    'ru-ru': '(открывается в новой вкладке)',
  },

  // Toolbar
  skipToContent: {
    'en-us': 'Skip to Content',
    'ru-ru': 'Перейти к содержанию',
  },
  goToHomepage: {
    'en-us': 'Go to Home Page',
    'ru-ru': 'Вернуться на Домашнюю Страницу',
  },
  currentUser: {
    'en-us': 'Current User',
    'ru-ru': 'Текущий пользователь',
  },
  currentCollection: {
    'en-us': 'Current Collection',
    'ru-ru': 'Текущая коллекция',
  },
  actions: {
    'en-us': 'Actions',
    'ru-ru': 'Действия',
  },

  // Login screen
  username: {
    'en-us': 'Username',
    'ru-ru': 'Имя пользователя',
  },
  password: {
    'en-us': 'Password',
    'ru-ru': 'Пароль',
  },
  login: {
    'en-us': 'Login',
    'ru-ru': 'Вход',
  },
  helloMessage: {
    'en-us': (userName: string) => `Hello, ${userName}!`,
    'ru-ru': (userName: string) => `Привет, ${userName}!`,
  },
  oicWelcomeMessage: {
    'en-us': `
      You've been invited to associate an external login to
      your Specify user account. This will enable you to log in to Specify with
      your chosen provider going forward.
    `,
    'ru-ru': `
      Вам было предложено связать внешний логин с вашей учетной записью
      пользователя Specify. Это позволит вам войти в Specify с выбранным вами
      провайдером в будущем.
    `,
  },
  legacyLogin: {
    'en-us': 'Sign in with Specify Account',
    'ru-ru': 'Войти с помощью Профиля Specify',
  },
  unknownOicUser: {
    'en-us': (providerName: string) => `There is currently no Specify user
      associated with your ${providerName} account. If you have a Specify user
      name and password, you can enter them below to associate that user with
      your ${providerName} account for future logins.
    `,
    'ru-ru': (providerName: string) => `В настоящее время нет пользователя
      Specify, связанного с вашей учетной записью ${providerName}. Если у вас
      есть Specify имя пользователя и пароль, вы можете ввести их ниже, чтобы
      связать этого пользователя с вашей учетной записью ${providerName} для
      будущих входов в систему.
    `,
  },

  // Choose Collection
  chooseCollection: {
    'en-us': 'Collection Choice',
    'ru-ru': 'Выбрать коллекцию',
  },
  noAccessToCollections: {
    'en-us': `
      The logged in user has not been given access to any collections in this
      database. You must login as another user.
    `,
    'ru-ru': `
      Пользователь, вошедший в систему, не получил доступа ни к каким
      коллекциям в этой базе данных. Вы должны войти в систему как другой
      пользователь.
    `,
  },

  // Change Password
  changePassword: {
    'en-us': 'Change Password',
    'ru-ru': 'Изменить пароль',
  },
  oldPassword: {
    'en-us': 'Old password',
    'ru-ru': 'Предыдущий пароль',
  },
  newPassword: {
    'en-us': 'New password',
    'ru-ru': 'iНовый пароль',
  },
  repeatPassword: {
    'en-us': 'Repeat new password',
    'ru-ru': 'Повторите новый пароль',
  },

  // Menu Bar & User Tools
  notifications: {
    'en-us': (count: number | string) => `Notifications: ${count}`,
    'ru-ru': (count: number | string) => `Уведомлений: ${count}`,
  },
  attachments: {
    'en-us': 'Attachments',
    'ru-ru': 'Вложения',
  },
  dataEntry: {
    'en-us': 'Data Entry',
    'ru-ru': 'Ввод данных',
  },
  makeDwca: {
    'en-us': 'Create DwC Archive',
    'ru-ru': 'Создать DwC архив',
  },
  updateExportFeed: {
    'en-us': 'Update RSS Feed',
    'ru-ru': 'Обновить RSS фид',
  },
  updateExportFeedDialogHeader: {
    'en-us': 'Update export feed?',
    'ru-ru': 'Обновить все элементы фида экспорта сейчас?',
  },
  updateExportFeedDialogText: {
    'en-us': 'Update all RSS export feed items now?',
    'ru-ru': 'Обновить все элементы RSS фида экспорта сейчас?',
  },
  feedExportStartedDialogHeader: {
    'en-us': 'Export feed update started',
    'ru-ru': 'Начато обновление экспортного фида',
  },
  feedExportStartedDialogText: {
    'en-us': `
      Update started. You will receive a notification for each feed item
      updated.`,
    'ru-ru': `
      Обновление началось. Вы получите уведомление о каждом элементе фида`,
  },
  dwcaExportStartedDialogHeader: {
    'en-us': 'DwCA export started',
    'ru-ru': 'DwCA экспорт начат',
  },
  dwcaExportStartedDialogText: {
    'en-us': `
      Export started. You will receive a notification
      when the export is complete.`,
    'ru-ru': `
      Экспорт начат. Вы получите уведомление когда экспорт будет завершен.`,
  },
  interactions: {
    'en-us': 'Interactions',
    'ru-ru': 'Взаимодействия',
  },
  generateMasterKey: {
    'en-us': 'Generate Master Key',
    'ru-ru': 'Сгенерировать мастер-ключ',
  },
  generateMasterKeyDialogHeader: {
    'en-us': 'Generate Master Key',
    'ru-ru': 'Сгенерировать мастер-ключ',
  },
  userPassword: {
    'en-us': 'User Password:',
    'ru-ru': 'Пользовательский пароль:',
  },
  masterKeyDialogHeader: {
    'en-us': 'Master key generated',
    'ru-ru': 'Мастер-ключ создан',
  },
  masterKeyFieldLabel: {
    'en-us': 'Master Key:',
    'ru-ru': 'Мастер ключ:',
  },
  incorrectPassword: {
    'en-us': 'Password was incorrect.',
    'ru-ru': 'Пароль неверный.',
  },
  ascending: {
    'en-us': 'Ascending',
    'ru-ru': 'По возрастанию',
  },
  descending: {
    'en-us': 'Descending',
    'ru-ru': 'По убыванию',
  },
  queries: {
    'en-us': 'Queries',
    'ru-ru': 'Запросы',
  },
  queriesDialogTitle: {
    'en-us': (count: number) => `Queries (${count})`,
    'ru-ru': (count: number) => `Запросы (${count})`,
  },
  newQueryDialogTitle: {
    'en-us': 'New Query Type',
    'ru-ru': 'Новый запрос',
  },
  exportQueryForDwca: {
    'en-us': 'Export query for DwCA definition',
    'ru-ru': 'Экспорт запрос для DwCA',
  },
  exportQueryForDwcaDialogHeader: {
    'en-us': 'Query XML for DwCA definition',
    'ru-ru': 'XML Запроса для определения DwCA',
  },
  exportQueryAsReport: {
    'en-us': 'Define report based on query',
    'ru-ru': 'Определите отчет на основе запроса',
  },
  exportQueryAsLabel: {
    'en-us': 'Define label based on query',
    'ru-ru': 'Определите метку на основе запроса',
  },
  newResourceTitle: {
    'en-us': (resourceName: string) => `New ${resourceName}`,
    'ru-ru': (resourceName: string) => `Новый ${resourceName}`,
  },
  labelName: {
    'en-us': 'Label Name',
    'ru-ru': 'Название ярлыка',
  },
  reportName: {
    'en-us': 'Report Name',
    'ru-ru': 'Название отчета',
  },
  createLabelDialogHeader: {
    'en-us': 'Create new label',
    'ru-ru': 'Создать новую этикетку',
  },
  createReportDialogHeader: {
    'en-us': 'Create new report',
    'ru-ru': 'Создать новый отчет',
  },
  recordSets: {
    'en-us': 'Record Sets',
    'ru-ru': 'Наборы объектов',
  },
  appResources: {
    'en-us': 'App Resources',
    'ru-ru': 'Ресурсы приложения',
  },
  viewSets: {
    'en-us': 'View Sets',
    'ru-ru': 'Ресурсы для просмотров',
  },
  repairTree: {
    'en-us': 'Repair Tree',
    'ru-ru': 'Ремонтировать дерево',
  },
  treeRepairComplete: {
    'en-us': 'Tree repair is complete.',
    'ru-ru': 'Ремонт дерева завершен.',
  },
  trees: {
    'en-us': 'Trees',
    'ru-ru': 'Деревья',
  },
  treesDialogTitle: {
    'en-us': 'Trees',
    'ru-ru': 'Деревья',
  },
  recordSet: {
    'en-us': 'Record Set',
    'ru-ru': 'Набор объектов',
  },
  recordCount: {
    'en-us': 'Record Count',
    'ru-ru': 'Количество объектов',
  },
  size: {
    'en-us': 'Size',
    'ru-ru': 'Размер',
  },
  workBench: {
    'en-us': 'WorkBench',
    'ru-ru': 'WorkBench',
  },
  chooseDwcaDialogTitle: {
    'en-us': 'Choose DwCA',
    'ru-ru': 'Выберите DwCA',
  },
  chooseMetadataResource: {
    'en-us': 'Choose Metadata resource',
    'ru-ru': 'Выберите Ресурс метаданных',
  },
  // Error Boundary
  errorBoundaryDialogHeader: {
    'en-us': "Sorry, something's gone a bit wrong",
    'ru-ru': 'Произошла неожиданная ошибка',
  },
  errorBoundaryDialogText: {
    'en-us': `We're sorry, it seems you have encountered an error in Specify 7
      that we may not be aware of.`,
    'ru-ru': `Произошла неисправимая ошибка, которая не позволит нам безопасно
      вернуться к вашему текущему окну.`,
  },
  errorBoundaryCriticalDialogText: {
    'en-us': `To avoid corrupting data records, we need to start again from a
      safe spot--the Home page.`,
    'ru-ru': `Чтобы избежать повреждения записей данных, нам нужно начать
      заново с безопасного места — домашней страницы.`,
  },
  errorBoundaryDialogSecondMessage: {
    'en-us': (email: JSX.Element) => (
      <>
        If this issue persists, please contact your IT support or if this is a
        Specify Cloud database, contact {email}
      </>
    ),
    'ru-ru': (email: JSX.Element) => (
      <>
        Если проблема не исчезнет, обратитесь в вашу IT службу поддержки или
        свяжитесь с нами: {email}
      </>
    ),
  },
  errorMessage: {
    'en-us': 'Error Message',
    'ru-ru': 'Описание ошибки',
  },
  // Search
  expressSearch: {
    'en-us': 'Express Search',
    'ru-ru': 'Экспресс поиск',
  },
  primarySearch: {
    'en-us': 'Primary Search',
    'ru-ru': 'Первичный поиск',
  },
  secondarySearch: {
    'en-us': 'Secondary Search',
    'ru-ru': 'Вторичный поиск',
  },
  running: {
    'en-us': 'Running...',
    'ru-ru': 'Выполнение...',
  },
  noMatches: {
    'en-us': 'No Matches',
    'ru-ru': 'Нет совпадений',
  },
  searchQuery: {
    'en-us': 'Search Query',
    'ru-ru': 'Поиск',
  },
  unknown: {
    'en-us': 'Unknown',
    'ru-ru': 'Неизвестный',
  },
  // Unload Protection
  leavePageDialogHeader: {
    'en-us': 'Are you sure you want to leave this page?',
    'ru-ru': 'Вы уверены, что хотите покинуть эту страницу?',
  },
  leavePageDialogText: {
    'en-us': 'Unsaved changes would be lost if your leave this page.',
    'ru-ru':
      'Несохраненные изменения будут потеряны, если вы покинете эту страницу.',
  },
  leave: {
    'en-us': 'Leave',
    'ru-ru': 'Покинуть',
  },
  // Notifications
  notificationsDialogTitle: {
    'en-us': 'Notifications',
    'ru-ru': 'Уведомления',
  },
  feedItemUpdated: {
    'en-us': 'RSS Export feed has been updated.',
    'ru-ru': 'Элемент фида экспорта обновлен.',
  },
  updateFeedFailed: {
    'en-us': 'Export feed update failed.',
    'ru-ru': 'Не удалось обновить экспортный канал.',
  },
  exception: {
    'en-us': 'Exception',
    'ru-ru': 'Трассировка стека',
  },
  download: {
    'en-us': 'Download',
    'ru-ru': 'Скачать',
  },
  dwcaExportCompleted: {
    'en-us': 'DwCA export completed.',
    'ru-ru': 'Экспорт в DwCA завершен.',
  },
  dwcaExportFailed: {
    'en-us': 'DwCA export failed.',
    'ru-ru': 'Не удалось экспортировать DwCA.',
  },
  queryExportToCsvCompleted: {
    'en-us': 'Query export to CSV completed.',
    'ru-ru': 'Экспорт запроса в CSV завершен.',
  },
  queryExportToKmlCompleted: {
    'en-us': 'Query export to KML completed.',
    'ru-ru': 'Экспорт запроса в KML завершен.',
  },
  dataSetOwnershipTransferred: {
    'en-us': (userName: JSX.Element, dataSetName: JSX.Element) => (
      <>
        {userName} transferred the ownership of the {dataSetName} dataset to
        you.
      </>
    ),
    'ru-ru': (userName: JSX.Element, dataSetName: JSX.Element) => (
      <>
        {userName} передал вам право собственности на набор данных {dataSetName}
        .
      </>
    ),
  },
  // OtherCollectionView
  noAccessToResource: {
    'en-us': `
      You do not have access to any collection containing this resource
      through the currently logged in account`,
    'ru-ru': `
      У вас нет доступа ни к одной коллекции, содержащей этот ресурс
      через текущую учетную запись`,
  },
  resourceInaccessible: {
    'en-us': `
      The requested resource cannot be accessed while logged into the
      current collection.`,
    'ru-ru': `
      Запрошенный ресурс недоступен в текущей коллекция.`,
  },
  selectCollection: {
    'en-us': 'Select one of the following collections:',
    'ru-ru': 'Выберите одну из следующих коллекций:',
  },
  loginToProceed: {
    'en-us': 'You can login to the collection, to proceed:',
    'ru-ru': 'Вы можете войти в коллекцию, чтобы продолжить:',
  },
  // SpecifyApp
  versionMismatchDialogHeader: {
    'en-us': 'Specify version does not match database version',
    'ru-ru': 'Specify версия не соответствует версии базы данных',
  },
  versionMismatchDialogText: {
    'en-us': (specifySixVersion: string, databaseVersion: string) => `
      The Specify version ${specifySixVersion} does not match the database
      version ${databaseVersion}.`,
    'ru-ru': (specifySixVersion: string, databaseVersion: string) => `
      Specify версия ${specifySixVersion} не соответствует версии базы
      данных ${databaseVersion}.`,
  },
  versionMismatchSecondDialogText: {
    'en-us':
      'Some features of Specify 7 may therefore fail to operate correctly.',
    'ru-ru': 'Поэтому некоторые функции Specify 7 могут неработать.',
  },
  resourceDeletedDialogHeader: {
    'en-us': 'Item deleted',
    'ru-ru': 'Удалено',
  },
  resourceDeletedDialogText: {
    'en-us': 'Item was deleted successfully.',
    'ru-ru': 'Успешно удален.',
  },
  appTitle: {
    'en-us': (baseTitle: string) =>
      `${baseTitle.length === 0 ? '' : `${baseTitle} | `}Specify 7`,
    'ru-ru': (baseTitle: string) =>
      `${baseTitle.length === 0 ? '' : `${baseTitle} | `}Specify 7`,
  },
  // StartApp
  sessionTimeOutDialogHeader: {
    'en-us': 'Insufficient Privileges',
    'ru-ru': 'Insufficient Privileges',
  },
  sessionTimeOutDialogText: {
    'en-us': `
      You lack sufficient privileges for that action, or your current
      session has been logged out.`,
    'ru-ru': `
      У вас недостаточно прав для этого действия, или текещий сеанс был
      отключен.`,
  },
  // UserTools
  logOut: {
    'en-us': 'Log Out',
    'ru-ru': 'Выйти',
  },
  userToolsDialogTitle: {
    'en-us': 'User Tools',
    'ru-ru': 'Инструменты',
  },
  language: {
    'en-us': 'Language:',
    'ru-ru': 'Язык:',
  },
  helpLocalizeSpecify: {
    'en-us': 'Help Localize Specify 7',
    'ru-ru': 'Помогти локализовать Specify 7',
  },
  helpLocalizeSpecifyDialogText: {
    'en-us': (emailLink: JSX.Element) => (
      <>
        We would be very grateful for your support localizing Specify 7 User
        Interface. If you are interested, please send an email to {emailLink}
      </>
    ),
    'ru-ru': (emailLink: JSX.Element) => (
      <>
        Мы будем очень благодарны за вашу поддержку в локализации
        пользовательский интерфейс Specify 7. Если вы заинтересованы,
        пожалуйста, отправьте письмо по адресу {emailLink}
      </>
    ),
  },
  schemaConfig: {
    'en-us': 'Schema Config',
    'ru-ru': 'Конфигурация схемы',
  },
  unsavedSchemaUnloadProtect: {
    'en-us': 'Schema changes have not been saved',
    'ru-ru': 'Изменения схемы не сохранены',
  },

  // Schema Config
  changeBaseTable: {
    'en-us': 'Change Base Table',
    'ru-ru': 'Изменить базовую таблицу',
  },
  fields: {
    'en-us': 'Fields',
    'ru-ru': 'Поля',
  },
  field: {
    'en-us': 'Field',
    'ru-ru': 'Поле',
  },
  relationships: {
    'en-us': 'Relationships',
    'ru-ru': 'Отношения',
  },
  caption: {
    'en-us': 'Caption',
    'ru-ru': 'Подпись',
  },
  description: {
    'en-us': 'Description',
    'ru-ru': 'Описание',
  },
  hideTable: {
    'en-us': 'Hide Table',
    'ru-ru': 'Скрыть таблицу',
  },
  hideField: {
    'en-us': 'Hide Field',
    'ru-ru': 'Скрыть поле',
  },
  tableFormat: {
    'en-us': 'Table Format',
    'ru-ru': 'Формат таблицы',
  },
  tableAggregation: {
    'en-us': 'Table Aggregation',
    'ru-ru': 'Агрегация таблиц',
  },
  type: {
    'en-us': 'Type',
    'ru-ru': 'Тип',
  },
  oneToOne: {
    'en-us': 'One-to-one',
    'ru-ru': 'Один к одному',
  },
  oneToMany: {
    'en-us': 'One-to-many',
    'ru-ru': 'Один ко многим',
  },
  manyToOne: {
    'en-us': 'Many-to-one',
    'ru-ru': 'Многие к одному',
  },
  manyToMany: {
    'en-us': 'many-to-many',
    'ru-ru': 'Многие-ко-многим',
  },
  length: {
    'en-us': 'Length',
    'ru-ru': 'Длина',
  },
  readOnly: {
    'en-us': 'Read-only',
    'ru-ru': 'Только чтение',
  },
  required: {
    'en-us': 'Required',
    'ru-ru': 'Необходимый',
  },
  fieldFormat: {
    'en-us': 'Field Format',
    'ru-ru': 'Формат поля',
  },
  none: {
    'en-us': 'None',
    'ru-ru': 'Нет',
  },
  noneAvailable: {
    'en-us': 'None available',
    'ru-ru': 'Нет доступных вариантов',
  },
  formatted: {
    'en-us': 'Formatted',
    'ru-ru': 'Форматирован',
  },
  webLink: {
    'en-us': 'Web Link',
    'ru-ru': 'Интернет-ссылка',
  },
  pickList: {
    'en-us': 'Pick List',
    'ru-ru': 'Список выбора',
  },
  system: {
    'en-us': 'System',
    'ru-ru': 'Системное',
  },
  userDefined: {
    'en-us': 'User Defined',
    'ru-ru': 'Создано пользователем',
  },
  addLanguage: {
    'en-us': 'Add Language',
    'ru-ru': 'Добавить язык',
  },
  addLanguageDialogHeader: {
    'en-us': 'Add new language',
    'ru-ru': 'Добавить новый язык',
  },
  country: {
    'en-us': 'Country',
    'ru-ru': 'Страна',
  },
  transactions: {
    'en-us': 'Transactions',
    'ru-ru': 'Транзакции',
  },
  viewRecord: {
    'en-us': 'View Record',
    'ru-ru': 'Открыть запись',
  },
  browseInForms: {
    'en-us': 'Browse in Forms',
    'ru-ru': 'Открыть записи',
  },
  preferences: {
    'en-us': 'Preferences',
    'ru-ru': 'Настройки',
  },
  nullInline: {
    'en-us': '(null)',
    'ru-ru': '(нулевой)',
  },
  filePickerMessage: {
    'en-us': 'Choose a file or drag it here',
    'ru-ru': 'Выберите файл или перетащите его сюда',
  },
  selectedFileName: {
    'en-us': (fileName: string) => `Selected file: ${fileName}`,
    'ru-ru': (fileName: string) => `Выбранный файл: ${fileName}`,
  },
  all: {
    'en-us': 'All',
    'ru-ru': 'Все',
  },
  unused: {
    'en-us': 'Unused',
    'ru-ru': 'Неиспользованные',
  },
  tables: {
    'en-us': 'Tables',
    'ru-ru': 'Таблицы',
  },
  label: {
    'en-us': 'Label',
    'ru-ru': 'Локализованный',
  },
  hidden: {
    'en-us': 'Hidden',
    'ru-ru': 'Скрытый',
  },
  databaseColumn: {
    'en-us': 'Database Column',
    'ru-ru': 'Столбец базы данных',
  },
  relatedModel: {
    'en-us': 'Related Model',
    'ru-ru': 'Таблица',
  },
  otherSideName: {
    'en-us': 'Other side name',
    'ru-ru': 'Имя другой стороны',
  },
  dependent: {
    'en-us': 'Dependent',
    'ru-ru': 'Зависимый',
  },
  downloadAsJson: {
    'en-us': 'Download as JSON',
    'ru-ru': 'Скачать как JSON',
  },
  downloadAsTsv: {
    'en-us': 'Download as TSV',
    'ru-ru': 'Скачать как TSV',
  },
  tableId: {
    'en-us': 'Table ID',
    'ru-ru': 'Идентификатор',
  },
  fieldCount: {
    'en-us': 'Field count',
    'ru-ru': 'Количество полей',
  },
  relationshipCount: {
    'en-us': 'Relationship count',
    'ru-ru': 'Количество отношений',
  },
  databaseSchema: {
    'en-us': 'Database Schema',
    'ru-ru': 'Database Schema',
  },
  tableApi: {
    'en-us': 'Tables API',
    'ru-ru': 'API таблиц',
  },
  operationsApi: {
    'en-us': 'Operations API',
    'ru-ru': ' API операций',
  },
  title: {
    'en-us': 'Title',
    'ru-ru': 'Надпись',
  },
  ordinal: {
    'en-us': 'Ordinal',
    'ru-ru': 'Порядковый номер',
  },
  userAccount: {
    'en-us': 'User Account',
    'ru-ru': 'Учетная запись',
  },
  customization: {
    'en-us': 'Customization',
    'ru-ru': 'Настройка',
  },
  administration: {
    'en-us': 'Administrative Tools',
    'ru-ru': 'Управления',
  },
  export: {
    'en-us': 'Export',
    'ru-ru': 'Экспорт',
  },
  import: {
    'en-us': 'Import',
    'ru-ru': 'Импорт',
  },
  documentation: {
    'en-us': 'Documentation',
    'ru-ru': 'Документация',
  },
  developers: {
    'en-us': 'Developer Resources',
    'ru-ru': 'Инструменты разработчика',
  },
  forum: {
    'en-us': 'Community Forum',
    'ru-ru': 'Specify Форум',
  },
  clearCache: {
    'en-us': 'Clear Browser Cache',
    'ru-ru': 'Очистить кеш',
  },
  clearedCacheDialogText: {
    'en-us': 'Cache has been cleared. Please reload the page.',
    'ru-ru': 'Кэш очищен. Пожалуйста, перезагрузите страницу.',
  },
  technicalDocumentation: {
    'en-us': 'Technical Docs',
    'ru-ru': 'Тех. Документы',
  },
  dismiss: {
    'en-us': 'Dismiss',
    'ru-ru': 'Отклонить',
  },
  /*
   * Used in field formatter if user doesn't have read access to the related
   * table
   */
  noPermission: {
    'en-us': 'NO PERMISSION',
    'ru-ru': 'ОТСУТСТВУЕТ РАЗРЕШЕНИЕ',
  },
  scale: {
    'en-us': 'Scale',
    'ru-ru': 'Масштаб',
  },
  id: {
    'en-us': 'ID',
    'ru-ru': 'ИД',
  },
  filter: {
    'en-us': 'Filter',
    'ru-ru': 'Фильтрировать',
  },
  results: {
    'en-us': 'Results',
    'ru-ru': 'Результаты',
  },
  downloadErrorMessage: {
    'en-us': 'Download Error Message',
    'ru-ru': 'Скачать ошибку',
  },
  copied: {
    'en-us': 'Copied!',
    'ru-ru': 'Скопировано!',
  },
  forms: {
    'en-us': 'Forms',
    'ru-ru': 'Формы',
  },
  permissionDeniedError: {
    'en-us': 'Permission denied error',
    'ru-ru': 'В доступе отказано',
  },
  modified: {
    'en-us': 'Modified',
    'ru-ru': 'Изменено',
  },
  permissionDeniedDialogText: {
    'en-us': `You don't have any policy or role that gives you permission to do
      the following action:`,
    'ru-ru': `У вас нет политики или роли, которая дает вам разрешение на
      выполнение следующих действий:`,
  },
  permissionDeniedDialogSecondText: {
    'en-us': (url: JSX.Element) => <>Permission denied when accessing {url}</>,
    'ru-ru': (url: JSX.Element) => (
      <>Разрешение не было дано при доступе {url}</>
    ),
  },
  copyToClipboard: {
    'en-us': 'Copy to clipboard',
    'ru-ru': 'Скопировать в буфер обмена',
  },
  selected: {
    'en-us': 'Selected',
    'ru-ru': 'Выбрано',
  },
  quantity: {
    'en-us': 'Quantity',
    'ru-ru': 'Количество',
  },
  mostRecentNotificationsTop: {
    'en-us': '(Ordered from most recent to the oldest.)',
    'ru-ru': '(В порядке от самого последнего к самому старому.)',
  },
<<<<<<< HEAD
  primary: {
    'en-us': 'Primary',
    'ru-ru': 'Основной',
  },
  revealHiddenFormFields: {
    'en-us': 'Reveal Hidden Form Fields',
    'ru-ru': 'Показать скрытые поля формы',
  },
  formDefinition: {
    'en-us': 'Form Definition',
    'ru-ru': 'Схема формы',
  },
  expandAll: {
    'en-us': 'Expand All',
    'ru-ru': 'Развернуть все',
  },
  collapseAll: {
    'en-us': 'Collapse All',
    'ru-ru': 'Свернуть все',
  },
  moveUp: {
    'en-us': 'Move Up',
    'ru-ru': 'Переместить вверх',
  },
  moveDown: {
    'en-us': 'Move Down',
    'ru-ru': 'Переместить вниз',
  },
  selectedTables: {
    'en-us': 'Selected Tables',
    'ru-ru': 'Выбранные таблицы',
  },
  possibleTables: {
    'en-us': 'Possible Tables',
    'ru-ru': 'Возможные таблицы',
  },
  reset: {
    'en-us': 'Reset',
    'ru-ru': 'Сброс',
  },
=======
>>>>>>> 4f531e32
  select: {
    'en-us': 'Select',
    'ru-ru': 'Выбрать',
  },
});<|MERGE_RESOLUTION|>--- conflicted
+++ resolved
@@ -1146,7 +1146,6 @@
     'en-us': '(Ordered from most recent to the oldest.)',
     'ru-ru': '(В порядке от самого последнего к самому старому.)',
   },
-<<<<<<< HEAD
   primary: {
     'en-us': 'Primary',
     'ru-ru': 'Основной',
@@ -1187,8 +1186,6 @@
     'en-us': 'Reset',
     'ru-ru': 'Сброс',
   },
-=======
->>>>>>> 4f531e32
   select: {
     'en-us': 'Select',
     'ru-ru': 'Выбрать',
