/**
 * Localization strings used in the Statistics Page
 *
 * @module
 */

import { createDictionary } from './utils';

// Refer to "Guidelines for Programmers" in ./README.md before editing this file

/* eslint-disable @typescript-eslint/naming-convention */
export const statsText = createDictionary({
  collectionStatistics: {
    'en-us': 'Collection Statistics',
    'ru-ru': 'Статистика коллекции',
    'es-es': 'Estadísticas de la Colección',
  },
  holdings: {
    'en-us': 'Holdings',
    'ru-ru': 'Холдинги',
    'es-es': 'Mantenimientos',
  },
  collectionObjects: {
    'en-us': 'Collection Objects',
    'ru-ru': 'Объекты коллекции',
    'es-es': 'Objetos de la Colección',
  },
  preparations: {
    'en-us': 'Preparations',
    'en-es': 'Preparaciones',
    'ru-ru': 'Подготовки',
  },
  synonymize: {
    'en-us': 'Synonymize',
    'ru-ru': 'Сделать синонимом',
    'es-es': 'Sinonimizar',
  },
  typeSpecimens: {
    'en-us': 'Type Specimens',
    'es-es': 'Especímenes Tipo',
  },
  curation: {
    'en-us': 'Curation',
    'es-es': 'Curación',
  },
  familiesRepresented: {
    'en-us': 'Families Represented',
    'ru-ru': 'Семей',
    'es-es': 'Familias Representadas',
  },
  generaRepresented: {
    'en-us': 'Genera Represented',
    'ru-ru': 'Родов',
    'es-es': 'Géneros Representados',
  },
  speciesRepresented: {
    'en-us': 'Species Represented',
    'ru-ru': 'Видов',
    'es-es': 'Especies Representadas',
  },
  loans: {
    'en-us': 'Loans',
    'ru-ru': 'Заемы',
    'es-es': 'Préstamos',
  },
  itemsOnLoans: {
    'en-us': 'Items on Loan',
    'ru-ru': 'Предметы в Займы',
    'es-es': 'Artículos en Préstamo',
  },
  openLoans: {
    'en-us': 'Open Loans',
    'ru-ru': 'Открытые Займы',
    'es-es': 'Préstamos Abiertos',
  },
  overdueLoans: {
    'en-us': 'Overdue Loans',
    'ru-ru': 'Просроченные Займы',
    'es-es': 'Préstamos Atrasados',
  },
  taxonomicTree: {
    'en-us': 'Taxon Tree Nodes',
    'es-es': 'Nodos del Árbol Taxonómico',
  },
  classes: {
    'en-us': 'Classes',
    'ru-ru': 'Классы',
    'es-es': 'Clases',
  },
  orders: {
    'en-us': 'Orders',
    'ru-ru': 'Отряды',
    'es-es': 'Órdenes',
  },
  families: {
    'en-us': 'Families',
    'ru-ru': 'Семьи',
    'es-es': 'Familias',
  },
  genera: {
    'en-us': 'Genera',
    'ru-ru': 'Роды',
    'es-es': 'Géneros',
  },
  species: {
    'en-us': 'Species',
    'ru-ru': 'Разновидносты',
    'es-es': 'Especies',
  },
  localityGeography: {
    'en-us': 'Locality / Geography',
    'ru-ru': 'Местность / География',
    'es-es': 'Localidad / Geografía',
  },
  localities: {
    'en-us': 'Localities',
    'ru-ru': 'Местности',
    'es-es': 'Localidades',
  },
  geographyEntries: {
    'en-us': 'Geography Entries',
    'ru-ru': 'География Записи',
    'es-es': 'Entradas de Geografía',
  },
  countries: {
    'en-us': 'Countries',
    'ru-ru': 'Страны',
    'es-es': 'Países',
  },
  georeferencedLocalities: {
    'en-us': 'Georeferenced Localities',
    'ru-ru': 'Места с географической привязкой',
    'es-es': 'Localidades Georreferenciadas',
  },
  digitization: {
    'en-us': 'Digitization',
    'es-es': 'Digitalización',
  },
  digitizedLastSevenDays: {
    'en-us': 'Digitized Last 7 Days',
    'es-es': 'Digitalizado Últimos 7 Días',
  },
  digitizedLastMonth: {
    'en-us': 'Digitized Last Month',
    'es-es': 'Digitalizado Último Mes',
  },
  digitizedLastYear: {
    'en-us': 'Digitized Last Year',
    'es-es': 'Digitalizado Último Año',
  },
  chooseStatistics: {
    'en-us': 'Choose Statistics',
    'ru-ru': 'Выберите статистику',
    'es-es': 'Seleccionar Estadísticas',
  },
  selectFromQueries: {
    'en-us': 'Select From Queries',
    'es-es': 'Seleccionar de Consultas',
  },
  selectFromAvailableDefault: {
    'en-us': 'Select From Available Default Statistics',
    'es-es': 'Seleccionar de Estadísticas Predeterminadas Disponibles',
  },
  pageName: {
    'en-us': 'Page Name',
    'ru-ru': 'Название страницы',
    'es-es': 'Nombre de la Página',
  },
  collection: {
    'en-us': 'Collection',
    'ru-ru': 'Коллекция',
    'es-es': 'Colección',
  },
  personal: {
    'en-us': 'Personal',
    'ru-ru': 'Личный',
    'es-es': 'Personal',
  },
  private: {
    'en-us': 'Private',
    'es-es': 'Privado',
  },
  collectionObjectsModified: {
    'en-us': 'Collection Objects Modified',
    'ru-ru': 'Объекты коллекции изменены',
    'es-es': 'Objetos de la Colección Modificados',
  },
  collectionObjectsCataloged: {
    'en-us': 'Collection Objects Cataloged',
    'ru-ru': 'Объекты коллекции каталогизированы',
    'es-es': 'Objetos de la Colección Catalogados',
  },
  collectionObjectsDetermined: {
    'en-us': 'Collection Objects Determined',
    'ru-ru': 'Объекты коллекции определены',
    'es-es': 'Objetos de la Colección Determinados',
  },
  collectionObjectsInventorized: {
    'en-us': 'Collection Objects Inventorized',
    'es-es': 'Objetos de la Colección Inventariados',
  },
  lastRefreshed: {
    'en-us': 'Last refreshed',
    'es-es': 'Última Actualización',
  },
  source: {
    'en-us': 'Source',
    'ru-ru': 'Источник',
    'es-es': 'Fuente',
  },
  categoryName: {
    'en-us': 'Category Name',
    'ru-ru': 'Название категории',
    'es-es': 'Nombre de la Categoría',
  },
  itemName: {
    'en-us': 'Item Name',
    'ru-ru': 'Название предмета',
    'es-es': 'Nombre del Item',
  },
  itemValue: {
    'en-us': 'Item Value',
    'ru-ru': 'Стоимость товара',
    'es-es': 'Valor del Ítem',
  },
  downloadAsTSV: {
    'en-us': 'Download as TSV',
    'ru-ru': 'Скачать как TSV',
    'es-es': 'Descargar como TSV',
  },
  shared: {
    'en-us': 'Shared',
    'ru-ru': 'Общий',
    'es-es': 'Compartido',
  },
<<<<<<< HEAD
=======
  customDeleteWarning: {
    'en-us':
      'The category you are about to delete contains custom statistics which are not recoverable if not saved as queries. Check if you want to save a custom statistic as a query before deleting this category.',
    'es-es':
      'La categoría que está a punto de eliminar contiene estadísticas personalizadas que no se pueden recuperar si no se guardan como consultas. Compruebe si desea guardar una estadística personalizada como consulta antes de eliminar esta categoría.',
  },
>>>>>>> fb85221f
  statistics: {
    'en-us': 'Statistics',
    'es-es': 'Estadísticas',
  },
  showStatistics: {
    'en-us': 'Show Statistics',
    'es-es': 'Mostrar Estadísticas',
  },
  deleteCategory: {
    'en-us': 'Delete Category',
    'es-es': 'Eliminar Categoría',
  },
  name: {
    'en-us': 'Name',
    'es-es': 'Nombre',
  },
  categoryContainsCustom: {
    'en-us': 'Category Contains Custom Statistics',
    'es-es': 'La Categoría Contiene Estadísticas Personalizadas',
  },
  editPage: {
    'en-us': 'Edit Page',
    'es-es': 'Editar Página',
  },
  addPage: {
    'en-us': 'Add Page',
    'es-es': 'Agregar Página',
  },
  addACategory: {
    'en-us': 'Add a Category',
    'es-es': 'Agregar una Categoría',
  },
  refresh: {
    'en-us': 'Refresh',
    'es-es': 'Actualizar',
  },
  attachments: {
    'en-us': 'Attachments',
    'es-es': 'Adjuntos',
  },
  collectionObjectsWithImages: {
    'en-us': 'Collection Objects with images',
    'es-es': 'Objetos de la Colección con imágenes',
  },
  collectionObjectsWithAttachments: {
    'en-us': 'Collection Objects with attachments',
    'es-es': 'Objetos de la Colección con adjuntos',
  },
  error: {
    'en-us': 'Error',
    'es-es': 'Error',
  },
  taxonRepresented: {
    'en-us': 'Taxa Represented',
    'es-es': 'Taxones Representados',
  },
  geographiesRepresented: {
    'en-us': 'Geographies Represented',
    'es-es': 'Geografías Representadas',
  },
  percentGeoReferenced: {
    'en-us': 'Percent Georeferenced',
    'es-es': 'Porcentaje Georreferenciado',
  },
  percentImaged: {
    'en-us': 'Percent Imaged',
    'es-es': 'Porcentaje Capturado',
  },
  deleteWarning: {
    'en-us': 'Are you sure you want to delete the category?',
  },
});
/* eslint-enable @typescript-eslint/naming-convention */<|MERGE_RESOLUTION|>--- conflicted
+++ resolved
@@ -233,15 +233,12 @@
     'ru-ru': 'Общий',
     'es-es': 'Compartido',
   },
-<<<<<<< HEAD
-=======
   customDeleteWarning: {
     'en-us':
       'The category you are about to delete contains custom statistics which are not recoverable if not saved as queries. Check if you want to save a custom statistic as a query before deleting this category.',
     'es-es':
       'La categoría que está a punto de eliminar contiene estadísticas personalizadas que no se pueden recuperar si no se guardan como consultas. Compruebe si desea guardar una estadística personalizada como consulta antes de eliminar esta categoría.',
   },
->>>>>>> fb85221f
   statistics: {
     'en-us': 'Statistics',
     'es-es': 'Estadísticas',
