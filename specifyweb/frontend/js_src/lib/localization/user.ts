/**
 * Localization strings used in security panel, permissions and login screen
 *
 * @module
 */

import { createDictionary } from './utils';

// Refer to "Guidelines for Programmers" in ./README.md before editing this file

export const userText = createDictionary({
  logIn: {
    'en-us': 'Log In',
    'ru-ru': 'Авторизоваться',
    'es-es': 'Iniciar sesión',
    'fr-fr': 'Connexion',
    'uk-ua': 'Увійти',
    'de-ch': 'Anmelden',
    'pt-br': 'Conecte-se',
  },
  username: {
    'en-us': 'Username',
    'ru-ru': 'Имя пользователя',
    'es-es': 'Nombre de usuario',
    'fr-fr': "Nom d'utilisateur",
    'uk-ua': "Ім'я користувача",
    'de-ch': 'Benutzername',
    'pt-br': 'Nome de usuário',
  },
  password: {
    'en-us': 'Password',
    'ru-ru': 'Пароль',
    'es-es': 'Contraseña',
    'fr-fr': 'Mot de passe',
    'uk-ua': 'Пароль',
    'de-ch': 'Kennwort',
    'pt-br': 'Senha',
  },
  collectionAccessDenied: {
    'en-us': 'You do not have access to this collection',
    'ru-ru': 'У вас нет доступа к этой коллекции',
    'es-es': 'No tiene acceso a esta colección',
    'fr-fr': "Vous n'avez pas accès à cette collection",
    'uk-ua': 'У вас немає доступу до цієї колекції',
    'de-ch': 'Sie haben keinen Zugang zu dieser Sammlung',
    'pt-br': 'Você não tem acesso a esta coleção',
  },
  collectionAccessDeniedDescription: {
    'en-us':
      'The currently logged in account does not have access to the {collectionName:string} collection.',
    'ru-ru':
      'Текущая учетная запись не имеет доступа к коллекции {collectionName:string}.',
    'es-es':
      'La cuenta actualmente iniciada no tiene acceso a la colección {collectionName:string}.',
    'fr-fr':
      "Le compte actuellement connecté n'a pas accès à la collection {collectionName:string}.",
    'uk-ua':
      'Поточний обліковий запис, у який ви ввійшли, не має доступу до колекції {collectionName:string}.',
    'de-ch':
      'Das aktuell angemeldete Konto hat keinen Zugriff auf die {collectionName:string}-Sammlung.',
    'pt-br':
      'A conta atualmente conectada não tem acesso à coleção {collectionName:string}.',
  },
  changePassword: {
    'en-us': 'Change Password',
    'ru-ru': 'Изменить пароль',
    'es-es': 'Cambiar la contraseña',
    'fr-fr': 'Modifier le mot de passe',
    'uk-ua': 'Змінити пароль',
    'de-ch': 'Kennwort ändern',
    'pt-br': 'Alterar a senha',
  },
  oldPassword: {
    'en-us': 'Old password',
    'ru-ru': 'Старый пароль',
    'es-es': 'Contraseña anterior',
    'fr-fr': 'Mot de passe actuel',
    'uk-ua': 'Старий пароль',
    'de-ch': 'Altes Kennwort',
    'pt-br': 'Senha Antiga',
  },
  newPassword: {
    'en-us': 'New password',
    'ru-ru': 'Новый пароль',
    'es-es': 'Nueva contraseña',
    'fr-fr': 'Nouveau mot de passe',
    'uk-ua': 'Новий пароль',
    'de-ch': 'Neues Kennwort',
    'pt-br': 'Nova Senha',
  },
  repeatPassword: {
    'en-us': 'Repeat new password',
    'ru-ru': 'Повторите новый пароль',
    'es-es': 'repita la nueva contraseña',
    'fr-fr': 'Répéter le nouveau mot de passe',
    'uk-ua': 'Повторіть новий пароль',
    'de-ch': 'Wiederhole das neue Kennwort',
    'pt-br': 'Repita a nova senha',
  },
  logOut: {
    'en-us': 'Log Out',
    'ru-ru': 'Выйти',
    'es-es': 'Cerrar sesión',
    'fr-fr': 'Se déconnecter',
    'uk-ua': 'Вийти',
    'de-ch': 'Ausloggen',
    'pt-br': 'Sair',
  },
  setUserAgents: {
    'en-us': 'Set User Agents',
    'ru-ru': 'Установить пользовательские агенты',
    'es-es': 'Establecer agentes usuarios',
    'fr-fr': 'Définir les agents utilisateurs',
    'uk-ua': 'Налаштування агентів користувачів',
    'de-ch': 'Benutzeragenten festlegen',
    'pt-br': 'Definir agentes de usuário',
  },
  noAgent: {
    'en-us': 'Current user does not have an agent assigned',
    'ru-ru': 'Текущий пользователь не имеет назначенного агента.',
    'es-es': 'El usuario actual no tiene un agente asignado',
    'fr-fr': "L'utilisateur actuel n'a pas d'agent attribué",
    'uk-ua': 'Поточному користувачеві не призначено агента',
    'de-ch': 'Dem aktuellen Benutzer ist kein Agent zugewiesen',
    'pt-br': 'O usuário atual não tem um agente atribuído',
  },
  noAgentDescription: {
    'en-us': 'Please log in as admin and assign an agent to this user',
    'ru-ru':
      'Пожалуйста, войдите в систему как администратор и назначьте агента этому пользователю.',
    'es-es':
      'Iniciar sesión como administrador y asignar un agente a este usuario',
    'fr-fr':
      "Veuillez vous connecter en tant qu'administrateur et attribuer un agent à cet utilisateur",
    'uk-ua':
      'Будь ласка, увійдіть як адміністратор і призначте агента цьому користувачеві',
    'de-ch':
      'Bitte melden Sie sich als Administrator an und weisen Sie diesem Benutzer einen Agenten zu',
    'pt-br':
      'Por favor, faça login como administrador e atribua um agente a este usuário',
  },
  helloMessage: {
    'en-us': 'Hello, {userName:string}!',
    'ru-ru': 'Привет, {userName:string}!',
    'es-es': '¡Hola, {userName:string}!',
    'fr-fr': 'Bonjour, {userName:string} !',
    'de-ch': 'Hallo, {userName:string}!',
    'uk-ua': 'Привіт, {userName:string}!',
    'pt-br': 'Olá, {userName:string}!',
  },
  oicWelcomeMessage: {
    'en-us':
      "You've been invited to associate an external login to your Specify user account. This will enable you to log in to Specify with your chosen provider going forward.",
    'ru-ru':
      'Вам предложено связать внешний логин с вашей учётной записью Specify. Это позволит вам в дальнейшем входить в Specify через выбранного вами провайдера.',
    'es-es':
      'Se le ha invitado a asociar un inicio de sesión externo a su cuenta de usuario de Specify. Esto le permitirá en el futuro iniciar sesión en Specify con el proveedor elegido.',
    'fr-fr':
      'Vous avez été invité à associer un identifiant externe à votre compte utilisateur Specify. Cela vous permettra de vous connecter à Specify avec le fournisseur de votre choix.',
    'uk-ua':
      'Вам запропоновано пов’язати зовнішній логін із вашим обліковим записом користувача Specify. Це дозволить вам надалі входити в Specify за допомогою обраного вами постачальника.',
    'de-ch':
      'Sie wurden aufgefordert, Ihrem Specify-Benutzerkonto einen externen Login zuzuordnen. Dadurch können Sie sich künftig mit Ihrem gewählten Anbieter bei Specify anmelden.',
    'pt-br':
      'Você foi convidado a associar um login externo à sua conta de usuário do Specify. Isso permitirá que você faça login no Specify com o provedor escolhido a partir de agora.',
  },
  legacyLogin: {
    'en-us': 'Sign in with Specify Account',
    'ru-ru': 'Войти, указав учетную запись',
    'es-es': 'Iniciar sesión con una cuenta de Specify',
    'fr-fr': 'Connectez-vous avec Spécifier le compte',
    'uk-ua': 'Увійти за допомогою Вказати обліковий запис',
    'de-ch': 'Mit „Konto angeben“ anmelden',
    'pt-br': 'Entrar com Especificar Conta',
  },
  unknownOicUser: {
    'en-us':
      'There is currently no Specify user associated with your {providerName:string} account. If you have a Specify user name and password, you can enter them below to associate that user with your {providerName:string} account for future logins.',
    'ru-ru':
      'В настоящее время с вашей учётной записью {providerName:string} не связан пользователь «Specified». Если у вас есть имя пользователя и пароль «Specified», введите их ниже, чтобы связать этого пользователя с вашей учётной записью {providerName:string} для последующих входов в систему.',
    'es-es':
      'Actualmente no hay ningún usuario de Specify asociado con su cuenta {providerName:string}. Si tiene un nombre de usuario y contraseña de Specify, puede ingresarlos a continuación para asociar ese usuario con su cuenta {providerName:string} para futuros inicios de sesión.',
    'fr-fr':
      "Aucun utilisateur spécifié n'est actuellement associé à votre compte {providerName:string}. Si vous possédez un nom d'utilisateur et un mot de passe spécifiés, saisissez-les ci-dessous pour associer cet utilisateur à votre compte {providerName:string} lors de vos prochaines connexions.",
    'uk-ua':
      'Наразі з вашим обліковим записом {providerName:string} не пов’язано жодного користувача типу «Вказати». Якщо у вас є ім’я користувача та пароль типу «Вказати», ви можете ввести їх нижче, щоб пов’язати цього користувача з вашим обліковим записом {providerName:string} для майбутніх входів.',
    'de-ch':
      'Derzeit ist Ihrem {providerName:string}-Konto kein Benutzer zugewiesen. Wenn Sie über einen Benutzernamen und ein Kennwort verfügen, können Sie diese unten eingeben, um diesen Benutzer für zukünftige Anmeldungen Ihrem {providerName:string}-Konto zuzuweisen.',
    'pt-br':
      'Atualmente, não há nenhum usuário específico associado à sua conta {providerName:string}. Se você tiver um nome de usuário e uma senha específicos, poderá inseri-los abaixo para associar esse usuário à sua conta {providerName:string} para logins futuros.',
  },
  generateMasterKey: {
    'en-us': 'Generate Master Key',
    'es-es': 'Generar clave maestra',
    'fr-fr': 'Générer la clé principale',
    'de-ch': 'Masterschlüssel generieren',
    'ru-ru': 'Сгенерировать главный ключ',
    'uk-ua': 'Згенерувати головний ключ',
    'pt-br': 'Gerar Chave Mestra',
  },
  userPassword: {
    'en-us': 'User Password',
    'ru-ru': 'Пароль пользователя',
    'es-es': 'Contraseña de usuario',
    'fr-fr': 'Mot de passe utilisateur',
    'uk-ua': 'Пароль користувача',
    'de-ch': 'Benutzer-Kennwort',
    'pt-br': 'Senha do usuário',
  },
  generate: {
    'en-us': 'Generate',
    'ru-ru': 'Генерировать',
    'es-es': 'Generar',
    'fr-fr': 'Générer',
    'uk-ua': 'Згенерувати',
    'de-ch': 'Generieren',
    'pt-br': 'Gerar',
  },
  masterKeyGenerated: {
    'en-us': 'Master key generated',
    'ru-ru': 'Мастер-ключ сгенерирован',
    'es-es': 'Clave maestra generada',
    'fr-fr': 'Clé principale générée',
    'uk-ua': 'Згенеровано головний ключ',
    'de-ch': 'Hauptschlüssel wurde generiert',
    'pt-br': 'Chave mestra gerada',
  },
  masterKeyFieldLabel: {
    'en-us': 'Master Key',
    'ru-ru': 'Мастер-ключ',
    'es-es': 'Clave maestra',
    'fr-fr': 'Clé principale',
    'uk-ua': 'Головний ключ',
    'de-ch': 'Hauptschlüssel',
    'pt-br': 'Chave Mestra',
  },
  incorrectPassword: {
    'en-us': 'Password was incorrect.',
    'ru-ru': 'Пароль был неверным.',
    'es-es': 'La contraseña era incorrecta.',
    'fr-fr': 'Le mot de passe était incorrect.',
    'uk-ua': 'Пароль був неправильним.',
    'de-ch': 'Das Passwort war falsch.',
    'pt-br': 'A senha estava incorreta.',
  },
  noAccessToResource: {
    'en-us':
      'You do not have access to any {collectionTable:string} containing this resource through the currently logged in account',
    'ru-ru':
      'У вас нет доступа к {collectionTable:string}, содержащим этот ресурс, через текущую учетную запись.',
    'es-es':
      'No tiene acceso a ningún {collectionTable:string} que contenga este recurso a través de la cuenta actualmente iniciada',
    'fr-fr':
      "Vous n'avez accès à aucun {collectionTable:string} contenant cette ressource via le compte actuellement connecté",
    'uk-ua':
      'Ви не маєте доступу до жодного {collectionTable:string}, що містить цей ресурс, через обліковий запис, у який ви зараз увійшли',
    'de-ch':
      'Sie haben über das aktuell angemeldete Konto keinen Zugriff auf {collectionTable:string}, das diese Ressource enthält',
    'pt-br':
      'Você não tem acesso a nenhum {collectionTable:string} contendo este recurso por meio da conta atualmente conectada',
  },
  resourceInaccessible: {
    'en-us':
      'The requested resource cannot be accessed while logged into the current collection.',
    'ru-ru':
      'Запрошенный ресурс не может быть доступен во время входа в текущую коллекцию.',
    'es-es':
      'No se puede acceder al recurso solicitado mientras se está conectado a la colección actual.',
    'fr-fr':
      "La ressource demandée n'est pas accessible lorsque vous êtes connecté à la collection actuelle.",
    'uk-ua': 'Запитаний ресурс недоступний під час входу в поточну колекцію.',
    'de-ch':
      'Auf die angeforderte Ressource kann nicht zugegriffen werden, während Sie bei der aktuellen Sammlung angemeldet sind.',
    'pt-br':
      'O recurso solicitado não pode ser acessado enquanto estiver conectado à coleção atual.',
  },
  selectCollection: {
    'en-us': 'Select one of the following collections:',
    'ru-ru': 'Выберите одну из следующих коллекций:',
    'es-es': 'Seleccione una de las siguientes colecciones:',
    'uk-ua': 'Виберіть одну з наступних колекцій:',
    'de-ch': 'Wählen Sie eine der folgenden Sammlungen aus:',
    'fr-fr': "Sélectionnez l'une des collections suivantes :",
    'pt-br': 'Selecione uma das seguintes coleções:',
  },
  loginToProceed: {
    comment: 'Example: You can login to the Collection, to proceed:',
    'en-us': 'You can login to the {collectionTable:string}, to proceed:',
    'ru-ru': 'Вы можете войти в {collectionTable:string}, чтобы продолжить:',
    'es-es': 'Puede iniciar sesión en {collectionTable:string} para continuar:',
    'fr-fr':
      'Vous pouvez vous connecter au {collectionTable:string} pour continuer :',
    'uk-ua': 'Ви можете увійти до {collectionTable:string}, щоб продовжити:',
    'de-ch':
      'Sie können sich bei {collectionTable:string} anmelden, um fortzufahren:',
    'pt-br':
      'Você pode fazer login no {collectionTable:string} para prosseguir:',
  },
  sessionTimeOut: {
    'en-us': 'Insufficient Privileges',
    'ru-ru': 'Недостаточно привилегий',
    'es-es': 'Privilegios insuficientes',
    'fr-fr': 'Privilèges insuffisants',
    'uk-ua': 'Недостатньо привілеїв',
    'de-ch': 'Unzureichende Berechtigungen',
    'pt-br': 'Privilégios Insuficientes',
  },
  sessionTimeOutDescription: {
    'en-us':
      'You lack sufficient privileges for that action, or your current session has been logged out.',
    'ru-ru':
      'У вас недостаточно прав для этого действия, или ваш текущий сеанс был завершен.',
    'es-es':
      'No tiene privilegios suficientes para esa acción o se ha cerrado la sesión actual.',
    'fr-fr':
      'Vous ne disposez pas des privilèges suffisants pour cette action ou votre session actuelle a été déconnectée.',
    'uk-ua':
      'У вас недостатньо прав для цієї дії, або ваш поточний сеанс завершено.',
    'de-ch':
      'Ihnen fehlen die erforderlichen Berechtigungen für diese Aktion oder Ihre aktuelle Sitzung wurde abgemeldet.',
    'pt-br':
      'Você não tem privilégios suficientes para essa ação ou sua sessão atual foi desconectada.',
  },
  noPermission: {
    comment: `
      Used in field formatter if user doesn't have read access to the related
      table
    `,
    'en-us': 'NO PERMISSION',
    'ru-ru': 'НЕТ РАЗРЕШЕНИЯ',
    'es-es': 'SIN AUTORIZACIÓN',
    'fr-fr': 'AUCUNE AUTORISATION',
    'uk-ua': 'ДОЗВІЛУ НЕ ПОТРІБНО',
    'de-ch': 'KEINE ERLAUBNIS',
    'pt-br': 'SEM PERMISSÃO',
  },
  permissionDeniedError: {
    'en-us': 'Permission denied error',
    'ru-ru': 'Ошибка «Отказано в доступе»',
    'es-es': 'Error de permiso denegado',
    'fr-fr': "Erreur d'autorisation refusée",
    'uk-ua': 'Помилка відмови у доступі',
    'de-ch': 'Fehler „Berechtigung verweigert“',
    'pt-br': 'Erro de permissão negada',
  },
  permissionDeniedDescription: {
    'en-us':
      "You don't have any policy or role that gives you permission to do the following action:",
    'ru-ru':
      'У вас нет политики или роли, которая дает вам разрешение на выполнение следующих действий:',
    'es-es':
      'No tiene ninguna política o función que le otorgue permiso para realizar la siguiente acción:',
    'fr-fr':
      "Vous ne disposez d'aucune politique ni d'aucun rôle vous autorisant à effectuer l'action suivante :",
    'uk-ua':
      'У вас немає жодної політики чи ролі, яка б давала вам дозвіл на виконання наступної дії:',
    'de-ch':
      'Sie verfügen über keine Richtlinie oder Rolle, die Ihnen die Berechtigung zur Ausführung der folgenden Aktion erteilt:',
    'pt-br':
      'Você não tem nenhuma política ou função que lhe dê permissão para executar a seguinte ação:',
  },
  emptyRecordSetsReadOnly: {
    'en-us': 'Cannot open empty {recordSetTable:string} when in Read-Only mode',
    'es-es':
      'No se puede abrir {recordSetTable:string} vacío cuando está en modo de solo lectura',
    'fr-fr':
      "Impossible d'ouvrir un {recordSetTable:string} vide en mode lecture seule",
    'ru-ru':
      'Невозможно открыть пустой {recordSetTable:string} в режиме «Только чтение»',
    'uk-ua':
      'Не вдається відкрити порожній {recordSetTable:string} у режимі лише для читання',
    'de-ch':
      'Leeres {recordSetTable:string} kann im schreibgeschützten Modus nicht geöffnet werden',
    'pt-br':
      'Não é possível abrir {recordSetTable:string} vazio quando em modo somente leitura',
  },
  permissionDeniedForUrl: {
    'en-us': 'Permission denied when accessing <url />',
    'ru-ru': 'Отказано в доступе при доступе <url />',
    'es-es': 'Permiso denegado al acceder a <url />',
    'fr-fr': "Autorisation refusée lors de l'accès à <url />",
    'uk-ua': 'Відмовлено в доступі під час доступу до <url />',
    'de-ch': 'Zugriff verweigert beim Zugriff auf <url />',
    'pt-br': 'Permissão negada ao acessar <url />',
  },
  noAccessToCollections: {
    'en-us':
      'The logged in user has not been given access to any collections in this database. You must login as another user.',
    'ru-ru':
      'Вошедший в систему пользователь не имеет доступа ни к одной коллекции в этой базе данных. Вам необходимо войти как другой пользователь.',
    'es-es':
      'Al usuario que inició sesión no se le ha dado acceso a ninguna colección de esta base de datos. Debe iniciar sesión como otro usuario.',
    'fr-fr':
      "L'utilisateur connecté n'a accès à aucune collection de cette base de données. Vous devez vous connecter sous un autre nom d'utilisateur.",
    'uk-ua':
      'Користувач, який зареєстрований, не має доступу до жодної колекції в цій базі даних. Ви повинні увійти як інший користувач.',
    'de-ch':
      'Dem angemeldeten Benutzer wurde kein Zugriff auf Sammlungen in dieser Datenbank gewährt. Sie müssen sich als anderer Benutzer anmelden.',
    'pt-br':
      'O usuário conectado não recebeu acesso a nenhuma coleção neste banco de dados. Você deve efetuar login como outro usuário.',
  },
  userAccount: {
    'en-us': 'User Account',
    'ru-ru': 'Учетная запись пользователя',
    'es-es': 'Cuenta de usuario',
    'fr-fr': 'Compte utilisateur',
    'uk-ua': 'Обліковий запис користувача',
    'de-ch': 'Benutzerkonto',
    'pt-br': 'Conta de usuário',
  },
  removeAdmin: {
    'en-us': 'Remove Admin',
    'ru-ru': 'Удалить администратора',
    'es-es': 'Eliminar administrador',
    'fr-fr': "Supprimer l'administrateur",
    'uk-ua': 'Видалити адміністратора',
    'de-ch': 'Administrator entfernen',
    'pt-br': 'Remover administrador',
  },
  canNotRemoveYourself: {
    'en-us': 'You cannot revoke your own admin status',
    'ru-ru': 'Вы не можете отозвать свой собственный статус администратора.',
    'es-es': 'No puede revocar su propio estatus de administrador',
    'fr-fr': "Vous ne pouvez pas révoquer votre propre statut d'administrateur",
    'uk-ua': 'Ви не можете скасувати свій власний статус адміністратора',
    'de-ch': 'Sie können Ihren eigenen Administratorstatus nicht widerrufen',
    'pt-br': 'Você não pode revogar seu próprio status de administrador',
  },
  makeAdmin: {
    'en-us': 'Make Admin',
    'ru-ru': 'Сделать администратором',
    'es-es': 'Hacer administrador',
    'fr-fr': 'Créer un administrateur',
    'uk-ua': 'Зробити адміністратором',
    'de-ch': 'Zum Administrator machen',
    'pt-br': 'Tornar administrador',
  },
  saveUserFirst: {
    'en-us': 'Save user first',
    'ru-ru': 'Сначала сохраните пользователя',
    'es-es': 'Guardar usuario primero',
    'fr-fr': "Enregistrer l'utilisateur en premier",
    'uk-ua': 'Спочатку збережіть користувача',
    'de-ch': 'Benutzer zuerst speichern',
    'pt-br': 'Salvar usuário primeiro',
  },
  mustBeManager: {
    'en-us': 'User must be saved as Manager first',
    'ru-ru': 'Сначала пользователь должен быть сохранен как менеджер.',
    'es-es': 'El usuario debe guardarse primero como administrador',
    'de-ch': 'Der Benutzer muss zuerst als Manager gespeichert werden',
    'fr-fr':
      "L'utilisateur doit d'abord être enregistré en tant que gestionnaire",
    'uk-ua': 'Спочатку користувача потрібно зберегти як менеджера',
    'pt-br': 'O usuário deve ser salvo como gerente primeiro',
  },
  users: {
    'en-us': 'User Accounts',
    'ru-ru': 'Учетные записи пользователей',
    'es-es': 'Cuentas de usuario',
    'fr-fr': "Comptes d'utilisateurs",
    'uk-ua': 'Облікові записи користувачів',
    'de-ch': 'Benutzerkonten',
    'pt-br': 'Contas de usuário',
  },
  institutionUsers: {
    'en-us': 'User Accounts Defined in this {institutionTable:string}',
    'ru-ru':
      'Учетные записи пользователей, определенные в этом {institutionTable:string}',
    'es-es': 'Cuentas de usuario definidas en este {institutionTable:string}',
    'fr-fr': "Comptes d'utilisateurs définis dans ce {institutionTable:string}",
    'uk-ua':
      'Облікові записи користувачів, визначені в цьому {institutionTable:string}',
    'de-ch': 'In diesem {institutionTable:string} definierte Benutzerkonten',
    'pt-br': 'Contas de usuário definidas neste {institutionTable:string}',
  },
  collectionUsers: {
    'en-us': 'User Accounts Assigned to this {collectionTable:string}',
    'ru-ru':
      'Учетные записи пользователей, назначенные этому {collectionTable:string}',
    'es-es': 'Cuentas de usuario asignadas a este {collectionTable:string}',
    'fr-fr': "Comptes d'utilisateurs attribués à ce {collectionTable:string}",
    'uk-ua':
      'Облікові записи користувачів, призначені цьому {collectionTable:string}',
    'de-ch': 'Diesem {collectionTable:string} zugewiesene Benutzerkonten',
    'pt-br': 'Contas de usuário atribuídas a este {collectionTable:string}',
  },
  setPassword: {
    'en-us': 'Set Password',
    'ru-ru': 'Установить пароль',
    'es-es': 'Establecer contraseña',
    'fr-fr': 'Définir le mot de passe',
    'uk-ua': 'Встановити пароль',
    'de-ch': 'Passwort festlegen',
    'pt-br': 'Definir senha',
  },
  passwordsDoNotMatchError: {
    'en-us': 'Passwords do not match.',
    'ru-ru': 'Пароли не совпадают.',
    'es-es': 'Las contraseñas no coinciden.',
    'fr-fr': 'Les mots de passe ne correspondent pas.',
    'uk-ua': 'Паролі не збігаються.',
    'de-ch': 'Die Passwörter stimmen nicht überein.',
    'pt-br': 'As senhas não correspondem.',
  },
  confirmPassword: {
    'en-us': 'Confirm',
    'ru-ru': 'Подтверждать',
    'es-es': 'Confirmar',
    'fr-fr': 'Confirmer',
    'uk-ua': 'Підтвердити',
    'de-ch': 'Bestätigen',
    'pt-br': 'Confirmar',
  },
  collections: {
    'en-us': 'Collections',
    'ru-ru': 'Коллекции',
    'es-es': 'Colecciones',
    'fr-fr': 'Collections',
    'uk-ua': 'Колекції',
    'de-ch': 'Sammlungen',
    'pt-br': 'Coleções',
  },
  configureCollectionAccess: {
    'en-us': 'Select user collection access',
    'ru-ru': 'Выберите доступ к коллекции пользователей',
    'es-es': 'Seleccionar acceso a la colección del usuario',
    'fr-fr': "Sélectionner l'accès à la collection d'utilisateurs",
    'uk-ua': 'Виберіть доступ до колекції користувачів',
    'de-ch': 'Auswählen des Benutzerzugriffs auf die Sammlung',
    'pt-br': 'Selecione o acesso à coleção de usuários',
  },
  securityPanel: {
    'en-us': 'Security and Accounts',
    'es-es': 'Seguridad y cuentas',
    'fr-fr': 'Sécurité et comptes',
    'uk-ua': 'Безпека та облікові записи',
    'de-ch': 'Sicherheit und Konten',
    'ru-ru': 'Безопасность и учетные записи',
    'pt-br': 'Segurança e Contas',
  },
  userRoleLibrary: {
    'en-us': 'Institution Library of Role Templates',
    'ru-ru': 'Библиотека шаблонов ролей учреждения',
    'es-es': 'Biblioteca institucional de plantillas de roles',
    'fr-fr': 'Bibliothèque institutionnelle de modèles de rôles',
    'uk-ua': 'Бібліотека шаблонів ролей установи',
    'de-ch': 'Institutionsbibliothek mit Rollenvorlagen',
    'pt-br': 'Biblioteca de Modelos de Funções da Instituição',
  },
  userRoles: {
    'en-us': 'User Roles',
    'ru-ru': 'Роли пользователей',
    'es-es': 'Roles del usuario',
    'fr-fr': 'Rôles utilisateur',
    'uk-ua': 'Ролі користувачів',
    'de-ch': 'Benutzerrollen',
    'pt-br': 'Funções do usuário',
  },
  collectionUserRoles: {
    'en-us': '{collectionTable:string} User Roles',
    'ru-ru': '{collectionTable:string} Роли пользователей',
    'es-es': 'Roles de usuario de {collectionTable:string}',
    'fr-fr': '{collectionTable:string} Rôles utilisateur',
    'uk-ua': 'Ролі користувачів {collectionTable:string}',
    'de-ch': '{collectionTable:string} Benutzerrollen',
    'pt-br': '{collectionTable:string} Funções do usuário',
  },
  assignedUserRoles: {
    'en-us': 'Assigned User Roles',
    'es-es': 'Roles de usuario asignados',
    'fr-fr': 'Rôles utilisateur attribués',
    'uk-ua': 'Призначені ролі користувачів',
    'de-ch': 'Zugewiesene Benutzerrollen',
    'ru-ru': 'Назначенные роли пользователей',
    'pt-br': 'Funções de usuário atribuídas',
  },
  rolePolicies: {
    'en-us': 'Role Permission Policies',
    'ru-ru': 'Политики разрешений ролей',
    'es-es': 'Políticas de permisos',
    'fr-fr': "Politiques d'autorisation de rôle",
    'uk-ua': 'Політики дозволів для ролей',
    'de-ch': 'Rollenberechtigungsrichtlinien',
    'pt-br': 'Políticas de permissão de função',
  },
  userPolicies: {
    'en-us': 'User Permission Policies',
    'ru-ru': 'Политики разрешений пользователей',
    'es-es': 'Políticas de permisos de usuario',
    'fr-fr': "Politiques d'autorisation des utilisateurs",
    'uk-ua': 'Політики дозволів користувачів',
    'de-ch': 'Richtlinien für Benutzerberechtigungen',
    'pt-br': 'Políticas de permissão do usuário',
  },
  customUserPolices: {
    'en-us':
      'Custom Collection-level Policies (applies to this collection only)',
    'ru-ru':
      'Политики на уровне пользовательской коллекции (применяются только к этой коллекции)',
    'es-es':
      'Políticas personalizadas a nivel de colección (sólo se aplican a esta colección)',
    'fr-fr':
      "Politiques personnalisées au niveau de la collection (s'applique uniquement à cette collection)",
    'uk-ua':
      'Політики на рівні користувацьких колекцій (стосуються лише цієї колекції)',
    'de-ch':
      'Benutzerdefinierte Richtlinien auf Sammlungsebene (gilt nur für diese Sammlung)',
    'pt-br':
      'Políticas personalizadas em nível de coleção (aplica-se somente a esta coleção)',
  },
  role: {
    'en-us': 'Role',
    'ru-ru': 'Роль',
    'es-es': 'Rol',
    'fr-fr': 'Rôle',
    'uk-ua': 'Роль',
    'de-ch': 'Rolle',
    'pt-br': 'Papel',
  },
  read: {
    'en-us': 'Read',
    'ru-ru': 'Читать',
    'es-es': 'Leer',
    'fr-fr': 'Lire',
    'uk-ua': 'Читати',
    'de-ch': 'Lesen',
    'pt-br': 'Ler',
  },
  userPermissionPreview: {
    'en-us': "User's Permission Profile (read-only)",
    'ru-ru': 'Профиль разрешений пользователя (только для чтения)',
    'es-es': 'Perfil de permisos del usuario (solo lectura)',
    'fr-fr': "Profil d'autorisation de l'utilisateur (lecture seule)",
    'uk-ua': 'Профіль дозволів користувача (лише для читання)',
    'de-ch': 'Berechtigungsprofil des Benutzers (schreibgeschützt)',
    'pt-br': 'Perfil de permissão do usuário (somente leitura)',
  },
  outOfDateWarning: {
    'en-us':
      'Note: preview may be out of date. Save changes to update the preview',
    'ru-ru':
      'Примечание: предварительный просмотр может быть устаревшим. Сохраните изменения, чтобы обновить предварительный просмотр.',
    'es-es':
      'Nota: la vista previa puede estar desactualizada. Guarde los cambios para actualizar la vista previa',
    'fr-fr':
      "Remarque : l'aperçu peut être obsolète. Enregistrez les modifications pour le mettre à jour.",
    'uk-ua':
      'Примітка: попередній перегляд може бути застарілим. Збережіть зміни, щоб оновити попередній перегляд',
    'de-ch':
      'Hinweis: Die Vorschau ist möglicherweise veraltet. Speichern Sie die Änderungen, um die Vorschau zu aktualisieren',
    'pt-br':
      'Observação: a pré-visualização pode estar desatualizada. Salve as alterações para atualizar a pré-visualização.',
  },
  allUsers: {
    'en-us': 'All Users',
    'ru-ru': 'Все пользователи',
    'es-es': 'Todos los usuarios',
    'fr-fr': 'Tous les utilisateurs',
    'uk-ua': 'Усі користувачі',
    'de-ch': 'Alle Benutzer',
    'pt-br': 'Todos os usuários',
  },
  thisUser: {
    'en-us': 'This user',
    'ru-ru': 'Этот пользователь',
    'es-es': 'Este usuario',
    'fr-fr': 'Cet utilisateur',
    'uk-ua': 'Цей користувач',
    'de-ch': 'Dieser Benutzer',
    'pt-br': 'Este usuário',
  },
  action: {
    'en-us': 'Action',
    'ru-ru': 'Действие',
    'es-es': 'Acción',
    'fr-fr': 'Action',
    'uk-ua': 'Дія',
    'de-ch': 'Aktion',
    'pt-br': 'Ação',
  },
  resource: {
    'en-us': 'Resource',
    'ru-ru': 'Ресурс',
    'es-es': 'Recurso',
    'fr-fr': 'Ressource',
    'uk-ua': 'Ресурс',
    'de-ch': 'Ressource',
    'pt-br': 'Recurso',
  },
  allCollections: {
    'en-us': 'All Collections',
    'ru-ru': 'Все коллекции',
    'es-es': 'Todas las colecciones',
    'fr-fr': 'Toutes les collections',
    'uk-ua': 'Усі колекції',
    'de-ch': 'Alle Kollektionen',
    'pt-br': 'Todas as coleções',
  },
  thisCollection: {
    'en-us': 'This collection',
    'ru-ru': 'Эта коллекция',
    'es-es': 'Esta colección',
    'fr-fr': 'Cette collection',
    'uk-ua': 'Ця колекція',
    'de-ch': 'Diese Sammlung',
    'pt-br': 'Esta coleção',
  },
  allActions: {
    'en-us': 'All Actions',
    'ru-ru': 'Все действия',
    'es-es': 'Todas las acciones',
    'fr-fr': 'Toutes les actions',
    'uk-ua': 'Усі дії',
    'de-ch': 'Alle Aktionen',
    'pt-br': 'Todas as ações',
  },
  collectionAccess: {
    'en-us': 'Enable Collection Access',
    'ru-ru': 'Включить доступ к коллекции',
    'es-es': 'Habilitar acceso a la colección',
    'fr-fr': "Autoriser l'accès à la collection",
    'uk-ua': 'Увімкнути доступ до колекції',
    'de-ch': 'Zugriff auf die Sammlung aktivieren',
    'pt-br': 'Habilitar acesso à coleção',
  },
  createRole: {
    'en-us': 'Create Role',
    'ru-ru': 'Создать роль',
    'es-es': 'Crear rol',
    'fr-fr': 'Créer un rôle',
    'uk-ua': 'Створити роль',
    'de-ch': 'Rolle erstellen',
    'pt-br': 'Criar função',
  },
  newRole: {
    'en-us': 'New Role',
    'ru-ru': 'Новая роль',
    'es-es': 'Nuevo rol',
    'fr-fr': 'Nouveau rôle',
    'uk-ua': 'Нова роль',
    'de-ch': 'Neue Rolle',
    'pt-br': 'Nova função',
  },
  fromLibrary: {
    'en-us': 'From library:',
    'ru-ru': 'Из библиотеки:',
    'es-es': 'De la biblioteca:',
    'fr-fr': 'Depuis la bibliothèque :',
    'uk-ua': 'З бібліотеки:',
    'de-ch': 'Aus der Bibliothek:',
    'pt-br': 'Da biblioteca:',
  },
  fromExistingRole: {
    'en-us': 'From an existing role:',
    'ru-ru': 'Из существующей роли:',
    'es-es': 'Desde un rol existente:',
    'fr-fr': "À partir d'un rôle existant :",
    'uk-ua': 'З існуючої ролі:',
    'de-ch': 'Aus einer vorhandenen Rolle:',
    'pt-br': 'De uma função existente:',
  },
  createNewRoles: {
    'en-us': 'Create new roles:',
    'ru-ru': 'Создайте новые роли:',
    'es-es': 'Crear nuevos roles:',
    'fr-fr': 'Créer de nouveaux rôles :',
    'uk-ua': 'Створити нові ролі:',
    'de-ch': 'Neue Rollen erstellen:',
    'pt-br': 'Crie novas funções:',
  },
  updateExistingRoles: {
    'en-us': 'Update existing roles:',
    'ru-ru': 'Обновить существующие роли:',
    'es-es': 'Actualizar roles existentes:',
    'fr-fr': 'Mettre à jour les rôles existants :',
    'uk-ua': 'Оновити існуючі ролі:',
    'de-ch': 'Vorhandene Rollen aktualisieren:',
    'pt-br': 'Atualizar funções existentes:',
  },
  unchangedRoles: {
    'en-us': 'Unchanged roles:',
    'ru-ru': 'Неизменные роли:',
    'es-es': 'Roles sin cambios:',
    'fr-fr': 'Rôles inchangés :',
    'uk-ua': 'Незмінні ролі:',
    'de-ch': 'Unveränderte Rollen:',
    'pt-br': 'Funções inalteradas:',
  },
  institutionAdmin: {
    'en-us': 'Institution Admin',
    'ru-ru': 'Администратор учреждения',
    'es-es': 'Administrador de la institución',
    'fr-fr': "Administrateur de l'établissement",
    'uk-ua': 'Адміністратор установи',
    'de-ch': 'Institutionsadministrator',
    'pt-br': 'Administrador da Instituição',
  },
  createInviteLink: {
    'en-us': 'Create Invite Link',
    'ru-ru': 'Создать ссылку-приглашение',
    'es-es': 'Crear enlace de invitación',
    'fr-fr': "Créer un lien d'invitation",
    'uk-ua': 'Створити посилання для запрошення',
    'de-ch': 'Einladungslink erstellen',
    'pt-br': 'Criar link de convite',
  },
  userInviteLink: {
    'en-us': 'User Invite Link',
    'ru-ru': 'Ссылка для приглашения пользователя',
    'es-es': 'Enlace de invitación de usuario',
    'fr-fr': "Lien d'invitation utilisateur",
    'uk-ua': 'Посилання для запрошення користувача',
    'de-ch': 'Benutzereinladungslink',
    'pt-br': 'Link de convite do usuário',
  },
  userInviteLinkDescription: {
    'en-us':
      'Send the following link to {userName:string} to allow them to log in for the first time.',
    'ru-ru':
      'Отправьте следующую ссылку {userName:string}, чтобы разрешить ему войти в систему в первый раз.',
    'es-es':
      'Envíe el siguiente enlace a {userName:string} para permitirles iniciar sesión por primera vez.',
    'fr-fr':
      'Envoyez le lien suivant à {userName:string} pour leur permettre de se connecter pour la première fois.',
    'uk-ua':
      'Надішліть наступне посилання користувачу {userName:string}, щоб дозволити йому вперше увійти в систему.',
    'de-ch':
      'Senden Sie den folgenden Link an {userName:string}, um ihnen die erstmalige Anmeldung zu ermöglichen.',
    'pt-br':
      'Envie o seguinte link para {userName:string} para permitir que eles façam login pela primeira vez.',
  },
  noProvidersForUserInviteLink: {
    'en-us':
      'No external identity provider is configured. You can configure some in Specify 7 server settings',
    'ru-ru':
      'Внешний поставщик удостоверений не настроен. Вы можете настроить его в разделе «Укажите 7 параметров сервера».',
    'es-es':
      'No hay configurado ningún proveedor de identidad externo. Puede configurar algunos en configuraciones de servidor de Specify 7',
    'fr-fr':
      "Aucun fournisseur d'identité externe n'est configuré. Vous pouvez en configurer certains dans les paramètres du serveur de Specify 7",
    'uk-ua':
      'Зовнішнього постачальника ідентифікаційних даних не налаштовано. Ви можете налаштувати деякі з них у розділі «Specify 7 параметрів сервера»',
    'de-ch':
      'Es ist kein externer Identitätsanbieter konfiguriert. Sie können einige in den 7 Servereinstellungen konfigurieren.',
    'pt-br':
      'Nenhum provedor de identidade externo está configurado. Você pode configurar alguns em "Especificar 7 configurações do servidor".',
  },
  legacyPermissions: {
    'en-us': 'Specify 6 Permissions',
    'ru-ru': 'Укажите 6 разрешений',
    'es-es': 'Permisos de Specify 6',
    'fr-fr': 'Autorisations de Specify 6',
    'uk-ua': 'Specify 6 дозволів',
    'de-ch': 'Geben Sie 6 Berechtigungen an',
    'pt-br': 'Especifique 6 permissões',
  },
  setPasswordBeforeSavePrompt: {
    'en-us':
      "Consider setting a password for this user. Users without a password won't be able to sign in",
    'ru-ru':
      'Попробуйте установить пароль для этого пользователя. Пользователи без пароля не смогут войти в систему.',
    'es-es':
      'Considere establecer una contraseña para este usuario. Los usuarios sin contraseña no podrán iniciar sesión',
    'fr-fr':
      'Pensez à définir un mot de passe pour cet utilisateur. Les utilisateurs sans mot de passe ne pourront pas se connecter',
    'uk-ua':
      'Спробуйте встановити пароль для цього користувача. Користувачі без пароля не зможуть увійти',
    'de-ch':
      'Erwägen Sie, für diesen Benutzer ein Kennwort festzulegen. Benutzer ohne Kennwort können sich nicht anmelden.',
    'pt-br':
      'Considere definir uma senha para este usuário. Usuários sem senha não conseguirão fazer login.',
  },
  setCollections: {
    'en-us': 'Set Collections',
    'ru-ru': 'Наборы коллекций',
    'es-es': 'Establecer colecciones',
    'fr-fr': "Collections d'ensembles",
    'uk-ua': 'Колекції наборів',
    'de-ch': 'Sammlungen festlegen',
    'pt-br': 'Conjuntos de coleções',
  },
  agentInUse: {
    'en-us': 'This agent is already associated with a different user.',
    'ru-ru': 'Этот агент уже связан с другим пользователем.',
    'es-es': 'Este agente ya está asociado con un usuario diferente.',
    'fr-fr': 'Cet agent est déjà associé à un autre utilisateur.',
    'uk-ua': "Цей агент вже пов'язаний з іншим користувачем.",
    'de-ch': 'Dieser Agent ist bereits einem anderen Benutzer zugeordnet.',
    'pt-br': 'Este agente já está associado a um usuário diferente.',
  },
  setAgentsBeforeProceeding: {
    'en-us': 'Please set the following agents before proceeding:',
    'ru-ru': 'Перед продолжением установите следующие агенты:',
    'es-es': 'Configure los siguientes agentes antes de continuar:',
    'uk-ua': 'Будь ласка, налаштуйте наступних агентів, перш ніж продовжити:',
    'de-ch':
      'Bitte legen Sie die folgenden Agenten fest, bevor Sie fortfahren:',
    'fr-fr': 'Veuillez définir les agents suivants avant de continuer :',
    'pt-br': 'Defina os seguintes agentes antes de prosseguir:',
  },
  externalIdentityProviders: {
    'en-us': 'External identity providers:',
    'es-es': 'Proveedores de identidad externos:',
    'fr-fr': "Fournisseurs d'identité externes :",
    'de-ch': 'Externe Identitätsanbieter:',
    'ru-ru': 'Внешние поставщики удостоверений:',
    'uk-ua': 'Зовнішні постачальники ідентифікаційних даних:',
    'pt-br': 'Provedores de identidade externos:',
  },
  allTables: {
    'en-us': 'All tables',
    'ru-ru': 'Все таблицы',
    'es-es': 'Todas las tablas',
    'fr-fr': 'Tous les tableaux',
    'uk-ua': 'Усі столи',
    'de-ch': 'Alle Tabellen',
    'pt-br': 'Todas as tabelas',
  },
  loadingAdmins: {
    'en-us': 'Loading admins...',
    'ru-ru': 'Загрузка администраторов...',
    'es-es': 'Cargando administradores...',
    'fr-fr': 'Chargement des administrateurs…',
    'uk-ua': 'Завантаження адміністраторів...',
    'de-ch': 'Administratoren werden geladen …',
    'pt-br': 'Carregando administradores...',
  },
  specifyAdmin: {
    comment: 'Shown next to user name for admin users',
    'en-us': '(Specify 7 Admin)',
    'ru-ru': '(Укажите 7 Администратор)',
    'es-es': '(Administradores de Specify 7)',
    'fr-fr': '(Spécifiez 7 Admin)',
    'uk-ua': '(Specify 7 Адміністратор)',
    'de-ch': '(Geben Sie 7 Admin an)',
    'pt-br': '(Especifique 7 Admin)',
  },
  legacyAdmin: {
    comment: 'Shown next to user name for admin users',
    'en-us': '(Specify 6 Admin)',
    'ru-ru': '(Укажите 6 Администратор)',
    'es-es': '(Administradores de Specify 6)',
    'fr-fr': '(Spécifiez 6 Admin)',
    'uk-ua': '(Specify 6 Адміністратор)',
    'de-ch': '(Geben Sie 6 Admin an)',
    'pt-br': '(Especifique 6 Admin)',
  },
  deleteRoleWithUsers: {
    'en-us': 'Delete role that has users?',
    'ru-ru': 'Удалить роль, в которой есть пользователи?',
    'es-es': '¿Eliminar rol que tiene usuarios?',
    'fr-fr': 'Supprimer le rôle qui a des utilisateurs ?',
    'uk-ua': 'Видалити роль, яка має користувачів?',
    'de-ch': 'Rolle mit Benutzern löschen?',
    'pt-br': 'Excluir função que possui usuários?',
  },
  deleteRoleWithUsersDescription: {
    'en-us': 'Users will not be deleted, but they would lose this role.',
    'ru-ru': 'Пользователи не будут удалены, но потеряют эту роль.',
    'es-es': 'Los usuarios no serán eliminados, pero perderán este rol.',
    'fr-fr':
      'Les utilisateurs ne seront pas supprimés, mais ils perdront ce rôle.',
    'uk-ua': 'Користувачів не буде видалено, але вони втратять цю роль.',
    'de-ch':
      'Benutzer werden nicht gelöscht, sie würden jedoch diese Rolle verlieren.',
    'pt-br': 'Os usuários não serão excluídos, mas perderão essa função.',
  },
  institutionPolicies: {
    'en-us':
      'Custom Institution-level Policies (applies to all assigned collections)',
    'ru-ru':
      'Пользовательские политики на уровне учреждения (применяются ко всем назначенным коллекциям)',
    'es-es':
      'Políticas personalizadas a nivel de Institución (se aplican a todas las colecciones asignadas)',
    'fr-fr':
      "Politiques personnalisées au niveau de l'institution (s'appliquent à toutes les collections attribuées)",
    'uk-ua':
      'Спеціальні правила на рівні установи (стосуються всіх призначених колекцій)',
    'de-ch':
      'Benutzerdefinierte Richtlinien auf Institutionsebene (gilt für alle zugewiesenen Sammlungen)',
    'pt-br':
      'Políticas personalizadas em nível de instituição (aplica-se a todas as coleções atribuídas)',
  },
  cantRemoveLastAdmin: {
    'en-us': "Can't remove Institution Admin status",
    'ru-ru': 'Невозможно удалить статус администратора учреждения',
    'es-es':
      'No se puede eliminar el estatus de Administrador de la Institución',
    'fr-fr':
      "Impossible de supprimer le statut d'administrateur de l'établissement",
    'uk-ua': 'Не вдається видалити статус адміністратора установи',
    'de-ch':
      'Der Status „Institutionsadministrator“ kann nicht entfernt werden',
    'pt-br': 'Não é possível remover o status de administrador da instituição',
  },
  cantRemoveLastAdminDescription: {
    'en-us': 'There must be at least one Institution Admin in institution',
    'ru-ru':
      'В учреждении должен быть по крайней мере один администратор учреждения.',
    'es-es':
      'En la Institución debe haber al menos un Administrador de la Institución',
    'fr-fr':
      "Il doit y avoir au moins un administrateur d'établissement dans l'établissement",
    'uk-ua': 'У закладі має бути принаймні один адміністратор закладу',
    'de-ch':
      'Es muss mindestens einen Institutionsadministrator in der Institution geben',
    'pt-br':
      'Deve haver pelo menos um administrador da instituição na instituição',
  },
  switchToHorizontalLayout: {
<<<<<<< HEAD
    'en-us': 'Switch to horizontal layout',
    'ru-ru': 'Переключиться на горизонтальную компоновку',
    'es-es': 'Cambiar a diseño horizontal',
    'fr-fr': "Passer à l'affichage horizontal",
    'uk-ua': 'Перейти до горизонтального розташування',
    'de-ch': 'Zum horizontalen Layout wechseln',
    'pt-br': 'Mudar para layout horizontal',
=======
    "en-us": "Switch to horizontal layout",
    "ru-ru": "Переключиться на горизонтальную компоновку",
    "es-es": "Cambiar a diseño horizontal",
    "fr-fr": "Passer à l'affichage horizontal",
    "uk-ua": "Перейти до горизонтального розташування",
    "de-ch": "Wechseln Sie zum horizontalen Layout",
    "pt-br": "Mudar para layout horizontal",
>>>>>>> ce41c4db
  },
  switchToVerticalLayout: {
    'en-us': 'Switch to vertical layout',
    'ru-ru': 'Переключиться на вертикальную компоновку',
    'es-es': 'Cambiar al diseño vertical',
    'fr-fr': "Passer à l'affichage vertical",
    'de-ch': 'Zum vertikalen Layout wechseln',
    'uk-ua': 'Перейти до вертикального розташування',
    'pt-br': 'Mudar para layout vertical',
  },
  advancedTables: {
    'en-us': 'Advanced tables',
    'ru-ru': 'Расширенные таблицы',
    'es-es': 'Tablas avanzadas',
    'fr-fr': 'Tableaux avancés',
    'uk-ua': 'Розширені таблиці',
    'de-ch': 'Erweiterte Tabellen',
    'pt-br': 'Tabelas avançadas',
  },
  excludedInstitutionalPolicies: {
    'en-us': 'Excluded institutional policies:',
    'ru-ru': 'Исключенные институциональные политики:',
    'es-es': 'Políticas institucionales excluidas:',
    'fr-fr': 'Politiques institutionnelles exclues :',
    'uk-ua': 'Виключені інституційні політики:',
    'de-ch': 'Ausgeschlossene institutionelle Richtlinien:',
    'pt-br': 'Políticas institucionais excluídas:',
  },
  excludedInstitutionalPoliciesDescription: {
    'en-us':
      '(Some policies that apply only at the institution-level are not present here at the collection-level.)',
    'ru-ru':
      '(Некоторые политики, которые применяются только на уровне учреждения, не представлены здесь на уровне сбора.)',
    'es-es':
      '(Algunas políticas que se aplican solo a nivel de institución no están presentes aquí, a nivel de colección)',
    'fr-fr':
      '(Certaines politiques qui s’appliquent uniquement au niveau de l’institution ne sont pas présentes ici au niveau de la collection.)',
    'uk-ua':
      '(Деякі політики, що застосовуються лише на рівні установи, відсутні тут на рівні колекції.)',
    'de-ch':
      '(Einige Richtlinien, die nur auf Institutionsebene gelten, sind hier auf Sammlungsebene nicht vorhanden.)',
    'pt-br':
      '(Algumas políticas que se aplicam apenas ao nível da instituição não estão presentes aqui no nível da coleção.)',
  },
  accountSetupOptions: {
    'en-us': 'Account Setup Options',
    'ru-ru': 'Параметры настройки учетной записи',
    'es-es': 'Opciones de configuración de cuenta',
    'fr-fr': 'Options de configuration du compte',
    'uk-ua': 'Параметри налаштування облікового запису',
    'de-ch': 'Kontoeinrichtungsoptionen',
    'pt-br': 'Opções de configuração de conta',
  },
  currentUser: {
    'en-us': 'Current User',
    'ru-ru': 'Текущий пользователь',
    'de-ch': 'Aktueller Benutzer',
    'es-es': 'Usuario actual',
    'fr-fr': 'Utilisateur actuel',
    'uk-ua': 'Поточний користувач',
    'pt-br': 'Usuário atual',
  },
  addRole: {
    'en-us': 'Add Role',
    'de-ch': 'Rolle hinzufügen',
    'es-es': 'Agregar rol',
    'fr-fr': 'Ajouter un rôle',
    'ru-ru': 'Добавить роль',
    'uk-ua': 'Додати роль',
    'pt-br': 'Adicionar função',
  },
  addUser: {
    'en-us': 'Add User',
    'de-ch': 'Benutzer hinzufügen',
    'es-es': 'Agregar usuario',
    'fr-fr': 'Ajouter un utilisateur',
    'ru-ru': 'Добавить пользователя',
    'uk-ua': 'Додати користувача',
    'pt-br': 'Adicionar usuário',
  },
} as const);<|MERGE_RESOLUTION|>--- conflicted
+++ resolved
@@ -1009,15 +1009,6 @@
       'Deve haver pelo menos um administrador da instituição na instituição',
   },
   switchToHorizontalLayout: {
-<<<<<<< HEAD
-    'en-us': 'Switch to horizontal layout',
-    'ru-ru': 'Переключиться на горизонтальную компоновку',
-    'es-es': 'Cambiar a diseño horizontal',
-    'fr-fr': "Passer à l'affichage horizontal",
-    'uk-ua': 'Перейти до горизонтального розташування',
-    'de-ch': 'Zum horizontalen Layout wechseln',
-    'pt-br': 'Mudar para layout horizontal',
-=======
     "en-us": "Switch to horizontal layout",
     "ru-ru": "Переключиться на горизонтальную компоновку",
     "es-es": "Cambiar a diseño horizontal",
@@ -1025,7 +1016,6 @@
     "uk-ua": "Перейти до горизонтального розташування",
     "de-ch": "Wechseln Sie zum horizontalen Layout",
     "pt-br": "Mudar para layout horizontal",
->>>>>>> ce41c4db
   },
   switchToVerticalLayout: {
     'en-us': 'Switch to vertical layout',
