--- conflicted
+++ resolved
@@ -253,11 +253,7 @@
     'fr-fr':
       "Vous n'avez accès à aucun {collectionTable:string} contenant cette ressource via le compte actuellement connecté",
     'uk-ua':
-<<<<<<< HEAD
-      'Ви не маєте доступу до жодного {collectionTable:string}, що містить цей ресурс, через обліковий запис, у який ви зараз увійшли.',
-=======
       'Ви не маєте доступу до жодного {collectionTable:string}, що містить цей ресурс, через обліковий запис, у який ви зараз увійшли',
->>>>>>> 01787605
     'de-ch':
       'Sie haben über das aktuell angemeldete Konto keinen Zugriff auf {collectionTable:string}, das diese Ressource enthält',
     'pt-br':
@@ -650,11 +646,7 @@
     'fr-fr':
       "Remarque : l'aperçu peut être obsolète. Enregistrez les modifications pour le mettre à jour.",
     'uk-ua':
-<<<<<<< HEAD
-      'Примітка: попередній перегляд може бути застарілим. Збережіть зміни, щоб оновити попередній перегляд.',
-=======
       'Примітка: попередній перегляд може бути застарілим. Збережіть зміни, щоб оновити попередній перегляд',
->>>>>>> 01787605
     'de-ch':
       'Hinweis: Die Vorschau ist möglicherweise veraltet. Speichern Sie die Änderungen, um die Vorschau zu aktualisieren.',
     'pt-br':
@@ -848,11 +840,7 @@
     'fr-fr':
       "Aucun fournisseur d'identité externe n'est configuré. Vous pouvez en configurer certains dans les paramètres du serveur de Specify 7",
     'uk-ua':
-<<<<<<< HEAD
-      'Зовнішнього постачальника ідентифікаційних даних не налаштовано. Ви можете налаштувати деякі з них у розділі «Вкажіть 7 параметрів сервера».',
-=======
       'Зовнішнього постачальника ідентифікаційних даних не налаштовано. Ви можете налаштувати деякі з них у розділі «Specify 7 параметрів сервера»',
->>>>>>> 01787605
     'de-ch':
       'Es ist kein externer Identitätsanbieter konfiguriert. Sie können einige in den Servereinstellungen festlegen.',
     'pt-br':
@@ -863,11 +851,7 @@
     'ru-ru': 'Укажите 6 разрешений',
     'es-es': 'Permisos de Specify 6',
     'fr-fr': 'Autorisations de Specify 6',
-<<<<<<< HEAD
-    'uk-ua': 'Вкажіть 6 дозволів',
-=======
     'uk-ua': 'Specify 6 дозволів',
->>>>>>> 01787605
     'de-ch': 'Geben Sie 6 Berechtigungen an',
     'pt-br': 'Especifique 6 permissões',
   },
@@ -881,11 +865,7 @@
     'fr-fr':
       'Pensez à définir un mot de passe pour cet utilisateur. Les utilisateurs sans mot de passe ne pourront pas se connecter',
     'uk-ua':
-<<<<<<< HEAD
-      'Спробуйте встановити пароль для цього користувача. Користувачі без пароля не зможуть увійти.',
-=======
       'Спробуйте встановити пароль для цього користувача. Користувачі без пароля не зможуть увійти',
->>>>>>> 01787605
     'de-ch':
       'Erwägen Sie, für diesen Benutzer ein Passwort festzulegen. Benutzer ohne Passwort können sich nicht anmelden.',
     'pt-br':
@@ -952,11 +932,7 @@
     'ru-ru': '(Укажите 7 Администратор)',
     'es-es': '(Administradores de Specify 7)',
     'fr-fr': '(Spécifiez 7 Admin)',
-<<<<<<< HEAD
-    'uk-ua': '(Вкажіть 7 Адміністратор)',
-=======
     'uk-ua': '(Specify 7 Адміністратор)',
->>>>>>> 01787605
     'de-ch': '(Geben Sie 7 Admin an)',
     'pt-br': '(Especifique 7 Admin)',
   },
@@ -966,11 +942,7 @@
     'ru-ru': '(Укажите 6 Администратор)',
     'es-es': '(Administradores de Specify 6)',
     'fr-fr': '(Spécifiez 6 Admin)',
-<<<<<<< HEAD
-    'uk-ua': '(Вкажіть 6 Адміністратор)',
-=======
     'uk-ua': '(Specify 6 Адміністратор)',
->>>>>>> 01787605
     'de-ch': '(Geben Sie 6 Admin an)',
     'pt-br': '(Especifique 6 Admin)',
   },
