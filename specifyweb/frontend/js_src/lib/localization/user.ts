/**
 * Localization strings used in security panel, permissions and login screen
 *
 * @module
 */

import { createDictionary } from './utils';

// Refer to "Guidelines for Programmers" in ./README.md before editing this file

export const userText = createDictionary({
  logIn: {
    'en-us': 'Log In',
    'ru-ru': 'Авторизоваться',
    'es-es': 'Conectar',
    'fr-fr': 'Connexion',
    'uk-ua': 'Увійти',
    'de-ch': 'Anmelden',
  },
  username: {
    'en-us': 'Username',
    'ru-ru': 'Имя пользователя',
    'es-es': 'Nombre de usuario',
    'fr-fr': "Nom d'utilisateur",
    'uk-ua': "Ім'я користувача",
    'de-ch': 'Benutzername',
  },
  password: {
    'en-us': 'Password',
    'ru-ru': 'Пароль',
    'es-es': 'Contraseña',
    'fr-fr': 'Mot de passe',
    'uk-ua': 'Пароль',
    'de-ch': 'Kennwort',
  },
  collectionAccessDenied: {
    'en-us': 'You do not have access to this collection',
    'ru-ru': 'У вас нет доступа к этой коллекции',
    'es-es': 'No tiene acceso a esta colección.',
    'fr-fr': "Vous n'avez pas accès à cette collection",
    'uk-ua': 'Ви не маєте доступу до цієї колекції',
    'de-ch': 'Sie haben keinen Zugang zu dieser Sammlung',
  },
  collectionAccessDeniedDescription: {
    'en-us': `
      The currently logged in account does not have access to the
      {collectionName:string} collection.
    `,
    'ru-ru': `
      Текущая учетная запись, вошедшая в систему, не имеет доступа к коллекции
      {collectionName:string}.
    `,
    'es-es': `
      La cuenta actualmente iniciada no tiene acceso a la colección
      {collectionName:string}.
    `,
    'fr-fr': `
      Le compte actuellement connecté n'a pas accès à la collection
      {collectionName:string}.
    `,
    'uk-ua': `
      Обліковий запис, який зараз увійшов, не має доступу до колекції
      {collectionName:string}.
    `,
    'de-ch': `
      Das aktuell angemeldete Konto hat keinen Zugriff auf die
      {collectionName:string}-Sammlung.
    `,
  },
  changePassword: {
    'en-us': 'Change Password',
    'ru-ru': 'Изменить пароль',
    'es-es': 'Cambiar contraseña',
    'fr-fr': 'Modifier le mot de passe',
    'uk-ua': 'Змінити пароль',
    'de-ch': 'Kennwort ändern',
  },
  oldPassword: {
    'en-us': 'Old password',
    'ru-ru': 'Старый пароль',
    'es-es': 'Contraseña anterior',
    'fr-fr': 'Mot de passe actuel',
    'uk-ua': 'Старий пароль',
    'de-ch': 'Altes Kennwort',
  },
  newPassword: {
    'en-us': 'New password',
    'ru-ru': 'Новый пароль',
    'es-es': 'Nueva contraseña',
    'fr-fr': 'Nouveau mot de passe',
    'uk-ua': 'Новий пароль',
    'de-ch': 'Neues Kennwort',
  },
  repeatPassword: {
    'en-us': 'Repeat new password',
    'ru-ru': 'повторите новый пароль',
    'es-es': 'Repita la nueva contraseña',
    'fr-fr': 'Répéter le nouveau mot de passe',
    'uk-ua': 'Повторіть новий пароль',
    'de-ch': 'Wiederhole das neue Passwort',
  },
  logOut: {
    'en-us': 'Log Out',
    'ru-ru': 'Выйти',
    'es-es': 'Cerrar sesión',
    'fr-fr': 'Se déconnecter',
    'uk-ua': 'Вийти',
    'de-ch': 'Ausloggen',
  },
  setUserAgents: {
    'en-us': 'Set User Agents',
    'ru-ru': 'Установить пользовательских агентов',
    'es-es': 'Establecer agentes de usuario',
    'fr-fr': 'Définir les agents utilisateurs',
    'uk-ua': 'Встановити агентів користувача',
    'de-ch': 'Legen Sie Benutzeragenten fest',
  },
  noAgent: {
    'en-us': 'Current user does not have an agent assigned',
    'ru-ru': 'Текущему пользователю не назначен агент',
    'es-es': 'El usuario actual no tiene asignado un agente',
    'fr-fr': "L'utilisateur actuel n'a pas d'agent assigné",
    'uk-ua': 'Поточний користувач не має призначеного агента',
    'de-ch': 'Dem aktuellen Benutzer ist kein Agent zugewiesen',
  },
  noAgentDescription: {
    'en-us': 'Please log in as admin and assign an agent to this user',
    'ru-ru': `
      Пожалуйста, войдите в систему как администратор и назначьте агента этому
      пользователю
    `,
    'es-es':
      'Inicie sesión como administrador y asigne un agente a este usuario',
    'fr-fr': `
      Veuillez vous connecter en tant qu'administrateur et attribuer un agent à
      cet utilisateur
    `,
    'uk-ua': `
      Будь ласка, увійдіть як адміністратор і призначте агента цьому
      користувачеві
    `,
    'de-ch': `
      Bitte melden Sie sich als Admin an und weisen Sie diesem Benutzer einen
      Agenten zu
    `,
  },
  helloMessage: {
    'en-us': 'Hello, {userName:string}!',
    'ru-ru': 'Привет, {userName:string}!',
    'es-es': '¡Hola, {userName:string}!',
    'fr-fr': 'Bonjour, {userName:string} !',
    'uk-ua': 'Привіт, {userName:string}!',
    'de-ch': 'Hallo, {userName:string}!',
  },
  oicWelcomeMessage: {
    'en-us': `
      You've been invited to associate an external login to your Specify user
      account. This will enable you to log in to Specify with your chosen
      provider going forward.
    `,
    'ru-ru': `
      Вам было предложено связать внешний логин с вашей учетной записью
      пользователя Specify. Это позволит вам войти в Specify с выбранным вами
      провайдером в будущем.
    `,
    'es-es': `
      Ha sido invitado a asociar un inicio de sesión externo a su cuenta de
      usuario Especificar. Esto le permitirá iniciar sesión en Specific con su
      proveedor elegido en el futuro.
    `,
    'fr-fr': `
      Vous avez été invité à associer une connexion externe à votre compte
      d'utilisateur Spécifier. Cela vous permettra de vous connecter à Spécifier
      avec votre fournisseur choisi à l'avenir.
    `,
    'uk-ua': `
      Вас запросили пов’язати зовнішній логін із вашим обліковим записом
      користувача Specify. Це дозволить вам увійти в систему Specify з вибраним
      постачальником надалі.
    `,
    'de-ch': `
      Sie wurden eingeladen, Ihrem Benutzerkonto „Specify“ ein externes Login
      zuzuordnen. Damit können Sie sich künftig bei Specific bei Ihrem gewählten
      Anbieter anmelden.
    `,
  },
  legacyLogin: {
    'en-us': 'Sign in with Specify Account',
    'ru-ru': 'Войти с помощью Указать учетную запись',
    'es-es': 'Iniciar sesión con Especificar cuenta',
    'fr-fr': 'Connectez-vous avec Spécifiez le compte',
    'uk-ua': 'Увійдіть за допомогою Вказати обліковий запис',
    'de-ch': 'Melden Sie sich mit Konto angeben an',
  },
  unknownOicUser: {
    'en-us': `
      There is currently no Specify user associated with your
      {providerName:string} account. If you have a Specify user name and
      password, you can enter them below to associate that user with your
      {providerName:string} account for future logins.
    `,
    'ru-ru': `
      В настоящее время нет пользователя Specify, связанного с вашей учетной
      записью {providerName:string}. Если у вас есть Укажите имя пользователя и
      пароль, вы можете ввести их ниже, чтобы связать этого пользователя с вашей
      учетной записью {providerName:string} для будущих входов в систему.
    `,
    'es-es': `
      Actualmente no hay un usuario específico asociado con su cuenta
      {providerName:string}. Si tiene un nombre de usuario y contraseña
      especificados, puede ingresarlos a continuación para asociar ese usuario
      con su cuenta {providerName:string} para futuros inicios de sesión.
    `,
    'fr-fr': `
      Il n'y a actuellement aucun utilisateur spécifié associé à votre compte
      {providerName:string}. Si vous disposez d'un nom d'utilisateur et d'un
      mot de passe, vous pouvez les saisir ci-dessous pour associer cet
      utilisateur à votre compte {providerName:string} lors de futures
      connexions.
    `,
    'uk-ua': `
      Наразі немає жодного користувача, пов’язаного з вашим обліковим записом
      {providerName:string}. Якщо у вас є вказати ім’я користувача та пароль,
      ви можете ввести їх нижче, щоб пов’язати цього користувача з обліковим
      записом {providerName:string} для майбутніх входів.
    `,
    'de-ch': `
      Ihrem {providerName:string}-Konto ist derzeit kein Benutzer angeben
      zugeordnet. Wenn Sie einen Benutzernamen und ein Passwort angeben haben,
      können Sie diese unten eingeben, um diesen Benutzer für zukünftige
      Anmeldungen mit Ihrem {providerName:string}-Konto zu verknüpfen.
    `,
  },
  generateMasterKey: {
    'en-us': 'Generate Master Key',
    'ru-ru': 'Сгенерировать мастер-ключ',
    'es-es': 'Generar Clave Maestra',
    'fr-fr': 'Générer la clé principale',
    'uk-ua': 'Створити головний ключ',
    'de-ch': 'Hauptschlüssel generieren',
  },
  userPassword: {
    'en-us': 'User Password',
    'ru-ru': 'Пользовательский пароль',
    'es-es': 'Contraseña de Usuario:',
    'fr-fr': 'Mot de passe utilisateur',
    'uk-ua': 'Пароль користувача',
    'de-ch': 'Benutzer-Passwort',
  },
  generate: {
    'en-us': 'Generate',
    'ru-ru': 'Создать',
    'es-es': 'Generar',
    'fr-fr': 'Générer',
    'uk-ua': 'Генерувати',
    'de-ch': 'Generieren',
  },
  masterKeyGenerated: {
    'en-us': 'Master key generated',
    'ru-ru': 'Мастер-ключ сгенерирован',
    'es-es': 'Clave maestra generada',
    'fr-fr': 'Clé principale générée',
    'uk-ua': 'Створено головний ключ',
    'de-ch': 'Hauptschlüssel generiert',
  },
  masterKeyFieldLabel: {
    'en-us': 'Master Key',
    'ru-ru': 'Мастер ключ',
    'es-es': 'Clave Maestra:',
    'fr-fr': 'Clé principale',
    'uk-ua': 'Головний ключ',
    'de-ch': 'Hauptschlüssel',
  },
  incorrectPassword: {
    'en-us': 'Password was incorrect.',
    'ru-ru': 'Неверный пароль.',
    'es-es': 'La contraseña era incorrecta.',
    'fr-fr': 'Le mot de passe était incorrect.',
    'uk-ua': 'Пароль був невірний.',
    'de-ch': 'Passwort war falsch.',
  },
  noAccessToResource: {
    'en-us': `
      You do not have access to any {collectionTable:string} containing this
      resource through the currently logged in account
    `,
    'ru-ru': `
      У вас нет доступа ни к одному {collectionTable:string}, содержащему этот
      ресурс, через текущий вход в учетную запись.
    `,
    'es-es': `
      No tienesacceso a ninguna colección que contenga este recurso. mediante la
      cuenta con la que está conectado.
    `,
    'fr-fr': `
      Vous n'avez accès à aucun {collectionTable:string} contenant cette
      ressource via le compte actuellement connecté
    `,
    'uk-ua': `
      Ви не маєте доступу до {collectionTable:string}, що містить цей ресурс,
      через поточний обліковий запис
    `,
    'de-ch': `
      Sie haben über das derzeit angemeldete Konto keinen Zugriff auf
      {collectionTable:string}, das diese Ressource enthält
    `,
  },
  resourceInaccessible: {
    'en-us': `
      The requested resource cannot be accessed while logged into the current
      collection.
    `,
    'ru-ru': 'Запрошенный ресурс недоступен при входе в текущую коллекцию.',
    'es-es': `
      No se puede acceder al recurso solicitado mientras se está conectado a la
      actual colección.
    `,
    'fr-fr': `
      Impossible d'accéder à la ressource demandée lorsque vous êtes connecté à
      la collection actuelle.
    `,
    'uk-ua': `
      Неможливо отримати доступ до запитуваного ресурсу під час входу в поточну
      колекцію.
    `,
    'de-ch': `
      Auf die angeforderte Ressource kann nicht zugegriffen werden, während Sie
      bei der aktuellen Sammlung angemeldet sind.
    `,
  },
  selectCollection: {
    'en-us': 'Select one of the following collections:',
    'ru-ru': 'Выберите одну из следующих коллекций:',
    'es-es': 'Seleccione una de las siguientes colecciones:',
    'fr-fr': "Sélectionnez l'une des collections suivantes :",
    'uk-ua': 'Виберіть одну з наступних колекцій:',
    'de-ch': 'Wählen Sie eine der folgenden Sammlungen aus:',
  },
  loginToProceed: {
    comment: 'Example: You can login to the Collection, to proceed:',
    'en-us': 'You can login to the {collectionTable:string}, to proceed:',
    'ru-ru': 'Вы можете войти в {collectionTable:string}, чтобы продолжить:',
    'es-es':
      'Puede iniciar sesión en el {collectionTable:string}, para continuar:',
    'fr-fr': `
      Vous pouvez vous connecter au {collectionTable:string}, pour continuer :
    `,
    'uk-ua': 'Ви можете увійти на {collectionTable:string}, щоб продовжити:',
    'de-ch': `
      Sie können sich bei {collectionTable:string} anmelden, um fortzufahren:
    `,
  },
  sessionTimeOut: {
    'en-us': 'Insufficient Privileges',
    'ru-ru': 'Недостаточно прав',
    'es-es': 'Insuficientes Permisos',
    'fr-fr': 'Privilèges insuffisants',
    'uk-ua': 'Недостатні привілеї',
    'de-ch': 'Keine ausreichenden Berechtigungen',
  },
  sessionTimeOutDescription: {
    'en-us': `
      You lack sufficient privileges for that action, or your current session
      has been logged out.
    `,
    'ru-ru': `
      У вас недостаточно прав для этого действия, или ваш текущий сеанс был
      завершен.
    `,
    'es-es': `
      Carece de suficientes privilegios para esa acción, o se ha cerrado su
      actual sesión.
    `,
    'fr-fr': `
      Vous ne disposez pas des privilèges suffisants pour cette action ou votre
      session actuelle a été déconnectée.
    `,
    'uk-ua': `
      У вас немає достатніх привілеїв для цієї дії, або ваш поточний сеанс
      вийшов із системи.
    `,
    'de-ch': `
      Sie verfügen nicht über ausreichende Berechtigungen für diese Aktion oder
      Ihre aktuelle Sitzung wurde abgemeldet.
    `,
  },
  noPermission: {
    comment: `
      Used in field formatter if user doesn't have read access to the related
      table
    `,
    'en-us': 'NO PERMISSION',
    'ru-ru': 'НЕТ РАЗРЕШЕНИЯ',
    'es-es': 'SIN AUTORIZACIÓN',
    'fr-fr': 'AUCUNE AUTORISATION',
    'uk-ua': 'НЕМАЄ ДОЗВОЛУ',
    'de-ch': 'KEINE ERLAUBNIS',
  },
  permissionDeniedError: {
    'en-us': 'Permission denied error',
    'ru-ru': 'Ошибка отказа в доступе',
    'es-es': 'Error de permiso denegado',
    'fr-fr': "Erreur d'autorisation refusée",
    'uk-ua': 'Помилка дозволу заборонено',
    'de-ch': 'Fehler "Zugriff verweigert".',
  },
  permissionDeniedDescription: {
    'en-us': `
      You don't have any policy or role that gives you permission to do the
      following action:
    `,
    'ru-ru': `
      У вас нет политики или роли, которая дает вам разрешение на выполнение
      следующих действий:
    `,
    'es-es': `
      No tiene ninguna política o rol que le dé permiso para realizar la
      siguiente acción:
    `,
    'fr-fr': `
      Vous ne disposez d'aucune stratégie ni d'aucun rôle vous autorisant à
      effectuer l'action suivante :
    `,
    'uk-ua': `
      У вас немає жодної політики чи ролі, які дають вам дозвіл виконувати такі
      дії:
    `,
    'de-ch': `
      Sie haben keine Richtlinie oder Rolle, die Ihnen die Berechtigung
      erteilt, die folgende Aktion auszuführen:
    `,
  },
  emptyRecordSetsReadOnly: {
    'en-us': 'Cannot open empty {recordSetTable:string} when in Read-Only mode',
    'es-es': `
      No se puede abrir {recordSetTable:string} vacío cuando está en modo de
      solo lectura
    `,
    'fr-fr':
      "Impossible d'ouvrir {recordSetTable:string} vide en mode lecture seule",
    'ru-ru': `
      Невозможно открыть пустой {recordSetTable:string} в режиме только для
      чтения
    `,
    'uk-ua': `
      Неможливо відкрити порожній {recordSetTable:string} у режимі лише для
      читання
    `,
    'de-ch': `
      Leeres {recordSetTable:string} kann im schreibgeschützten Modus nicht
      geöffnet werden
    `,
  },
  permissionDeniedForUrl: {
    'en-us': 'Permission denied when accessing <url />',
    'ru-ru': 'Отказано в доступе при доступе к <url />',
    'es-es': 'Permiso denegado al acceder a <url />',
    'fr-fr': "Autorisation refusée lors de l'accès à <url />",
    'uk-ua': 'У дозволі відмовлено під час доступу до <url />',
    'de-ch': 'Berechtigung beim Zugriff auf <url /> verweigert',
  },
  noAccessToCollections: {
    'en-us': `
      The logged in user has not been given access to any collections in this
      database. You must login as another user.
    `,
    'ru-ru': `
      Вошедшему в систему пользователю не был предоставлен доступ ни к каким
      коллекциям в этой базе данных. Вы должны войти в систему как другой
      пользователь.
    `,
    'es-es': `
      El usuario que ha iniciado sesión no tiene acceso a ninguna colección de
      esta base de datos. Debe iniciar sesión como otro usuario.
    `,
    'fr-fr': `
      L'utilisateur connecté n'a pas été autorisé à accéder aux collections de
      cette base de données. Vous devez vous connecter en tant qu'autre
      utilisateur.
    `,
    'uk-ua': `
      Увійшовши в систему користувач не отримав доступ до жодної колекції в цій
      базі даних. Ви повинні увійти як інший користувач.
    `,
    'de-ch': `
      Dem angemeldeten Benutzer wurde kein Zugriff auf Sammlungen in dieser
      Datenbank gewährt. Sie müssen sich als anderer Benutzer anmelden.
    `,
  },
  userAccount: {
    'en-us': 'User Account',
    'ru-ru': 'Учетная запись пользователя',
    'es-es': 'Cuenta de usuario',
    'fr-fr': "Compte d'utilisateur",
    'uk-ua': 'Обліковий запис користувача',
    'de-ch': 'Benutzerkonto',
  },
  removeAdmin: {
    'en-us': 'Remove Admin',
    'ru-ru': 'Удалить администратора',
    'es-es': 'Eliminar Administrador',
    'fr-fr': "Supprimer l'administrateur",
    'uk-ua': 'Видалити адміністратора',
    'de-ch': 'Administrator entfernen',
  },
  canNotRemoveYourself: {
    'en-us': 'You cannot revoke your own admin status',
    'ru-ru': 'Вы не можете отозвать свой собственный статус администратора',
    'es-es': 'No puede revocar su propia condición de adminisrador',
    'fr-fr': "Vous ne pouvez pas révoquer votre propre statut d'administrateur",
    'uk-ua': 'Ви не можете відкликати свій статус адміністратора',
    'de-ch': 'Sie können Ihren eigenen Administratorstatus nicht widerrufen',
  },
  makeAdmin: {
    'en-us': 'Make Admin',
    'ru-ru': 'Сделать администратором',
    'es-es': 'Hacer Administrador',
    'fr-fr': 'Faire administrateur',
    'uk-ua': 'Зробити адміністратором',
    'de-ch': 'Machen Admin',
  },
  saveUserFirst: {
    'en-us': 'Save user first',
    'ru-ru': 'Сначала сохраните пользователя',
    'es-es': 'Guardar usuario antes',
    'fr-fr': "Enregistrez d'abord l'utilisateur",
    'uk-ua': 'Спочатку збережіть користувача',
    'de-ch': 'Benutzer zuerst speichern',
  },
  mustBeManager: {
    'en-us': 'User must be saved as Manager first',
    'ru-ru': 'Пользователь должен быть сначала сохранен как менеджер',
    'es-es': 'Antes debe guardarse el usuario como "Manager"',
    'fr-fr':
      "L'utilisateur doit d'abord être enregistré en tant que gestionnaire",
    'uk-ua': 'Спочатку потрібно зберегти користувача як менеджера',
    'de-ch': 'Der Benutzer muss zuerst als Manager gespeichert werden',
  },
  users: {
    'en-us': 'User Accounts',
    'ru-ru': 'Учетные записи пользователей',
    'es-es': 'Usuarios',
    'fr-fr': 'Comptes utilisateur',
    'uk-ua': 'Облікові записи користувачів',
    'de-ch': 'Benutzerkonten',
  },
  institutionUsers: {
    'en-us': 'User Accounts Defined in this {institutionTable:string}',
    'ru-ru': `
      Учетные записи пользователей, определенные в этом
      {institutionTable:string}
    `,
    'es-es': 'Cuentas de usuario definidas en este {institutionTable:string}',
    'fr-fr': "Comptes d'utilisateurs définis dans ce {institutionTable:string}",
    'uk-ua': `
      Облікові записи користувачів, визначені в цьому {institutionTable:string}
    `,
    'de-ch': 'In diesem {institutionTable:string} definierte Benutzerkonten',
  },
  collectionUsers: {
    'en-us': 'User Accounts Assigned to this {collectionTable:string}',
    'ru-ru': `
      Учетные записи пользователей, назначенные этому {collectionTable:string}
    `,
    'es-es': 'Cuentas de usuario asignadas a este {collectionTable:string}',
    'fr-fr': "Comptes d'utilisateurs attribués à ce {collectionTable:string}",
    'uk-ua': `
      Облікові записи користувачів, призначені цьому {collectionTable:string}
    `,
    'de-ch': 'Diesem {collectionTable:string} zugewiesene Benutzerkonten',
  },
  setPassword: {
    'en-us': 'Set Password',
    'ru-ru': 'Установка пароля',
    'es-es': 'Establecer Contraseña',
    'fr-fr': 'Définir le mot de passe',
    'uk-ua': 'Встановити пароль',
    'de-ch': 'Passwort festlegen',
  },
  passwordsDoNotMatchError: {
    'en-us': 'Passwords do not match.',
    'ru-ru': 'Пароли не совпадают.',
    'es-es': 'Las Contraseñas no coinciden',
    'fr-fr': 'Les mots de passe ne correspondent pas.',
    'uk-ua': 'Паролі не збігаються.',
    'de-ch': 'Passwörter stimmen nicht überein.',
  },
  confirmPassword: {
    'en-us': 'Confirm',
    'ru-ru': 'Подтверждать',
    'es-es': 'Confirmar',
    'fr-fr': 'Confirmer',
    'uk-ua': 'Підтвердити',
    'de-ch': 'Bestätigen',
  },
  collections: {
    'en-us': 'Collections',
    'ru-ru': 'Коллекции',
    'es-es': 'Recolecciones',
    'fr-fr': 'Collections',
    'uk-ua': 'Колекції',
    'de-ch': 'Sammlungen',
  },
  notAvailableOnAdmins: {
    'en-us': 'This option is unavailable for admin users',
    'ru-ru': 'Эта опция недоступна для пользователей с правами администратора.',
    'es-es': 'Esta opción no está disponible para usuarios administrador',
    'fr-fr': "Cette option n'est pas disponible pour les administrateurs",
    'uk-ua': 'Ця опція недоступна для адміністраторів',
    'de-ch': 'Diese Option ist für Admin-Benutzer nicht verfügbar',
  },
  configureCollectionAccess: {
    'en-us': 'Select user collection access',
    'ru-ru': 'Выберите доступ к пользовательской коллекции',
    'es-es': 'Seleccionar acceso de usuario de colección',
    'fr-fr': "Sélectionnez l'accès à la collection d'utilisateurs",
    'uk-ua': 'Виберіть доступ до колекції користувачів',
    'de-ch': 'Wählen Sie den Zugriff auf die Benutzersammlung aus',
  },
  securityPanel: {
    'en-us': 'Security and Accounts',
    'ru-ru': 'Безопасность и учетные записи',
    'es-es': 'Seguridad y Cuentas',
    'fr-fr': 'Sécurité et comptes',
    'uk-ua': 'Безпека та облікові записи',
    'de-ch': 'Sicherheit und Konten',
  },
  userRoleLibrary: {
    'en-us': 'Institution Library of Role Templates',
    'ru-ru': 'Библиотека шаблонов ролей учреждения',
    'es-es': 'Biblioteca institucional de plantillas de funciones',
    'fr-fr': 'Bibliothèque institutionnelle de modèles de rôle',
    'uk-ua': 'Бібліотека шаблонів ролей установи',
    'de-ch': 'Institutionsbibliothek mit Rollenvorlagen',
  },
  userRoles: {
    'en-us': 'User Roles',
    'ru-ru': 'Роли пользователей',
    'es-es': 'Roles del usuario',
    'fr-fr': 'Rôles utilisateur',
    'uk-ua': 'Ролі користувачів',
    'de-ch': 'Benutzerregeln',
  },
  collectionUserRoles: {
    'en-us': '{collectionTable:string} User Roles',
    'ru-ru': '{collectionTable:string} Роли пользователей',
    'es-es': '{collectionTable:string} Funciones de usuario',
    'fr-fr': "{collectionTable:string} Rôles d'utilisateur",
    'uk-ua': '{collectionTable:string} Ролі користувачів',
    'de-ch': '{collectionTable:string} Benutzerrollen',
  },
  assignedUserRoles: {
    'en-us': 'Assigned User Roles',
    'ru-ru': 'Назначенные роли пользователей',
    'es-es': 'Roles de usuario asignados',
    'fr-fr': 'Rôles utilisateur attribués',
    'uk-ua': 'Призначені ролі користувача',
    'de-ch': 'Zugewiesene Benutzerrollen',
  },
  rolePolicies: {
    'en-us': 'Role Permission Policies',
    'ru-ru': 'Политики разрешений ролей',
    'es-es': 'Políticas de permisos de funciones',
    'fr-fr': "Politiques d'autorisation de rôle",
    'uk-ua': 'Політики дозволів на роль',
    'de-ch': 'Rollenberechtigungsrichtlinien',
  },
  userPolicies: {
    'en-us': 'User Permission Policies',
    'ru-ru': 'Политики разрешений пользователей',
    'es-es': 'Políticas de permisos de usuario',
    'fr-fr': "Politiques d'autorisation des utilisateurs",
    'uk-ua': 'Політика дозволів користувача',
    'de-ch': 'Benutzerberechtigungsrichtlinien',
  },
  customUserPolices: {
    'en-us':
      'Custom Collection-level Policies (applies to this collection only)',
    'ru-ru': `
      Пользовательские политики на уровне коллекции (применяется только к этой
      коллекции)
    `,
    'es-es': `
      Políticas de nivel de colección personalizadas (se aplica solo a esta
      colección)
    `,
    'fr-fr': `
      Politiques personnalisées au niveau de la collection (s'applique
      uniquement à cette collection)
    `,
    'uk-ua':
      'Спеціальна політика на рівні колекції (стосується лише цієї колекції)',
    'de-ch': `
      Benutzerdefinierte Richtlinien auf Sammlungsebene (gilt nur für diese
      Sammlung)
    `,
  },
  role: {
    'en-us': 'Role',
    'ru-ru': 'Роль',
    'es-es': 'Role',
    'fr-fr': 'Rôle',
    'uk-ua': 'Роль',
    'de-ch': 'Rolle',
  },
  read: {
    'en-us': 'Read',
    'ru-ru': 'Читать',
    'es-es': 'Leer',
    'fr-fr': 'Lire',
    'uk-ua': 'Прочитайте',
    'de-ch': 'Lesen',
  },
  userPermissionPreview: {
    'en-us': "User's Permission Profile (read-only)",
    'ru-ru': 'Профиль разрешений пользователя (только для чтения)',
    'es-es': 'Perfil de permisos del usuario (solo lectura)',
    'fr-fr': "Profil d'autorisation de l'utilisateur (lecture seule)",
    'uk-ua': 'Профіль дозволів користувача (лише читання)',
    'de-ch': 'Berechtigungsprofil des Benutzers (schreibgeschützt)',
  },
  outOfDateWarning: {
    'en-us':
      'Note: preview may be out of date. Save changes to update the preview',
    'ru-ru': `
      Примечание. Предварительный просмотр может быть устаревшим. Сохраните
      изменения, чтобы обновить предварительный просмотр
    `,
    'es-es': `
      Nota: la vista previa puede estar desactualizada. Guardar cambios para
      actualizar la vista previa
    `,
    'fr-fr': `
      Remarque : l'aperçu peut être obsolète. Enregistrer les modifications pour
      mettre à jour l'aperçu
    `,
    'uk-ua': `
      Примітка: попередній перегляд може бути застарілим. Збережіть зміни, щоб
      оновити попередній перегляд
    `,
    'de-ch': `
      Hinweis: Die Vorschau ist möglicherweise veraltet. Änderungen speichern,
      um die Vorschau zu aktualisieren
    `,
  },
  allUsers: {
    'en-us': 'All Users',
    'ru-ru': 'Все пользователи',
    'es-es': 'Todos los usuarios',
    'fr-fr': 'Tous les utilisateurs',
    'uk-ua': 'Всі користувачі',
    'de-ch': 'Alle Nutzer',
  },
  thisUser: {
    'en-us': 'This user',
    'ru-ru': 'Этот пользователь',
    'es-es': 'este usuario',
    'fr-fr': 'Cet utilisateur',
    'uk-ua': 'Цей користувач',
    'de-ch': 'Dieser Benutzer',
  },
  action: {
    'en-us': 'Action',
    'ru-ru': 'Действие',
    'es-es': 'Acción',
    'fr-fr': 'Action',
    'uk-ua': 'Дія',
    'de-ch': 'Aktion',
  },
  resource: {
    'en-us': 'Resource',
    'ru-ru': 'Ресурс',
    'es-es': 'Recurso',
    'fr-fr': 'Ressource',
    'uk-ua': 'Ресурс',
    'de-ch': 'Ressource',
  },
  allCollections: {
    'en-us': 'All Collections',
    'ru-ru': 'Все коллекции',
    'es-es': 'Todas las colecciones',
    'fr-fr': 'Toutes les collections',
    'uk-ua': 'Всі колекції',
    'de-ch': 'Alle Sammlungen',
  },
  thisCollection: {
    'en-us': 'This collection',
    'ru-ru': 'Эта коллекция',
    'es-es': 'esta colección',
    'fr-fr': 'Cette collection',
    'uk-ua': 'Ця колекція',
    'de-ch': 'Diese Sammlung',
  },
  allActions: {
    'en-us': 'All Actions',
    'ru-ru': 'Все действия',
    'es-es': 'Todas las acciones',
    'fr-fr': 'Toutes les actions',
    'uk-ua': 'Усі дії',
    'de-ch': 'Alle Aktionen',
  },
  collectionAccess: {
    'en-us': 'Enable Collection Access',
    'ru-ru': 'Включить доступ к коллекции',
    'es-es': 'Habilitar acceso a la colección',
    'fr-fr': "Autoriser l'accès à la collection",
    'uk-ua': 'Увімкнути доступ до колекції',
    'de-ch': 'Sammlungszugriff aktivieren',
  },
  createRole: {
    'en-us': 'Create Role',
    'ru-ru': 'Создать роль',
    'es-es': 'Crear rol',
    'fr-fr': 'Créer un rôle',
    'uk-ua': 'Створити роль',
    'de-ch': 'Rolle erstellen',
  },
  newRole: {
    'en-us': 'New Role',
    'ru-ru': 'Новая роль',
    'es-es': 'Nuevo rol',
    'fr-fr': 'Nouveau rôle',
    'uk-ua': 'Нова роль',
    'de-ch': 'Neue Rolle',
  },
  fromLibrary: {
    'en-us': 'From library:',
    'ru-ru': 'Из библиотеки:',
    'es-es': 'De la biblioteca:',
    'fr-fr': 'Depuis la bibliothèque :',
    'uk-ua': 'З бібліотеки:',
    'de-ch': 'Aus Bibliothek:',
  },
  fromExistingRole: {
    'en-us': 'From an existing role:',
    'ru-ru': 'Из существующей роли:',
    'es-es': 'Desde un rol existente:',
    'fr-fr': "À partir d'un rôle existant :",
    'uk-ua': 'З наявної ролі:',
    'de-ch': 'Aus einer bestehenden Rolle:',
  },
  createNewRoles: {
    'en-us': 'Create new roles:',
    'ru-ru': 'Создайте новые роли:',
    'es-es': 'Crear nuevos roles:',
    'fr-fr': 'Créez de nouveaux rôles :',
    'uk-ua': 'Створити нові ролі:',
    'de-ch': 'Neue Rollen erstellen:',
  },
  updateExistingRoles: {
    'en-us': 'Update existing roles:',
    'ru-ru': 'Обновите существующие роли:',
    'es-es': 'Actualizar roles existentes:',
    'fr-fr': 'Mettez à jour les rôles existants :',
    'uk-ua': 'Оновіть наявні ролі:',
    'de-ch': 'Vorhandene Rollen aktualisieren:',
  },
  unchangedRoles: {
    'en-us': 'Unchanged roles:',
    'ru-ru': 'Неизменные роли:',
    'es-es': 'Roles sin cambios:',
    'fr-fr': 'Rôles inchangés :',
    'uk-ua': 'Незмінні ролі:',
    'de-ch': 'Unveränderte Rollen:',
  },
  institutionAdmin: {
    'en-us': 'Institution Admin',
    'ru-ru': 'Администратор учреждения',
    'es-es': 'Administrador de la institución',
    'fr-fr': "Administrateur de l'établissement",
    'uk-ua': 'Адмін закладу',
    'de-ch': 'Institutions-Admin',
  },
  createInviteLink: {
    'en-us': 'Create Invite Link',
    'ru-ru': 'Создать пригласительную ссылку',
    'es-es': 'Crear enlace de invitación',
    'fr-fr': "Créer un lien d'invitation",
    'uk-ua': 'Створити посилання для запрошення',
    'de-ch': 'Einladungslink erstellen',
  },
  userInviteLink: {
    'en-us': 'User Invite Link',
    'ru-ru': 'Ссылка для приглашения пользователя',
    'es-es': 'Enlace de invitación de usuario',
    'fr-fr': "Lien d'invitation utilisateur",
    'uk-ua': 'Посилання для запрошення користувача',
    'de-ch': 'Link zur Benutzereinladung',
  },
  userInviteLinkDescription: {
    'en-us': `
      Send the following link to {userName:string} to allow them to log in for
      the first time.
    `,
    'ru-ru': `
      Отправьте следующую ссылку {userName:string}, чтобы они могли войти в
      систему в первый раз.
    `,
    'es-es': `
      Envíe el siguiente enlace a {userName:string} para permitirles iniciar
      sesión por primera vez.
    `,
    'fr-fr': `
      Envoyez le lien suivant à {userName:string} pour leur permettre de se
      connecter pour la première fois.
    `,
    'uk-ua': `
      Надішліть таке посилання на {userName:string}, щоб дозволити їм увійти в
      систему вперше.
    `,
    'de-ch': `
      Senden Sie den folgenden Link an {userName:string}, damit sie sich zum
      ersten Mal anmelden können.
    `,
  },
  noProvidersForUserInviteLink: {
    'en-us': `
      No external identity provider is configured. You can configure some in
      Specify 7 server settings
    `,
    'ru-ru': `
      Внешний поставщик удостоверений не настроен. Вы можете настроить некоторые
      в настройках сервера Specify 7.
    `,
    'es-es': `
      No se configura ningún proveedor de identidad externo. Puede configurar
      algunos en la configuración del servidor Especificar 7
    `,
    'fr-fr': `
      Aucun fournisseur d'identité externe n'est configuré. Vous pouvez en
      configurer certains dans les paramètres du serveur de Specify 7
    `,
    'uk-ua': `
      Жодного зовнішнього постачальника ідентифікаційної інформації не
      налаштовано. Ви можете налаштувати деякі параметри сервера Specify 7
    `,
    'de-ch': `
      Es ist kein externer Identitätsanbieter konfiguriert. Sie können einige in
      Servereinstellungen angeben 7 konfigurieren
    `,
  },
  legacyPermissions: {
    'en-us': 'Specify 6 Permissions',
    'ru-ru': 'Укажите 6 разрешений',
    'es-es': 'Especificar 6 permisos',
    'fr-fr': 'Autorisations de Specify 6',
    'uk-ua': 'Вкажіть 6 дозволів',
    'de-ch': 'Geben Sie 6 Berechtigungen an',
  },
  setPasswordBeforeSavePrompt: {
    'en-us': `
      Consider setting a password for this user. Users without a password won't
      be able to sign in
    `,
    'ru-ru': `
      Рассмотрите возможность установки пароля для этого пользователя.
      Пользователи без пароля не смогут войти
    `,
    'es-es': `
      Considere establecer una contraseña para este usuario. Los usuarios sin
      contraseña no podrán iniciar sesión
    `,
    'fr-fr': `
      Pensez à définir un mot de passe pour cet utilisateur. Les utilisateurs
      sans mot de passe ne pourront pas se connecter
    `,
    'uk-ua': `
      Розгляньте можливість встановлення пароля для цього користувача.
      Користувачі без пароля не зможуть увійти
    `,
    'de-ch': `
      Erwägen Sie, ein Kennwort für diesen Benutzer festzulegen. Benutzer ohne
      Passwort können sich nicht anmelden
    `,
  },
  setCollections: {
    'en-us': 'Set Collections',
    'ru-ru': 'Набор коллекций',
    'es-es': 'Establecer colecciones',
    'fr-fr': 'Ensemble de collections',
    'uk-ua': 'Набір колекцій',
    'de-ch': 'Sammlungen festlegen',
  },
  agentInUse: {
    'en-us': 'This agent is already associated with a different user.',
    'ru-ru': 'Этот агент уже связан с другим пользователем.',
    'es-es': 'Este agente ya está asociado con un usuario diferente.',
    'fr-fr': 'Cet agent est déjà associé à un autre utilisateur.',
    'uk-ua': 'Цей агент уже пов’язаний з іншим користувачем.',
    'de-ch': 'Dieser Agent ist bereits einem anderen Benutzer zugeordnet.',
  },
  setAgentsBeforeProceeding: {
    'en-us': 'Please set the following agents before proceeding:',
    'ru-ru': 'Прежде чем продолжить, установите следующие агенты:',
    'es-es': 'Configure los siguientes agentes antes de continuar:',
    'fr-fr': 'Veuillez définir les agents suivants avant de continuer :',
    'uk-ua': 'Перш ніж продовжити, установіть такі агенти:',
    'de-ch':
      'Bitte stellen Sie die folgenden Agenten ein, bevor Sie fortfahren:',
  },
  externalIdentityProviders: {
    'en-us': 'External identity providers:',
    'ru-ru': 'Внешние поставщики удостоверений:',
    'es-es': 'Proveedores de identidad externos:',
    'fr-fr': "Fournisseurs d'identité externes :",
    'uk-ua': 'Постачальники зовнішньої ідентифікації:',
    'de-ch': 'Externe Identitätsanbieter:',
  },
  allTables: {
    'en-us': 'All tables',
    'ru-ru': 'Все столы',
    'es-es': 'Todas las mesas',
    'fr-fr': 'Tous les tableaux',
    'uk-ua': 'Всі столи',
    'de-ch': 'Alle Tische',
  },
  loadingAdmins: {
    'en-us': 'Loading admins...',
    'ru-ru': 'Загрузка администраторов...',
    'es-es': 'Cargando administradores...',
    'fr-fr': 'Chargement des administrateurs…',
    'uk-ua': 'Завантаження адміністраторів...',
    'de-ch': 'Administratoren werden geladen...',
  },
  specifyAdmin: {
    comment: 'Shown next to user name for admin users',
    'en-us': '(Specify 7 Admin)',
    'ru-ru': '(указать 7 админ)',
    'es-es': '(Especifique 7 Administrador)',
    'fr-fr': '(Précisez 7 administrateurs)',
    'uk-ua': '(Вкажіть 7 адміністраторів)',
    'de-ch': '(Geben Sie 7 Admin an)',
  },
  legacyAdmin: {
    comment: 'Shown next to user name for admin users',
    'en-us': '(Specify 6 Admin)',
    'ru-ru': '(указать 6 админ)',
    'es-es': '(Especifique 6 administradores)',
    'fr-fr': '(Précisez 6 administrateurs)',
    'uk-ua': '(Вкажіть 6 адміністраторів)',
    'de-ch': '(Geben Sie 6 Admin an)',
  },
  deleteRoleWithUsers: {
    'en-us': 'Delete role that has users?',
    'ru-ru': 'Удалить роль, в которой есть пользователи?',
    'es-es': '¿Eliminar rol que tiene usuarios?',
    'fr-fr': 'Supprimer le rôle qui a des utilisateurs ?',
    'uk-ua': 'Видалити роль, яка має користувачів?',
    'de-ch': 'Rolle mit Benutzern löschen?',
  },
  deleteRoleWithUsersDescription: {
    'en-us': 'Users will not be deleted, but they would lose this role.',
    'ru-ru': 'Пользователи не будут удалены, но потеряют эту роль.',
    'es-es': 'Los usuarios no se eliminarán, pero perderían este rol.',
    'fr-fr':
      'Les utilisateurs ne seront pas supprimés, mais ils perdraient ce rôle.',
    'uk-ua': 'Користувачів не буде видалено, але вони втратять цю роль.',
    'de-ch':
      'Benutzer werden nicht gelöscht, aber sie würden diese Rolle verlieren.',
  },
  institutionPolicies: {
    'en-us': `
      Custom Institution-level Policies (applies to all assigned collections)
    `,
    'ru-ru': `
      Пользовательские политики на уровне учреждения (применяются ко всем
      назначенным коллекциям)
    `,
    'es-es': `
      Políticas personalizadas a nivel de institución (se aplican a todas las
      colecciones asignadas)
    `,
    'fr-fr': `
      Politiques personnalisées au niveau de l'établissement (s'appliquent à
      toutes les collections attribuées)
    `,
    'uk-ua': `
      Спеціальна політика на рівні установи (застосовується до всіх призначених
      колекцій)
    `,
    'de-ch': `
      Benutzerdefinierte Richtlinien auf Institutionsebene (gilt für alle
      zugewiesenen Sammlungen)
    `,
  },
  cantRemoveLastAdmin: {
    'en-us': "Can't remove Institution Admin status",
    'ru-ru': 'Не удается удалить статус администратора учреждения',
    'es-es':
      'No se puede eliminar el estado de administrador de la institución',
    'fr-fr':
      "Impossible de supprimer le statut d'administrateur de l'établissement",
    'uk-ua': 'Неможливо видалити статус адміністратора установи',
    'de-ch':
      'Der Administratorstatus der Institution kann nicht entfernt werden',
  },
  cantRemoveLastAdminDescription: {
    'en-us': 'There must be at least one Institution Admin in institution',
    'ru-ru': 'В учреждении должен быть хотя бы один администратор учреждения.',
    'es-es': `
      Debe haber al menos un administrador de la institución en la institución
    `,
    'fr-fr': `
      Il doit y avoir au moins un administrateur d'établissement dans
      l'établissement
    `,
    'uk-ua': 'У закладі має бути принаймні один адміністратор установи',
    'de-ch': `
      Es muss mindestens einen Institutionsadministrator in der Institution
      geben
    `,
  },
  switchToHorizontalLayout: {
    'en-us': 'Switch to horizontal layout',
    'ru-ru': 'Переключиться на горизонтальную раскладку',
    'es-es': 'Cambiar a diseño horizontal',
    'fr-fr': "Passer à l'affichage horizontal",
    'uk-ua': 'Перейти до горизонтального розташування',
    'de-ch': 'Wechseln Sie zum horizontalen Layout',
  },
  switchToVerticalLayout: {
    'en-us': 'Switch to vertical layout',
    'ru-ru': 'Переключиться на вертикальную компоновку',
    'es-es': 'Cambiar a diseño vertical',
    'fr-fr': "Passer à l'affichage vertical",
    'uk-ua': 'Переключитися на вертикальне розташування',
    'de-ch': 'Wechseln Sie zum vertikalen Layout',
  },
  advancedTables: {
    'en-us': 'Advanced tables',
    'ru-ru': 'Расширенные таблицы',
    'es-es': 'Tablas avanzadas',
    'fr-fr': 'Tableaux avancés',
    'uk-ua': 'Розширені таблиці',
    'de-ch': 'Erweiterte Tabellen',
  },
  excludedInstitutionalPolicies: {
    'en-us': 'Excluded institutional policies:',
    'ru-ru': 'Исключенные институциональные политики:',
    'es-es': 'Pólizas institucionales excluidas:',
    'fr-fr': 'Polices institutionnelles exclues :',
    'uk-ua': 'Виключені інституційні політики:',
    'de-ch': 'Ausgeschlossene institutionelle Richtlinien:',
  },
  excludedInstitutionalPoliciesDescription: {
    'en-us': `
      (Some policies that apply only at the institution-level are not present
      here at the collection-level.)
    `,
    'ru-ru': `
      (Некоторые политики, которые применяются только на уровне учреждения,
      отсутствуют здесь на уровне коллекции.)
    `,
    'es-es': `
      (Algunas políticas que se aplican solo a nivel de institución no están
      presentes aquí a nivel de colección).
    `,
    'fr-fr': `
      (Certaines politiques qui s'appliquent uniquement au niveau de
      l'institution ne sont pas présentes ici au niveau de la collection.)
    `,
    'uk-ua': `
      (Деякі політики, які застосовуються лише на рівні установи, відсутні тут
      на рівні колекції.)
    `,
    'de-ch': `
      (Einige Richtlinien, die nur auf Institutionsebene gelten, sind hier auf
      Sammlungsebene nicht vorhanden.)
    `,
  },
  accountSetupOptions: {
    'en-us': 'Account Setup Options',
    'ru-ru': 'Параметры настройки учетной записи',
    'es-es': 'Opciones de configuración de cuenta',
    'fr-fr': 'Options de configuration du compte',
    'uk-ua': 'Параметри налаштування облікового запису',
    'de-ch': 'Konto-Setup-Optionen',
  },
  currentUser: {
    'en-us': 'Current User',
    'ru-ru': 'Текущий пользователь',
<<<<<<< HEAD
    'es-es': 'Usuario actual',
    'fr-fr': '',
    'uk-ua': '',
=======
    'de-ch': 'Aktueller Benutzer',
    'es-es': 'Usuario actual',
    'fr-fr': 'Utilisateur actuel',
    'uk-ua': 'Поточний користувач',
>>>>>>> a2f2fcb7
  },
} as const);<|MERGE_RESOLUTION|>--- conflicted
+++ resolved
@@ -1179,15 +1179,9 @@
   currentUser: {
     'en-us': 'Current User',
     'ru-ru': 'Текущий пользователь',
-<<<<<<< HEAD
-    'es-es': 'Usuario actual',
-    'fr-fr': '',
-    'uk-ua': '',
-=======
     'de-ch': 'Aktueller Benutzer',
     'es-es': 'Usuario actual',
     'fr-fr': 'Utilisateur actuel',
     'uk-ua': 'Поточний користувач',
->>>>>>> a2f2fcb7
   },
 } as const);