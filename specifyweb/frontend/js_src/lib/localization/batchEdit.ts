/**
 * Localization strings used for displaying Attachments
 *
 * @module
 */

import { createDictionary } from './utils';

export const batchEditText = createDictionary({
  batchEdit: {
    'en-us': 'Batch Edit',
    'de-ch': 'Stapelbearbeitung',
    'es-es': 'Edición por lotes',
    'fr-fr': 'Modification par lots',
    'pt-br': 'Edição em lote',
    'ru-ru': 'Пакетное редактирование',
    'uk-ua': 'Пакетне редагування',
  },
  batchEditPrefs: {
    'en-us': 'Batch Edit Preferences',
    'de-ch': 'Stapelbearbeitungseinstellungen',
    'es-es': 'Preferencias de edición por lotes',
    'fr-fr': "Préférences d'édition par lots",
    'pt-br': 'Preferências de edição em lote',
    'ru-ru': 'Пакетное редактирование настроек',
    'uk-ua': 'Налаштування пакетного редагування',
  },
  numberOfRecords: {
    'en-us': 'Number of records selected from the query',
    'de-ch': 'Anzahl der aus der Abfrage ausgewählten Datensätze',
    'es-es': 'Número de registros seleccionados de la consulta',
    'fr-fr': "Nombre d'enregistrements sélectionnés à partir de la requête",
    'pt-br': 'Número de registros selecionados da consulta',
    'ru-ru': 'Количество записей, выбранных из запроса',
    'uk-ua': 'Кількість записів, вибраних із запиту',
  },
  removeField: {
    'en-us':
      'Field not supported for batch edit. Either remove the field, or make it hidden.',
    'de-ch':
      'Feld wird für die Stapelbearbeitung nicht unterstützt. Entfernen Sie das Feld oder blenden Sie es aus.',
    'es-es':
      'Campo no compatible con la edición por lotes. Elimínelo u ocúltelo.',
    'fr-fr':
      'Champ non pris en charge pour la modification par lots. Supprimez le champ ou masquez-le.',
    'pt-br':
      'Campo não suportado para edição em lote. Remova o campo ou oculte-o.',
    'ru-ru':
      'Поле не поддерживается для пакетного редактирования. Удалите поле или сделайте его скрытым.',
    'uk-ua':
      'Поле не підтримується для пакетного редагування. Видаліть поле або приховайте його.',
  },
  addTreeRank: {
    'en-us':
      'The following ranks will be added to the query to enable batch editing',
    'de-ch':
      'Die folgenden Ränge werden der Abfrage hinzugefügt, um die Stapelbearbeitung zu ermöglichen',
    'es-es':
      'Los siguientes rangos se agregarán a la consulta para permitir la edición por lotes',
    'fr-fr':
      "Les rangs suivants seront ajoutés à la requête pour permettre l'édition par lots",
    'pt-br':
      'As seguintes classificações serão adicionadas à consulta para permitir a edição em lote',
    'ru-ru':
      'Следующие ранги будут добавлены в запрос для обеспечения пакетного редактирования',
    'uk-ua':
      'Наступні ранги будуть додані до запиту, щоб увімкнути пакетне редагування',
  },
  pickTreesToFilter: {
    'en-us':
      'The selected rank(s) are found in multiple trees. Pick tree(s) to batch edit with',
    'de-ch':
      'Die ausgewählten Ränge sind in mehreren Bäumen vorhanden. Wählen Sie Bäume für die Stapelbearbeitung aus.',
    'es-es':
      'Los rangos seleccionados se encuentran en varios árboles. Seleccione los árboles para editarlos por lotes.',
    'fr-fr':
      'Les rangs sélectionnés se trouvent dans plusieurs arbres. Sélectionnez les arbres à modifier par lots.',
    'pt-br':
      'A(s) classificação(ões) selecionada(s) são encontradas em várias árvores. Selecione a(s) árvore(s) para edição em lote',
    'ru-ru':
      'Выбранные ранги найдены в нескольких деревьях. Выберите деревья для пакетного редактирования.',
    'uk-ua':
      'Вибрані ранги знаходяться в кількох деревах. Виберіть дерево(а) для пакетного редагування',
  },
  datasetName: {
    'en-us': '{queryName:string} {datePart:string}',
    'de-ch': '{queryName:string} {datePart:string}',
    'es-es': '{queryName:string} {datePart:string}',
    'fr-fr': '{queryName:string} {datePart:string}',
    'pt-br': '{queryName:string} {datePart:string}',
    'ru-ru': '{queryName:string} {datePart:string}',
    'uk-ua': "{queryName:string} {datePart:string}'",
  },
  errorInQuery: {
    'en-us': 'Following errors were found in the query',
    'de-ch': 'Folgende Fehler wurden in der Abfrage gefunden',
    'es-es': 'Se encontraron los siguientes errores en la consulta',
    'fr-fr': 'Les erreurs suivantes ont été trouvées dans la requête',
    'pt-br': 'Os seguintes erros foram encontrados na consulta',
    'ru-ru': 'В запросе обнаружены следующие ошибки:',
    'uk-ua': 'У запиті виявлено такі помилки',
  },
  missingRanksInQuery: {
    'en-us': 'Query requires additional ranks for batch editing',
    'de-ch': 'Abfrage erfordert zusätzliche Ränge für die Stapelbearbeitung',
    'es-es':
      'La consulta requiere rangos adicionales para la edición por lotes',
    'fr-fr':
      "La requête nécessite des rangs supplémentaires pour l'édition par lots",
    'pt-br': 'A consulta requer classificações adicionais para edição em lote',
    'ru-ru':
      'Запрос требует дополнительных рангов для пакетного редактирования',
    'uk-ua': 'Запит потребує додаткових рангів для пакетного редагування',
  },
  createUpdateDataSetInstructions: {
    'en-us': 'Use the query builder to make a new batch edit dataset',
    'de-ch':
      'Verwenden Sie den Abfrage-Generator, um einen neuen Datensatz zur Stapelbearbeitung zu erstellen',
    'es-es':
      'Utilice el generador de consultas para crear un nuevo conjunto de datos de edición por lotes',
    'fr-fr':
      "Utilisez le générateur de requêtes pour créer un nouvel ensemble de données d'édition par lots",
    'pt-br':
      'Use o construtor de consultas para criar um novo conjunto de dados de edição em lote',
    'ru-ru':
      'Используйте конструктор запросов для создания нового набора данных для пакетного редактирования.',
    'uk-ua':
      'Використовуйте конструктор запитів для створення нового набору даних для пакетного редагування',
  },
  showRollback: {
<<<<<<< HEAD
    'en-us': 'Show rollback button',
    'de-ch': 'Rollback-Schaltfläche anzeigen',
    'es-es': 'Mostrar botón de reversión',
    'fr-fr': 'Afficher le bouton de restauration',
    'pt-br': 'Mostrar botão de reversão',
    'ru-ru': 'Показать кнопку отката',
    'uk-ua': 'Показати кнопку відкату',
=======
    "en-us": "Show rollback button",
    "de-ch": "Rollback-Schaltfläche anzeigen",
    "es-es": "Mostrar botón para revertir",
    "fr-fr": "Afficher le bouton de restauration",
    "pt-br": "Mostrar botão de reversão",
    "ru-ru": "Показать кнопку отката",
    "uk-ua": "Показати кнопку відкату",
>>>>>>> ad34652f
  },
  showRollbackDescription: {
    'en-us':
      'Rollback in Batch Edit is an experimental feature. This preference will hide the button',
    'de-ch':
      'Rollback in der Stapelbearbeitung ist eine experimentelle Funktion. Diese Einstellung blendet die Schaltfläche',
    'es-es':
      'Revertir en la edición por lotes es una función experimental. Esta preferencia ocultará el botón.',
    'fr-fr':
      'La restauration par lot est une fonctionnalité expérimentale. Cette préférence masquera le bouton.',
    'pt-br':
      'Reverter na Edição em Lote é um recurso experimental. Esta preferência ocultará o botão',
    'ru-ru':
      'Откат в пакетном редактировании — экспериментальная функция. Эта настройка скроет кнопку.',
    'uk-ua':
      'Відкат у пакетному редагуванні – це експериментальна функція. Цей параметр приховає кнопку',
  },
  commit: {
    'en-us': 'Commit',
    'de-ch': 'Begehen',
    'es-es': 'Comprometerse',
    'fr-fr': 'Commettre',
    'pt-br': 'Comprometer-se',
    'ru-ru': 'Совершить',
    'uk-ua': 'Здійснити',
  },
  startCommitDescription: {
    'en-us':
      'Commiting the Data Set will update, add, and delete the data from the spreadsheet to the  Specify database.',
    'de-ch':
      'Durch das Übernehmen des Datensatzes werden die Daten aus der Tabelle in der angegebenen Datenbank aktualisiert, hinzugefügt und gelöscht.',
    'es-es':
      'Al confirmar el conjunto de datos, se actualizarán, agregarán y eliminarán los datos de la hoja de cálculo en la base de datos Especificar.',
    'fr-fr':
      "La validation de l'ensemble de données mettra à jour, ajoutera et supprimera les données de la feuille de calcul dans la base de données Spécifier.",
    'pt-br':
      'A confirmação do conjunto de dados atualizará, adicionará e excluirá os dados da planilha para o banco de dados Specify.',
    'ru-ru':
      'При фиксации набора данных данные будут обновляться, добавляться и удаляться из электронной таблицы в базе данных Specify.',
    'uk-ua':
      'Запис набору даних призведе до оновлення, додавання та видалення даних з електронної таблиці до бази даних Specify.',
  },
  startRevertDescription: {
    'en-us':
      'Rolling back the dataset will re-update the values, delete created records, and create new records',
    'de-ch':
      'Durch das Zurücksetzen des Datensatzes werden die Werte erneut aktualisiert, erstellte Datensätze gelöscht und neue Datensätze erstellt',
    'es-es':
      'Al revertir el conjunto de datos se volverán a actualizar los valores, se eliminarán los registros creados y se crearán nuevos registros.',
    'fr-fr':
      "La restauration de l'ensemble de données mettra à jour les valeurs, supprimera les enregistrements créés et créera de nouveaux enregistrements.",
    'pt-br':
      'Reverter o conjunto de dados atualizará novamente os valores, excluirá os registros criados e criará novos registros',
    'ru-ru':
      'Откат набора данных приведет к повторному обновлению значений, удалению созданных записей и созданию новых записей.',
    'uk-ua':
      'Відкат набору даних призведе до повторного оновлення значень, видалення створених записів та створення нових записів',
  },
  commitSuccessfulDescription: {
    'en-us':
      'Click on the "Results" button to see the number of records affected in each database table',
    'de-ch':
      'Klicken Sie auf die Schaltfläche „Ergebnisse“, um die Anzahl der betroffenen Datensätze in jeder Datenbanktabelle anzuzeigen',
    'es-es':
      'Haga clic en el botón "Resultados" para ver el número de registros afectados en cada tabla de la base de datos',
    'fr-fr':
      "Cliquez sur le bouton « Résultats » pour voir le nombre d'enregistrements affectés dans chaque table de base de données",
    'pt-br':
      'Clique no botão "Resultados" para ver o número de registros afetados em cada tabela do banco de dados',
    'ru-ru':
      'Нажмите кнопку «Результаты», чтобы увидеть количество затронутых записей в каждой таблице базы данных.',
    'uk-ua':
      'Натисніть кнопку «Результати», щоб побачити кількість записів, на які вплинула зміна, у кожній таблиці бази даних',
  },
  dateSetRevertDescription: {
    'en-us':
      'This rolled-back Data Set is saved, however, it cannot be edited. Please re-run the query',
    'de-ch':
      'Dieser zurückgesetzte Datensatz ist gespeichert, kann jedoch nicht bearbeitet werden. Bitte führen Sie die Abfrage erneut aus.',
    'es-es':
      'Este conjunto de datos revertido se ha guardado, pero no se puede editar. Vuelva a ejecutar la consulta.',
    'fr-fr':
      'Cet ensemble de données restauré est enregistré, mais non modifiable. Veuillez relancer la requête.',
    'pt-br':
      'Este conjunto de dados revertido foi salvo, mas não pode ser editado. Execute a consulta novamente.',
    'ru-ru':
      'Этот откатенный набор данных сохранён, однако его нельзя редактировать. Пожалуйста, выполните запрос повторно.',
    'uk-ua':
      'Цей відкочений набір даних збережено, проте його не можна редагувати. Будь ласка, повторіть запит',
  },
  committing: {
    'en-us': 'Committing',
    'de-ch': 'Festschreiben',
    'es-es': 'Comprometerse',
    'fr-fr': "S'engager",
    'pt-br': 'Comprometendo-se',
    'ru-ru': 'Совершение',
    'uk-ua': 'Здійснення',
  },
  beStatusCommit: {
    'en-us': 'Data Set Commit Status',
    'de-ch': 'Datensatz-Commit-Status',
    'es-es': 'Estado de confirmación del conjunto de datos',
    'fr-fr': "Statut de validation de l'ensemble de données",
    'pt-br': 'Status de confirmação do conjunto de dados',
    'ru-ru': 'Статус фиксации набора данных',
    'uk-ua': 'Стан фіксації набору даних',
  },
  startCommit: {
    'en-us': 'Begin Data Set Commit?',
    'de-ch': 'Mit der Datensatzfestschreibung beginnen?',
    'es-es': '¿Comenzar conjunto de datos? ¿Confirmar?',
    'fr-fr': "Commencer la validation de l'ensemble de données ?",
    'pt-br': 'Iniciar confirmação do conjunto de dados?',
    'ru-ru': 'Начать фиксацию набора данных?',
    'uk-ua': 'Почати фіксацію набору даних?',
  },
  commitErrors: {
    'en-us': 'Commit Failed due to Error Cells',
    'de-ch': 'Commit aufgrund von Fehlerzellen fehlgeschlagen',
    'es-es': 'Error de confirmación debido a celdas de error',
    'fr-fr': "Échec de la validation en raison de cellules d'erreur",
    'pt-br': 'Falha na confirmação devido a células de erro',
    'ru-ru': 'Фиксация не удалась из-за ошибок в ячейках',
    'uk-ua': 'Не вдалося виконати фіксацію через комірки з помилками',
  },
  commitErrorsDescription: {
    'en-us': 'The Commit failed due to one or more cell value errors.',
    'de-ch':
      'Das Commit ist aufgrund eines oder mehrerer Zellenwertfehler fehlgeschlagen.',
    'es-es':
      'La confirmación falló debido a uno o más errores de valor de celda.',
    'fr-fr':
      'La validation a échoué en raison d’une ou plusieurs erreurs de valeur de cellule.',
    'pt-br':
      'A confirmação falhou devido a um ou mais erros de valor de célula.',
    'ru-ru':
      'Фиксация не удалась из-за одной или нескольких ошибок значений ячеек.',
    'uk-ua':
      'Фіксацію не вдалося виконати через одну або декілька помилок у значенні клітинки.',
  },
  commitCancelled: {
    'en-us': 'Commit Cancelled',
    'de-ch': 'Commit abgebrochen',
    'es-es': 'Confirmación cancelada',
    'fr-fr': 'Engagement annulé',
    'pt-br': 'Commit cancelado',
    'ru-ru': 'Фиксация отменена',
    'uk-ua': 'Зміна фіксації',
  },
  commitCancelledDescription: {
    'en-us': 'Commit Cancelled Description',
    'de-ch': 'Commit abgebrochen Beschreibung',
    'es-es': 'Descripción de confirmación cancelada',
    'fr-fr': "Description de l'engagement annulé",
    'pt-br': 'Descrição de confirmação cancelada',
    'ru-ru': 'Описание отмены фиксации',
    'uk-ua': 'Опис скасованого підтвердження',
  },
  commitSuccessful: {
    'en-us': 'Commit Completed with No Errors',
    'de-ch': 'Commit ohne Fehler abgeschlossen',
    'es-es': 'Confirmación completada sin errores',
    'fr-fr': 'Validation terminée sans erreur',
    'pt-br': 'Commit concluído sem erros',
    'ru-ru': 'Фиксация завершена без ошибок',
    'uk-ua': 'Коміт завершено без помилок',
  },
  batchEditRecordSetName: {
    'en-us': 'BE commit of "{dataSet:string}"',
    'de-ch': 'BE-Commit von „{dataSet:string}“',
    'es-es': 'Confirmación BE de "{dataSet:string}"',
    'fr-fr': 'Validation BE de « {dataSet:string} »',
    'pt-br': 'SEJA commit de "{dataSet:string}"',
    'ru-ru': 'BE-коммит «{dataSet:string}»',
    'uk-ua': 'BE коміт "{dataSet:string}"',
  },
  deferForMatch: {
    'en-us': 'Use only visible fields for match',
    'de-ch': 'Nur sichtbare Felder für den Abgleich verwenden',
    'es-es': 'Utilice únicamente campos visibles para la coincidencia',
    'fr-fr': 'Utiliser uniquement les champs visibles pour la correspondance',
    'pt-br': 'Use apenas campos visíveis para correspondência',
    'ru-ru': 'Использовать только видимые поля для сопоставления',
    'uk-ua': 'Використовувати лише видимі поля для збігу',
  },
  deferForMatchDescription: {
    'en-us':
      'If true, invisible database fields will not be used for matching. Default value is {default:boolean}',
    'de-ch':
      'Wenn diese Option aktiviert ist, werden unsichtbare Datenbankfelder nicht für den Abgleich verwendet. Der Standardwert ist {default:boolean}.',
    'es-es':
      'Si es verdadero, los campos invisibles de la base de datos no se usarán para la coincidencia. El valor predeterminado es {default:boolean}.',
    'fr-fr':
      'Si cette option est définie sur « true », les champs invisibles de la base de données ne seront pas utilisés pour la correspondance. La valeur par défaut est {default:boolean}.',
    'pt-br':
      'Se verdadeiro, os campos invisíveis do banco de dados não serão usados para correspondência. O valor padrão é {default:boolean}',
    'ru-ru':
      'Если задано значение true, невидимые поля базы данных не будут использоваться для сопоставления. Значение по умолчанию: {default:boolean}.',
    'uk-ua':
      'Якщо значення true, невидимі поля бази даних не використовуватимуться для зіставлення. Значення за замовчуванням — {default:boolean}',
  },
  deferForNullCheck: {
    'en-us': 'Use only visible fields for empty record check',
    'de-ch':
      'Nur sichtbare Felder für die Prüfung auf leere Datensätze verwenden',
    'es-es':
      'Utilice sólo campos visibles para la verificación de registros vacíos',
    'fr-fr':
      'Utiliser uniquement les champs visibles pour la vérification des enregistrements vides',
    'pt-br': 'Use somente campos visíveis para verificação de registros vazios',
    'ru-ru': 'Использовать только видимые поля для проверки пустых записей',
    'uk-ua': 'Використовуйте лише видимі поля для перевірки порожніх записів',
  },
  deferForNullCheckDescription: {
    'en-us':
      'If true, invisible database fields will not be used for determining whether the record is empty or not. Default value is {default: boolean}',
    'de-ch':
      'Wenn diese Option aktiviert ist, werden unsichtbare Datenbankfelder nicht zur Bestimmung verwendet, ob der Datensatz leer ist oder nicht. Der Standardwert ist {default: boolean}',
    'es-es':
      'Si es verdadero, los campos invisibles de la base de datos no se usarán para determinar si el registro está vacío. El valor predeterminado es {default: boolean}.',
    'fr-fr':
      "Si cette option est définie sur « true », les champs invisibles de la base de données ne seront pas utilisés pour déterminer si l'enregistrement est vide. La valeur par défaut est {default: boolean}.",
    'pt-br':
      'Se verdadeiro, os campos invisíveis do banco de dados não serão usados para determinar se o registro está vazio ou não. O valor padrão é {default: boolean}',
    'ru-ru':
      'Если задано значение true, невидимые поля базы данных не будут использоваться для определения того, пуста ли запись. Значение по умолчанию: {default: boolean}',
    'uk-ua':
      'Якщо значення true, невидимі поля бази даних не використовуватимуться для визначення того, чи є запис порожнім. Значення за замовчуванням: {default: boolean}',
  },
  batchEditDisabled: {
    'en-us':
      'Batch Edit is disabled for system tables and scoping hierarchy tables',
    'de-ch':
      'Die Stapelbearbeitung ist für Systemtabellen und Bereichshierarchietabellen deaktiviert',
    'es-es':
      'La edición por lotes está deshabilitada para las tablas del sistema y las tablas de jerarquía de alcance',
    'fr-fr':
      "L'édition par lots est désactivée pour les tables système et les tables de hiérarchie de portée",
    'pt-br':
      'A edição em lote está desabilitada para tabelas do sistema e tabelas de hierarquia de escopo',
    'ru-ru':
      'Пакетное редактирование отключено для системных таблиц и таблиц иерархии области действия.',
    'uk-ua':
      'Пакетне редагування вимкнено для системних таблиць та таблиць ієрархії області видимості',
  },
  cannotEditAfterRollback: {
    'en-us':
      '(Batch Edit datasets cannot be edited after rollback - Read Only)',
    'de-ch':
      '(Datensätze mit Stapelbearbeitung können nach dem Rollback nicht bearbeitet werden – schreibgeschützt)',
    'es-es':
      '(Los conjuntos de datos de edición por lotes no se pueden editar después de una reversión: solo lectura)',
    'fr-fr':
      "(Les ensembles de données d'édition par lots ne peuvent pas être modifiés après la restauration - Lecture seule)",
    'pt-br':
      '(Os conjuntos de dados de edição em lote não podem ser editados após a reversão - Somente leitura)',
    'ru-ru':
      '(Пакетное редактирование наборов данных невозможно после отката — только для чтения)',
    'uk-ua':
      '(Набори даних пакетного редагування не можна редагувати після відкату – лише для читання)',
  },
  enableRelationships: {
    'en-us': 'Enable relationships',
    'de-ch': 'Beziehungen aktivieren',
    'es-es': 'Habilitar relaciones',
    'fr-fr': 'Activer les relations',
    'pt-br': 'Habilitar relacionamentos',
    'ru-ru': 'Включить отношения',
    'uk-ua': "Увімкнути зв'язки",
  },
  enableRelationshipsDescription: {
    'en-us':
      'Allows batch editing relationships of the base table. Rollback is disabled when relationships are enabled',
    'de-ch':
      'Ermöglicht die Stapelbearbeitung von Beziehungen der Basistabelle. Rollback ist deaktiviert, wenn Beziehungen aktiviert sind',
    'es-es':
      'Permite la edición por lotes de relaciones de la tabla base. La reversión está deshabilitada cuando las relaciones están habilitadas.',
    'fr-fr':
      'Permet la modification par lots des relations de la table de base. La restauration est désactivée lorsque les relations sont activées.',
    'pt-br':
      'Permite a edição em lote de relacionamentos da tabela base. A reversão é desabilitada quando os relacionamentos são habilitados.',
    'ru-ru':
      'Позволяет пакетно редактировать связи базовой таблицы. Откат отключается при включении связей.',
    'uk-ua':
      "Дозволяє пакетне редагування зв'язків базової таблиці. Відкат вимкнено, якщо зв'язки ввімкнено",
  },
  commitDataSet: {
    'en-us': 'Commit Data Set',
    'de-ch': 'Datensatz festschreiben',
    'es-es': 'Confirmar conjunto de datos',
    'fr-fr': "Valider l'ensemble de données",
    'pt-br': 'Conjunto de dados de confirmação',
    'ru-ru': 'Зафиксировать набор данных',
    'uk-ua': 'Набір даних для фіксації',
  },
  warningBatchEditText: {
    'en-us':
      'Before proceeding, please note that the following action may interrupt other users. This action may cause delays or temporary unavailability of certain features for Specify users. Please consider the impact on their experience. This action cannot be undone',
    'de-ch':
      'Bevor Sie fortfahren, beachten Sie bitte, dass die folgende Aktion andere Benutzer unterbrechen kann. Diese Aktion kann zu Verzögerungen oder zur vorübergehenden Nichtverfügbarkeit bestimmter Funktionen für Specify-Benutzer führen. Bitte bedenken Sie die Auswirkungen auf deren Benutzererfahrung. Diese Aktion kann nicht rückgängig gemacht werden.',
    'es-es':
      'Antes de continuar, tenga en cuenta que la siguiente acción podría interrumpir a otros usuarios. Esta acción podría causar retrasos o la indisponibilidad temporal de ciertas funciones para los usuarios de Specify. Tenga en cuenta el impacto en su experiencia. Esta acción no se puede deshacer.',
    'fr-fr':
      "Avant de continuer, veuillez noter que l'action suivante peut interrompre l'utilisation d'autres utilisateurs. Elle peut entraîner des retards ou une indisponibilité temporaire de certaines fonctionnalités pour les utilisateurs spécifiés. Veuillez tenir compte de l'impact sur leur expérience. Cette action est irréversible.",
    'pt-br':
      'Antes de prosseguir, observe que a ação a seguir pode interromper outros usuários. Esta ação pode causar atrasos ou indisponibilidade temporária de determinados recursos para usuários específicos. Considere o impacto na experiência deles. Esta ação não pode ser desfeita.',
    'ru-ru':
      'Прежде чем продолжить, обратите внимание, что следующее действие может помешать другим пользователям. Это действие может привести к задержкам или временной недоступности некоторых функций для пользователей Specify. Пожалуйста, учтите это влияние на их работу. Это действие не может быть отменено.',
    'uk-ua':
      'Перш ніж продовжити, зверніть увагу, що наступна дія може перешкодити іншим користувачам. Ця дія може спричинити затримки або тимчасову недоступність певних функцій для певних користувачів. Будь ласка, врахуйте вплив на їхній досвід. Цю дію не можна скасувати',
  },
} as const);<|MERGE_RESOLUTION|>--- conflicted
+++ resolved
@@ -128,15 +128,6 @@
       'Використовуйте конструктор запитів для створення нового набору даних для пакетного редагування',
   },
   showRollback: {
-<<<<<<< HEAD
-    'en-us': 'Show rollback button',
-    'de-ch': 'Rollback-Schaltfläche anzeigen',
-    'es-es': 'Mostrar botón de reversión',
-    'fr-fr': 'Afficher le bouton de restauration',
-    'pt-br': 'Mostrar botão de reversão',
-    'ru-ru': 'Показать кнопку отката',
-    'uk-ua': 'Показати кнопку відкату',
-=======
     "en-us": "Show rollback button",
     "de-ch": "Rollback-Schaltfläche anzeigen",
     "es-es": "Mostrar botón para revertir",
@@ -144,7 +135,6 @@
     "pt-br": "Mostrar botão de reversão",
     "ru-ru": "Показать кнопку отката",
     "uk-ua": "Показати кнопку відкату",
->>>>>>> ad34652f
   },
   showRollbackDescription: {
     'en-us':
