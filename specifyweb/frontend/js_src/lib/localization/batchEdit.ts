/**
 * Localization strings used for displaying Attachments
 *
 * @module
 */

import { createDictionary } from "./utils";

export const batchEditText = createDictionary({
  batchEdit: {
    "en-us": "Batch Edit",
    "de-ch": "Stapelbearbeitung",
    "es-es": "Edición por lotes",
    "fr-fr": "Édition par lots",
    "pt-br": "Edição em lote",
    "ru-ru": "Пакетное редактирование",
    "uk-ua": "Пакетне редагування",
  },
  batchEditPrefs: {
    "en-us": "Batch Edit Preferences",
    "de-ch": "Stapelbearbeitungseinstellungen",
    "es-es": "Preferencias de edición por lotes",
    "fr-fr": "Préférences d'édition par lots",
    "pt-br": "Preferências de edição em lote",
    "ru-ru": "Пакетное редактирование настроек",
    "uk-ua": "Налаштування пакетного редагування",
  },
  numberOfRecords: {
    "en-us": "Number of records selected from the query",
    "de-ch": "Anzahl der aus der Abfrage ausgewählten Datensätze",
    "es-es": "Número de registros seleccionados de la consulta",
    "fr-fr": "Nombre d'enregistrements sélectionnés à partir de la requête",
    "pt-br": "Número de registros selecionados da consulta",
    "ru-ru": "Количество записей, выбранных из запроса",
    "uk-ua": "Кількість записів, вибраних із запиту",
  },
  removeField: {
    "en-us":
      "Field not supported for batch edit. Either remove the field, or make it hidden.",
    "de-ch":
      "Das Feld wird für die Stapelbearbeitung nicht unterstützt. Entfernen Sie das Feld oder blenden Sie es aus.",
    "es-es":
      "Campo no compatible con la edición por lotes. Elimínelo u ocúltelo.",
    "fr-fr":
      "Champ non pris en charge pour la modification par lots. Supprimez le champ ou masquez-le.",
    "pt-br":
      "Campo não suportado para edição em lote. Remova o campo ou oculte-o.",
    "ru-ru":
      "Поле не поддерживается для пакетного редактирования. Удалите поле или сделайте его скрытым.",
    "uk-ua":
      "Поле не підтримується для пакетного редагування. Видаліть поле або приховайте його.",
  },
  addTreeRank: {
    "en-us":
      "The following ranks will be added to the query to enable batch editing",
    "de-ch":
      "Die folgenden Ränge werden der Abfrage hinzugefügt, um die Stapelbearbeitung zu ermöglichen",
    "es-es":
      "Los siguientes rangos se agregarán a la consulta para permitir la edición por lotes",
    "fr-fr":
      "Les rangs suivants seront ajoutés à la requête pour permettre l'édition par lots",
    "pt-br":
      "As seguintes classificações serão adicionadas à consulta para permitir a edição em lote",
    "ru-ru":
      "Следующие ранги будут добавлены в запрос для обеспечения пакетного редактирования",
    "uk-ua":
      "Наступні ранги будуть додані до запиту, щоб увімкнути пакетне редагування",
  },
  pickTreesToFilter: {
    "en-us":
      "The selected rank(s) are found in multiple trees. Pick tree(s) to batch edit with",
    "de-ch":
      "Die ausgewählten Ränge sind in mehreren Bäumen vorhanden. Wählen Sie Bäume für die Stapelbearbeitung aus.",
    "es-es":
      "Los rangos seleccionados se encuentran en varios árboles. Seleccione los árboles para editarlos por lotes.",
    "fr-fr":
      "Les rangs sélectionnés se trouvent dans plusieurs arbres. Sélectionnez les arbres à modifier par lots.",
    "pt-br":
      "A(s) classificação(ões) selecionada(s) são encontradas em várias árvores. Selecione a(s) árvore(s) para edição em lote",
    "ru-ru":
      "Выбранные ранги найдены в нескольких деревьях. Выберите деревья для пакетного редактирования.",
    "uk-ua":
      "Вибрані ранги знаходяться в кількох деревах. Виберіть дерево(а) для пакетного редагування",
  },
  datasetName: {
<<<<<<< HEAD
    'en-us': '{queryName:string} {datePart:string}',
    'de-ch': '{queryName:string} {datePart:string}',
    'es-es': '{queryName:string} {datePart:string}',
    'fr-fr': '{queryName:string} {datePart:string}',
    'pt-br': '{queryName:string} {datePart:string}',
    'ru-ru': '{queryName:string} {datePart:string}',
    'uk-ua': '{queryName:string} {datePart:string}',
=======
    "en-us": "{queryName:string} {datePart:string}",
    "de-ch": "{queryName:string} {datePart:string}",
    "es-es": "{queryName:string} {datePart:string}",
    "fr-fr": "{queryName:string} {datePart:string}",
    "pt-br": "{queryName:string} {datePart:string}",
    "ru-ru": "{queryName:string} {datePart:string}",
    "uk-ua": "{queryName:string} {datePart:string}'",
>>>>>>> 4b02a2ea
  },
  errorInQuery: {
    "en-us": "Following errors were found in the query",
    "de-ch": "Folgende Fehler wurden in der Abfrage gefunden",
    "es-es": "Se encontraron los siguientes errores en la consulta",
    "fr-fr": "Les erreurs suivantes ont été trouvées dans la requête",
    "pt-br": "Os seguintes erros foram encontrados na consulta",
    "ru-ru": "В запросе обнаружены следующие ошибки:",
    "uk-ua": "У запиті виявлено такі помилки",
  },
  missingRanksInQuery: {
    "en-us": "Query requires additional ranks for batch editing",
    "de-ch": "Abfrage erfordert zusätzliche Ränge für die Stapelbearbeitung",
    "es-es":
      "La consulta requiere rangos adicionales para la edición por lotes",
    "fr-fr":
      "La requête nécessite des rangs supplémentaires pour l'édition par lots",
    "pt-br": "A consulta requer classificações adicionais para edição em lote",
    "ru-ru":
      "Запрос требует дополнительных рангов для пакетного редактирования",
    "uk-ua": "Запит потребує додаткових рангів для пакетного редагування",
  },
  createUpdateDataSetInstructions: {
    "en-us": "Use the query builder to make a new batch edit dataset",
    "de-ch":
      "Verwenden Sie den Abfrage-Generator, um einen neuen Datensatz für die Stapelbearbeitung zu erstellen",
    "es-es":
      "Utilice el generador de consultas para crear un nuevo conjunto de datos de edición por lotes",
    "fr-fr":
      "Utilisez le générateur de requêtes pour créer un nouvel ensemble de données d'édition par lots",
    "pt-br":
      "Use o construtor de consultas para criar um novo conjunto de dados de edição em lote",
    "ru-ru":
      "Используйте конструктор запросов для создания нового набора данных для пакетного редактирования.",
    "uk-ua":
      "Використовуйте конструктор запитів для створення нового набору даних для пакетного редагування",
  },
  showRollback: {
    "en-us": "Show rollback button",
    "de-ch": "Rollback-Schaltfläche anzeigen",
    "es-es": "Mostrar el botón de reversión",
    "fr-fr": "Afficher le bouton de restauration",
    "pt-br": "Mostrar botão de reversão",
    "ru-ru": "Показать кнопку отката",
    "uk-ua": "Показати кнопку відкату",
  },
  showRollbackDescription: {
    "en-us":
      "Rollback in Batch Edit is an experimental feature. This preference will hide the button",
    "de-ch":
      "Rollback in der Stapelbearbeitung ist eine experimentelle Funktion. Diese Einstellung blendet die Schaltfläche",
    "es-es":
      "Revertir en la edición por lotes es una función experimental. Esta preferencia ocultará el botón.",
    "fr-fr":
      "La restauration dans l'édition par lots est une fonctionnalité expérimentale. Cette préférence masquera le bouton.",
    "pt-br":
      "Reverter na Edição em Lote é um recurso experimental. Esta preferência ocultará o botão",
    "ru-ru":
      "Откат в пакетном редактировании — экспериментальная функция. Эта настройка скроет кнопку.",
    "uk-ua":
      "Відкат у пакетному редагуванні – це експериментальна функція. Цей параметр приховає кнопку",
  },
  commit: {
    "en-us": "Commit",
    "de-ch": "Begehen",
    "es-es": "Comprometerse",
    "fr-fr": "Commettre",
    "pt-br": "Comprometer-se",
    "ru-ru": "Совершить",
    "uk-ua": "Здійснити",
  },
  startCommitDescription: {
    "en-us":
      "Commiting the Data Set will update, add, and delete the data from the spreadsheet to the  Specify database.",
    "de-ch":
      "Durch das Übernehmen des Datensatzes werden die Daten aus der Tabelle in der angegebenen Datenbank aktualisiert, hinzugefügt und gelöscht.",
    "es-es":
      "Al confirmar el conjunto de datos, se actualizarán, agregarán y eliminarán los datos de la hoja de cálculo en la base de datos Especificar.",
    "fr-fr":
      "La validation de l'ensemble de données mettra à jour, ajoutera et supprimera les données de la feuille de calcul dans la base de données Spécifier.",
    "pt-br":
      "A confirmação do conjunto de dados atualizará, adicionará e excluirá os dados da planilha para o banco de dados Specify.",
    "ru-ru":
      "При фиксации набора данных данные будут обновляться, добавляться и удаляться из электронной таблицы в базе данных Specify.",
    "uk-ua":
      "Запис набору даних призведе до оновлення, додавання та видалення даних з електронної таблиці до бази даних Specify.",
  },
  startRevertDescription: {
    "en-us":
      "Rolling back the dataset will re-update the values, delete created records, and create new records",
    "de-ch":
      "Durch das Zurücksetzen des Datensatzes werden die Werte erneut aktualisiert, erstellte Datensätze gelöscht und neue Datensätze erstellt",
    "es-es":
      "Al revertir el conjunto de datos se volverán a actualizar los valores, se eliminarán los registros creados y se crearán nuevos registros.",
    "fr-fr":
      "La restauration de l'ensemble de données mettra à jour les valeurs, supprimera les enregistrements créés et créera de nouveaux enregistrements.",
    "pt-br":
      "Reverter o conjunto de dados atualizará novamente os valores, excluirá os registros criados e criará novos registros",
    "ru-ru":
      "Откат набора данных приведет к повторному обновлению значений, удалению созданных записей и созданию новых записей.",
    "uk-ua":
      "Відкат набору даних призведе до повторного оновлення значень, видалення створених записів та створення нових записів",
  },
  commitSuccessfulDescription: {
    "en-us":
      'Click on the "Results" button to see the number of records affected in each database table',
    "de-ch":
      "Klicken Sie auf die Schaltfläche „Ergebnisse“, um die Anzahl der betroffenen Datensätze in jeder Datenbanktabelle anzuzeigen",
    "es-es":
      'Haga clic en el botón "Resultados" para ver el número de registros afectados en cada tabla de la base de datos',
    "fr-fr":
      "Cliquez sur le bouton « Résultats » pour voir le nombre d'enregistrements affectés dans chaque table de base de données",
    "pt-br":
      'Clique no botão "Resultados" para ver o número de registros afetados em cada tabela do banco de dados',
    "ru-ru":
      "Нажмите кнопку «Результаты», чтобы увидеть количество затронутых записей в каждой таблице базы данных.",
    "uk-ua":
      "Натисніть кнопку «Результати», щоб побачити кількість записів, на які вплинула зміна, у кожній таблиці бази даних",
  },
  dateSetRevertDescription: {
    "en-us":
      "This rolled-back Data Set is saved, however, it cannot be edited. Please re-run the query",
    "de-ch":
      "Dieser zurückgesetzte Datensatz ist gespeichert, kann jedoch nicht bearbeitet werden. Bitte führen Sie die Abfrage erneut aus.",
    "es-es":
      "Este conjunto de datos revertido se ha guardado, pero no se puede editar. Vuelva a ejecutar la consulta.",
    "fr-fr":
      "Cet ensemble de données restauré est enregistré, mais non modifiable. Veuillez relancer la requête.",
    "pt-br":
      "Este conjunto de dados revertido foi salvo, mas não pode ser editado. Execute a consulta novamente.",
    "ru-ru":
      "Этот откатенный набор данных сохранён, однако его нельзя редактировать. Пожалуйста, выполните запрос повторно.",
    "uk-ua":
      "Цей відкочений набір даних збережено, проте його не можна редагувати. Будь ласка, повторіть запит",
  },
  committing: {
    "en-us": "Committing",
    "de-ch": "Festschreiben",
    "es-es": "Comprometerse",
    "fr-fr": "S'engager",
    "pt-br": "Comprometendo-se",
    "ru-ru": "Совершение",
    "uk-ua": "Здійснення",
  },
  beStatusCommit: {
    "en-us": "Data Set Commit Status",
    "de-ch": "Datensatz-Commit-Status",
    "es-es": "Estado de confirmación del conjunto de datos",
    "fr-fr": "Statut de validation de l'ensemble de données",
    "pt-br": "Status de confirmação do conjunto de dados",
    "ru-ru": "Статус фиксации набора данных",
    "uk-ua": "Стан фіксації набору даних",
  },
  startCommit: {
    "en-us": "Begin Data Set Commit?",
    "de-ch": "Mit der Datensatzfestschreibung beginnen?",
    "es-es": "¿Comenzar conjunto de datos? ¿Confirmar?",
    "fr-fr": "Commencer la validation de l'ensemble de données ?",
    "pt-br": "Iniciar confirmação do conjunto de dados?",
    "ru-ru": "Начать фиксацию набора данных?",
    "uk-ua": "Почати фіксацію набору даних?",
  },
  commitErrors: {
    "en-us": "Commit Failed due to Error Cells",
    "de-ch": "Commit aufgrund von Fehlerzellen fehlgeschlagen",
    "es-es": "Error de confirmación debido a celdas de error",
    "fr-fr": "Échec de la validation en raison de cellules d'erreur",
    "pt-br": "Falha na confirmação devido a células de erro",
    "ru-ru": "Фиксация не удалась из-за ошибок в ячейках",
    "uk-ua": "Не вдалося виконати фіксацію через комірки з помилками",
  },
  commitErrorsDescription: {
    "en-us": "The Commit failed due to one or more cell value errors.",
    "de-ch":
      "Das Commit ist aufgrund eines oder mehrerer Zellenwertfehler fehlgeschlagen.",
    "es-es":
      "La confirmación falló debido a uno o más errores en el valor de la celda.",
    "fr-fr":
      "La validation a échoué en raison d'une ou plusieurs erreurs de valeur de cellule.",
    "pt-br":
      "A confirmação falhou devido a um ou mais erros de valor de célula.",
    "ru-ru":
      "Фиксация не удалась из-за одной или нескольких ошибок значений ячеек.",
    "uk-ua":
      "Фіксацію не вдалося виконати через одну або декілька помилок у значенні клітинки.",
  },
  commitCancelled: {
    "en-us": "Commit Cancelled",
    "de-ch": "Commit abgebrochen",
    "es-es": "Confirmación cancelada",
    "fr-fr": "Engagement annulé",
    "pt-br": "Commit cancelado",
    "ru-ru": "Фиксация отменена",
    "uk-ua": "Зміна фіксації",
  },
  commitCancelledDescription: {
    "en-us": "Commit Cancelled Description",
    "de-ch": "Commit abgebrochen Beschreibung",
    "es-es": "Descripción de confirmación cancelada",
    "fr-fr": "Description de l'engagement annulé",
    "pt-br": "Descrição de confirmação cancelada",
    "ru-ru": "Описание отмены фиксации",
    "uk-ua": "Опис скасованого підтвердження",
  },
  commitSuccessful: {
    "en-us": "Commit Completed with No Errors",
    "de-ch": "Commit ohne Fehler abgeschlossen",
    "es-es": "Confirmación completada sin errores",
    "fr-fr": "Validation terminée sans erreur",
    "pt-br": "Commit concluído sem erros",
    "ru-ru": "Фиксация завершена без ошибок",
    "uk-ua": "Коміт завершено без помилок",
  },
  batchEditRecordSetName: {
    "en-us": 'BE commit of "{dataSet:string}"',
    "de-ch": "BE-Commit von „{dataSet:string}“",
    "es-es": 'Confirmación BE de "{dataSet:string}"',
    "fr-fr": "Validation BE de « {dataSet:string} »",
    "pt-br": 'Confirmação BE de "{dataSet:string}"',
    "ru-ru": 'BE-коммит "{dataSet:string}"',
    "uk-ua": 'BE коміт "{dataSet:string}"',
  },
  deferForMatch: {
    "en-us": "Use only visible fields for match",
    "de-ch": "Nur sichtbare Felder für die Übereinstimmung verwenden",
    "es-es": "Utilice únicamente campos visibles para la coincidencia",
    "fr-fr": "Utiliser uniquement les champs visibles pour la correspondance",
    "pt-br": "Use apenas campos visíveis para correspondência",
    "ru-ru": "Использовать только видимые поля для сопоставления",
    "uk-ua": "Використовувати лише видимі поля для збігу",
  },
  deferForMatchDescription: {
    "en-us":
      "If true, invisible database fields will not be used for matching. Default value is {default:boolean}",
    "de-ch":
      "Wenn diese Option aktiviert ist, werden unsichtbare Datenbankfelder nicht für den Abgleich verwendet. Der Standardwert ist {default:boolean}.",
    "es-es":
      "Si es verdadero, los campos invisibles de la base de datos no se usarán para la coincidencia. El valor predeterminado es {default:boolean}.",
    "fr-fr":
      "Si cette option est définie sur « true », les champs invisibles de la base de données ne seront pas utilisés pour la correspondance. La valeur par défaut est {default:boolean}.",
    "pt-br":
      "Se verdadeiro, os campos invisíveis do banco de dados não serão usados para correspondência. O valor padrão é {default:boolean}",
    "ru-ru":
      "Если задано значение true, невидимые поля базы данных не будут использоваться для сопоставления. Значение по умолчанию: {default:boolean}.",
    "uk-ua":
      "Якщо значення true, невидимі поля бази даних не використовуватимуться для зіставлення. Значення за замовчуванням — {default:boolean}",
  },
  deferForNullCheck: {
    "en-us": "Use only visible fields for empty record check",
    "de-ch": "Nur sichtbare Felder zur Prüfung leerer Datensätze verwenden",
    "es-es":
      "Utilice únicamente campos visibles para la verificación de registros vacíos",
    "fr-fr":
      "Utiliser uniquement les champs visibles pour la vérification des enregistrements vides",
    "pt-br": "Use apenas campos visíveis para verificação de registros vazios",
    "ru-ru": "Использовать только видимые поля для проверки пустых записей",
    "uk-ua": "Використовуйте лише видимі поля для перевірки порожніх записів",
  },
  deferForNullCheckDescription: {
    "en-us":
      "If true, invisible database fields will not be used for determining whether the record is empty or not. Default value is {default: boolean}",
    "de-ch":
      "Wenn „true“, werden unsichtbare Datenbankfelder nicht zur Bestimmung verwendet, ob der Datensatz leer ist oder nicht. Der Standardwert ist {default: boolean}",
    "es-es":
      "Si es verdadero, los campos invisibles de la base de datos no se usarán para determinar si el registro está vacío. El valor predeterminado es {default: boolean}.",
    "fr-fr":
      "Si cette option est définie sur « true », les champs invisibles de la base de données ne seront pas utilisés pour déterminer si l'enregistrement est vide. La valeur par défaut est {default: boolean}.",
    "pt-br":
      "Se verdadeiro, os campos invisíveis do banco de dados não serão usados para determinar se o registro está vazio ou não. O valor padrão é {default: boolean}",
    "ru-ru":
      "Если задано значение true, невидимые поля базы данных не будут использоваться для определения того, пуста ли запись. Значение по умолчанию: {default: boolean}",
    "uk-ua":
      "Якщо значення true, невидимі поля бази даних не використовуватимуться для визначення того, чи є запис порожнім. Значення за замовчуванням: {default: boolean}",
  },
  batchEditDisabled: {
    "en-us":
      "Batch Edit is disabled for system tables and scoping hierarchy tables",
    "de-ch":
      "Die Stapelbearbeitung ist für Systemtabellen und Bereichshierarchietabellen deaktiviert",
    "es-es":
      "La edición por lotes está deshabilitada para las tablas del sistema y las tablas de jerarquía de alcance",
    "fr-fr":
      "L'édition par lots est désactivée pour les tables système et les tables de hiérarchie de portée",
    "pt-br":
      "A edição em lote está desabilitada para tabelas de sistema e tabelas de hierarquia de escopo",
    "ru-ru":
      "Пакетное редактирование отключено для системных таблиц и таблиц иерархии области действия.",
    "uk-ua":
      "Пакетне редагування вимкнено для системних таблиць та таблиць ієрархії області видимості",
  },
  cannotEditAfterRollback: {
    "en-us":
      "(Batch Edit datasets cannot be edited after rollback - Read Only)",
    "de-ch":
      "(Datensätze der Stapelbearbeitung können nach dem Rollback nicht bearbeitet werden – schreibgeschützt)",
    "es-es":
      "(Los conjuntos de datos de edición por lotes no se pueden editar después de la reversión: solo lectura)",
    "fr-fr":
      "(Les ensembles de données d'édition par lots ne peuvent pas être modifiés après la restauration - Lecture seule)",
    "pt-br":
      "(Os conjuntos de dados de edição em lote não podem ser editados após a reversão - Somente leitura)",
    "ru-ru":
      "(Пакетное редактирование наборов данных невозможно после отката — только для чтения)",
    "uk-ua":
      "(Набори даних пакетного редагування не можна редагувати після відкату – лише для читання)",
  },
  enableRelationships: {
    "en-us": "Enable relationships",
    "de-ch": "Beziehungen aktivieren",
    "es-es": "Habilitar relaciones",
    "fr-fr": "Activer les relations",
    "pt-br": "Habilitar relacionamentos",
    "ru-ru": "Включить отношения",
    "uk-ua": "Увімкнути зв'язки",
  },
  enableRelationshipsDescription: {
    "en-us":
      "Allows batch editing relationships of the base table. Rollback is disabled when relationships are enabled",
    "de-ch":
      "Ermöglicht die Stapelbearbeitung von Beziehungen der Basistabelle. Rollback ist deaktiviert, wenn Beziehungen aktiviert sind.",
    "es-es":
      "Permite la edición por lotes de relaciones de la tabla base. La reversión está deshabilitada cuando las relaciones están habilitadas.",
    "fr-fr":
      "Permet la modification par lots des relations de la table de base. La restauration est désactivée lorsque les relations sont activées.",
    "pt-br":
      "Permite a edição em lote de relacionamentos da tabela base. O rollback é desabilitado quando os relacionamentos são habilitados.",
    "ru-ru":
      "Позволяет пакетно редактировать связи базовой таблицы. Откат отключается при включении связей.",
    "uk-ua":
      "Дозволяє пакетне редагування зв'язків базової таблиці. Відкат вимкнено, якщо зв'язки ввімкнено",
  },
  commitDataSet: {
    "en-us": "Commit Data Set",
    "de-ch": "Datensatz festschreiben",
    "es-es": "Confirmar conjunto de datos",
    "fr-fr": "Valider l'ensemble de données",
    "pt-br": "Conjunto de dados de confirmação",
    "ru-ru": "Зафиксировать набор данных",
    "uk-ua": "Набір даних для фіксації",
  },
  warningBatchEditText: {
    "en-us":
      "Before proceeding, please note that the following action may interrupt other users. This action may cause delays or temporary unavailability of certain features for Specify users. Please consider the impact on their experience. This action cannot be undone",
    "de-ch":
      "Bevor Sie fortfahren, beachten Sie bitte, dass die folgende Aktion andere Benutzer unterbrechen kann. Diese Aktion kann zu Verzögerungen oder zur vorübergehenden Nichtverfügbarkeit bestimmter Funktionen für Specify-Benutzer führen. Bitte bedenken Sie die Auswirkungen auf deren Benutzererfahrung. Diese Aktion kann nicht rückgängig gemacht werden.",
    "es-es":
      "Antes de continuar, tenga en cuenta que la siguiente acción podría interrumpir a otros usuarios. Esta acción podría causar retrasos o la indisponibilidad temporal de ciertas funciones para los usuarios de Specify. Tenga en cuenta el impacto en su experiencia. Esta acción no se puede deshacer.",
    "fr-fr":
      "Avant de continuer, veuillez noter que l'action suivante peut interrompre l'utilisation d'autres utilisateurs. Elle peut entraîner des retards ou une indisponibilité temporaire de certaines fonctionnalités pour les utilisateurs spécifiés. Veuillez tenir compte de l'impact sur leur expérience. Cette action est irréversible.",
    "pt-br":
      "Antes de prosseguir, observe que a ação a seguir pode interromper outros usuários. Esta ação pode causar atrasos ou indisponibilidade temporária de determinados recursos para usuários específicos. Considere o impacto na experiência deles. Esta ação não pode ser desfeita.",
    "ru-ru":
      "Прежде чем продолжить, обратите внимание, что следующее действие может помешать другим пользователям. Это действие может привести к задержкам или временной недоступности некоторых функций для пользователей Specify. Пожалуйста, учтите это влияние на их работу. Это действие не может быть отменено.",
    "uk-ua":
      "Перш ніж продовжити, зверніть увагу, що наступна дія може перешкодити іншим користувачам. Ця дія може спричинити затримки або тимчасову недоступність певних функцій для певних користувачів. Будь ласка, врахуйте вплив на їхній досвід. Цю дію не можна скасувати",
  },
} as const);<|MERGE_RESOLUTION|>--- conflicted
+++ resolved
@@ -83,15 +83,6 @@
       "Вибрані ранги знаходяться в кількох деревах. Виберіть дерево(а) для пакетного редагування",
   },
   datasetName: {
-<<<<<<< HEAD
-    'en-us': '{queryName:string} {datePart:string}',
-    'de-ch': '{queryName:string} {datePart:string}',
-    'es-es': '{queryName:string} {datePart:string}',
-    'fr-fr': '{queryName:string} {datePart:string}',
-    'pt-br': '{queryName:string} {datePart:string}',
-    'ru-ru': '{queryName:string} {datePart:string}',
-    'uk-ua': '{queryName:string} {datePart:string}',
-=======
     "en-us": "{queryName:string} {datePart:string}",
     "de-ch": "{queryName:string} {datePart:string}",
     "es-es": "{queryName:string} {datePart:string}",
@@ -99,7 +90,6 @@
     "pt-br": "{queryName:string} {datePart:string}",
     "ru-ru": "{queryName:string} {datePart:string}",
     "uk-ua": "{queryName:string} {datePart:string}'",
->>>>>>> 4b02a2ea
   },
   errorInQuery: {
     "en-us": "Following errors were found in the query",
