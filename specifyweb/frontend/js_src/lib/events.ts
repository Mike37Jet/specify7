--- conflicted
+++ resolved
@@ -49,70 +49,4 @@
       callback as (event: Event) => void,
       catchAll
     );
-<<<<<<< HEAD
-}
-
-/**
- * Some hooks (useResourceValue) need to do some actions on focus loss
- * For some inputs (Autocomplete), blur event and focus loss are not equivalent,
- * (input may transfer its focus to the autocomplete list and back)
- * These functions allow registering custom blur event emitters and listeners
- */
-const blurHandlers = new Map<
-  Input,
-  {
-    // eslint-disable-next-line functional/prefer-readonly-type
-    readonly listeners: Set<() => void>;
-    /*
-     * If there are no listeners left and only a default emitter, it would get
-     * destroyed
-     */
-    readonly isDefault: boolean;
-    readonly emitterDestructor: () => void;
-  }
->();
-
-export function registerBlurEmitter(
-  input: Input,
-  // If this is not provided, native blur event is used as an emitter
-  emitter?: (emit: () => void) => () => void
-): () => void {
-  const oldEntry = blurHandlers.get(input);
-  oldEntry?.emitterDestructor?.();
-  const emit = (): void => blurHandlers.get(input)?.listeners.forEach(f.call);
-  const entry = {
-    listeners: oldEntry?.listeners ?? new Set(),
-    emitterDestructor: emitter?.(emit) ?? listen(input, 'blur', emit),
-    isDefault: emitter === undefined,
-  };
-  blurHandlers.set(input, entry);
-  return (): void => {
-    if (entry.listeners.size === 0) {
-      blurHandlers.delete(input);
-      entry.emitterDestructor?.();
-    } else if (typeof emitter === 'function')
-      // If there are listeners still, register a default emitter
-      registerBlurEmitter(input);
-    else entry.emitterDestructor?.();
-  };
-}
-
-export function registerBlurListener(
-  input: Input,
-  callback: () => void
-): () => void {
-  // If emitter does not exist, use the default one
-  if (!blurHandlers.has(input)) registerBlurEmitter(input);
-  const entry = defined(blurHandlers.get(input));
-  entry.listeners.add(callback);
-  return (): void => {
-    entry.listeners.delete(callback);
-    if (entry.listeners.size === 0 && entry.isDefault) {
-      const entry = defined(blurHandlers.get(input));
-      entry.emitterDestructor?.();
-      blurHandlers.delete(input);
-    }
-  };
-=======
->>>>>>> 316b6661
 }