/**
 * Edit user preferences
 */

import React from 'react';
import { useNavigate } from 'react-router-dom';
import type { LocalizedString } from 'typesafe-i18n';

import { usePromise } from '../../hooks/useAsyncState';
import { useBooleanState } from '../../hooks/useBooleanState';
import { commonText } from '../../localization/common';
import { preferencesText } from '../../localization/preferences';
import { StringToJsx } from '../../localization/utils';
import { Container, H2, Key } from '../Atoms';
import { Button } from '../Atoms/Button';
import { className } from '../Atoms/className';
import { Form } from '../Atoms/Form';
import { Link } from '../Atoms/Link';
import { Submit } from '../Atoms/Submit';
import { LoadingContext, ReadOnlyContext } from '../Core/Contexts';
import { ErrorBoundary } from '../Errors/ErrorBoundary';
import { hasPermission } from '../Permissions/helpers';
import { PreferencesAside } from './Aside';
import type {
  GenericPreferencesCategories,
  PreferenceItem,
} from './Definitions';
import { preferenceDefinitions } from './Definitions';
import {
  awaitPrefsSynced,
  getPrefDefinition,
  preferencesPromise,
  setPref,
} from './helpers';
import { prefEvents } from './Hooks';
import { DefaultPreferenceItemRender } from './Renderers';
import { usePref } from './usePref';
import { useTopChild } from './useTopChild';

function Preferences(): JSX.Element {
  const [changesMade, handleChangesMade] = useBooleanState();
  const [needsRestart, handleRestartNeeded] = useBooleanState();

  const loading = React.useContext(LoadingContext);
  const navigate = useNavigate();

  React.useEffect(
    () =>
      prefEvents.on('update', (payload) => {
        if (payload?.definition?.requiresReload === true) handleRestartNeeded();
        handleChangesMade();
      }),
    [handleChangesMade, handleRestartNeeded]
  );

  const {
    visibleChild,
    setVisibleChild,
    forwardRefs,
    scrollContainerRef,
    references,
  } = useTopChild();

  return (
    <Container.FullGray>
      <H2 className="text-2xl">{preferencesText.preferences()}</H2>
      <Form
        className="contents"
        onSubmit={(): void =>
          loading(
            awaitPrefsSynced().then(() =>
              needsRestart
                ? globalThis.location.assign('/specify/')
                : navigate('/specify/')
            )
          )
        }
      >
        <div
          className="relative flex flex-col gap-6 overflow-y-auto md:flex-row"
          ref={scrollContainerRef}
        >
<<<<<<< HEAD
          <PreferencesAside activeCategory={visibleChild} />
          <PreferencesContent forwardRefs={forwardRefs} />
=======
          <PreferencesAside
            activeCategory={visibleChild}
            references={references}
            setActiveCategory={setVisibleChild}
          />
          <PreferencesContent forwardRefs={forwardRefs} isReadOnly={false} />
>>>>>>> ec0ad44a
          <span className="flex-1" />
        </div>
        <div className="flex justify-end">
          {changesMade ? (
            <Submit.Green>{commonText.save()}</Submit.Green>
          ) : (
            <Link.Gray href="/specify/">{commonText.close()}</Link.Gray>
          )}
        </div>
      </Form>
    </Container.FullGray>
  );
}

/** Hide invisible preferences. Remote empty categories and subCategories */
export function usePrefDefinitions() {
  return React.useMemo(
    () =>
      Object.entries(preferenceDefinitions as GenericPreferencesCategories)
        .map(
          ([category, { subCategories, ...categoryData }]) =>
            [
              category,
              {
                ...categoryData,
                subCategories: Object.entries(subCategories)
                  .map(
                    ([subCategory, { items, ...subCategoryData }]) =>
                      [
                        subCategory,
                        {
                          ...subCategoryData,
                          items: Object.entries(items).filter(
                            ([_name, { visible }]) => visible !== false
                          ),
                        },
                      ] as const
                  )
                  .filter(([_name, { items }]) => items.length > 0),
              },
            ] as const
        )
        .filter(([_name, { subCategories }]) => subCategories.length > 0),
    []
  );
}

export function PreferencesContent({
  forwardRefs,
}: {
  readonly forwardRefs?: (index: number, element: HTMLElement | null) => void;
}): JSX.Element {
  const isReadOnly = React.useContext(ReadOnlyContext);
  const definitions = usePrefDefinitions();
  return (
    <div className="flex h-fit flex-col gap-6">
      {definitions.map(
        (
          [category, { title, description = undefined, subCategories }],
          index
        ) => (
          <ErrorBoundary dismissible key={category}>
            <Container.Center
              className="gap-8 overflow-y-visible"
              forwardRef={forwardRefs?.bind(undefined, index)}
              id={category}
            >
              <h3 className="text-2xl">{title}</h3>
              {description !== undefined && <p>{description}</p>}
              {subCategories.map(
                ([subcategory, { title, description = undefined, items }]) => (
                  <section
                    className="flex flex-col items-start gap-4 md:items-stretch"
                    key={subcategory}
                  >
                    <div className="flex items-center gap-2">
                      <h4
                        className={`${className.headerGray} text-xl md:text-center`}
                      >
                        {title}
                      </h4>
                      <div className="flex flex-1 justify-end">
                        <Button.Small
                          onClick={(): void =>
                            items.forEach(([name]) =>
                              setPref(
                                category,
                                subcategory,
                                name,
                                /*
                                 * Need to get default value via this
                                 * function as defaults may be changed
                                 */
                                getPrefDefinition(category, subcategory, name)
                                  .defaultValue
                              )
                            )
                          }
                        >
                          {commonText.reset()}
                        </Button.Small>
                      </div>
                    </div>
                    {description !== undefined && <p>{description}</p>}
                    {items.map(([name, item]) => {
                      const canEdit =
                        !isReadOnly &&
                        (item.visible !== 'protected' ||
                          hasPermission('/preferences/user', 'edit_protected'));
                      const props = {
                        className: `
                            flex items-start gap-2 md:flex-row flex-col
                            ${canEdit ? '' : '!cursor-not-allowed'}
                          `,
                        key: name,
                        title: canEdit
                          ? undefined
                          : preferencesText.adminsOnlyPreference(),
                      } as const;
                      const children = (
                        <>
                          <div className="flex flex-col items-start gap-2 md:flex-1 md:items-stretch">
                            <p
                              className={`
                                flex min-h-[theme(spacing.8)] flex-1 items-center
                                justify-end md:text-right
                              `}
                            >
                              <FormatString text={item.title} />
                            </p>
                            {item.description !== undefined && (
                              <p className="flex flex-1 justify-end text-gray-500 md:text-right">
                                <FormatString text={item.description} />
                              </p>
                            )}
                          </div>
                          <div
                            className={`
                              flex min-h-[theme(spacing.8)] flex-1 flex-col justify-center
                              gap-2
                            `}
                          >
                            <ReadOnlyContext.Provider value={!canEdit}>
                              <Item
                                category={category}
                                item={item}
                                name={name}
                                subcategory={subcategory}
                              />
                            </ReadOnlyContext.Provider>
                          </div>
                        </>
                      );
                      return 'container' in item && item.container === 'div' ? (
                        <div {...props}>{children}</div>
                      ) : (
                        <label {...props}>{children}</label>
                      );
                    })}
                  </section>
                )
              )}
            </Container.Center>
          </ErrorBoundary>
        )
      )}
    </div>
  );
}

function FormatString({
  text,
}: {
  readonly text: JSX.Element | LocalizedString;
}): JSX.Element {
  return typeof text === 'object' ? (
    text
  ) : text.includes('<key>') ? (
    <span>
      <StringToJsx
        components={{
          key: (key) => <Key>{key}</Key>,
        }}
        string={text}
      />
    </span>
  ) : (
    <>{text}</>
  );
}

function Item({
  item,
  category,
  subcategory,
  name,
}: {
  readonly item: PreferenceItem<any>;
  readonly category: string;
  readonly subcategory: string;
  readonly name: string;
}): JSX.Element {
  const Renderer =
    'renderer' in item ? item.renderer : DefaultPreferenceItemRender;
  const [value, setValue] = usePref(
    // Asserting types just to simplify typing
    category as 'general',
    subcategory as 'ui',
    name as 'theme'
  );
  const children = (
    <Renderer
      category={category}
      definition={item}
      item={name}
      subcategory={subcategory}
      value={value}
      onChange={setValue}
    />
  );
  return 'renderer' in item ? (
    <ErrorBoundary dismissible>{children}</ErrorBoundary>
  ) : (
    children
  );
}

export function PreferencesWrapper(): JSX.Element | null {
  const [preferences] = usePromise(preferencesPromise, true);
  return typeof preferences === 'object' ? <Preferences /> : null;
}<|MERGE_RESOLUTION|>--- conflicted
+++ resolved
@@ -55,9 +55,9 @@
 
   const {
     visibleChild,
-    setVisibleChild,
     forwardRefs,
     scrollContainerRef,
+    setVisibleChild,
     references,
   } = useTopChild();
 
@@ -80,17 +80,12 @@
           className="relative flex flex-col gap-6 overflow-y-auto md:flex-row"
           ref={scrollContainerRef}
         >
-<<<<<<< HEAD
-          <PreferencesAside activeCategory={visibleChild} />
-          <PreferencesContent forwardRefs={forwardRefs} />
-=======
           <PreferencesAside
             activeCategory={visibleChild}
+            setActiveCategory={setVisibleChild}
             references={references}
-            setActiveCategory={setVisibleChild}
           />
-          <PreferencesContent forwardRefs={forwardRefs} isReadOnly={false} />
->>>>>>> ec0ad44a
+          <PreferencesContent forwardRefs={forwardRefs} />
           <span className="flex-1" />
         </div>
         <div className="flex justify-end">
