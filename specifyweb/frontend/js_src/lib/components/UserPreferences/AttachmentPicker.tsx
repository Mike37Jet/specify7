import React from 'react';
<<<<<<< HEAD
import { useBooleanState } from '../../hooks/useBooleanState';
=======

>>>>>>> 1fc81b83
import { useErrorContext } from '../../hooks/useErrorContext';
import { attachmentsText } from '../../localization/attachments';
import { commonText } from '../../localization/common';
import { preferencesText } from '../../localization/preferences';
import { wbText } from '../../localization/workbench';
import { Tabs } from '../AppResources/Tabs';
import { Button } from '../Atoms/Button';
import { Textarea } from '../Atoms/Form';
import { AttachmentsView } from '../Attachments';
import { fetchOriginalUrl } from '../Attachments/attachments';
import { UploadAttachment, useAttachment } from '../Attachments/Plugin';
import { LoadingContext } from '../Core/Contexts';
import { Dialog } from '../Molecules/Dialog';

const types = ['url', 'image', 'attachments', 'attachments'] as const;

export function AttachmentPicker({
  url,
  onChange: handleChange,
  isReadOnly,
}: {
  readonly url: string | undefined;
  readonly onChange: (url: string) => void;
  readonly isReadOnly: boolean;
}): JSX.Element {
  const [attachment, setAttachment] = useAttachment(undefined);
  useErrorContext('attachment', attachment);

  const [isOpen, , , handleToggle] = useBooleanState();

  const loading = React.useContext(LoadingContext);

  const [urlNotFound, setUrlNotFound] = React.useState(false);

  const [type, setType] = React.useState<
    'attachments' | 'attachments' | 'image' | 'url'
  >('url');

  return (
    <>
<<<<<<< HEAD
      {!isReadOnly && (
        <Button.Gray onClick={() => handleToggle()}>
=======
      {isReadOnly ? undefined : (
        <Button.Gray onClick={() => setIsCustom(!isCustom)}>
>>>>>>> 1fc81b83
          {url === undefined ? commonText.pick() : commonText.change()}
        </Button.Gray>
      )}
      {url !== undefined && !isReadOnly ? (
        <Button.Gray
          onClick={() => {
            setAttachment(undefined);
            handleChange('default');
          }}
        >
          {commonText.delete()}
        </Button.Gray>
      ) : undefined}
<<<<<<< HEAD
      {url !== undefined && (
=======
      {url === undefined ? null : (
>>>>>>> 1fc81b83
        <img
          className="max-h-full max-w-full object-contain"
          src={url}
          style={{
            width: `10rem`,
            height: `10rem`,
          }}
        />
      )}

      {isOpen && (
        <Dialog
          buttons={commonText.close()}
          header={preferencesText.pickAttachment()}
          onClose={(): void => {
            handleToggle();
          }}
        >
          <Tabs
            index={[types.indexOf(type), (index) => setType(types[index])]}
            tabs={{
              [preferencesText.url()]: (
                <Textarea value={url} onValueChange={handleChange} />
              ),
              [wbText.upload()]: (
                <UploadAttachment
                  onUploaded={(attachment): void => {
                    setAttachment(attachment);
                  }}
                />
              ),
              [attachmentsText.attachments()]: (
                <AttachmentsView
                  onClick={(attachment): void => {
                    loading(
                      fetchOriginalUrl(attachment).then((url) => {
                        url === undefined
                          ? setUrlNotFound(true)
                          : handleChange(url);
                      })
                    );
                  }}
                />
              ),
            }}
          />
<<<<<<< HEAD
          {urlNotFound === true && (
=======
          {UrlNotFound && (
>>>>>>> 1fc81b83
            <Dialog
              buttons={commonText.cancel()}
              header={attachmentsText.attachments()}
              onClose={() => setUrlNotFound(false)}
            >
              {preferencesText.attachmentFailed()}
            </Dialog>
          )}
        </Dialog>
      )}
    </>
  );
}<|MERGE_RESOLUTION|>--- conflicted
+++ resolved
@@ -1,9 +1,5 @@
 import React from 'react';
-<<<<<<< HEAD
 import { useBooleanState } from '../../hooks/useBooleanState';
-=======
-
->>>>>>> 1fc81b83
 import { useErrorContext } from '../../hooks/useErrorContext';
 import { attachmentsText } from '../../localization/attachments';
 import { commonText } from '../../localization/common';
@@ -44,16 +40,12 @@
 
   return (
     <>
-<<<<<<< HEAD
       {!isReadOnly && (
         <Button.Gray onClick={() => handleToggle()}>
-=======
-      {isReadOnly ? undefined : (
-        <Button.Gray onClick={() => setIsCustom(!isCustom)}>
->>>>>>> 1fc81b83
           {url === undefined ? commonText.pick() : commonText.change()}
         </Button.Gray>
       )}
+
       {url !== undefined && !isReadOnly ? (
         <Button.Gray
           onClick={() => {
@@ -64,11 +56,8 @@
           {commonText.delete()}
         </Button.Gray>
       ) : undefined}
-<<<<<<< HEAD
+
       {url !== undefined && (
-=======
-      {url === undefined ? null : (
->>>>>>> 1fc81b83
         <img
           className="max-h-full max-w-full object-contain"
           src={url}
@@ -115,11 +104,8 @@
               ),
             }}
           />
-<<<<<<< HEAD
-          {urlNotFound === true && (
-=======
-          {UrlNotFound && (
->>>>>>> 1fc81b83
+
+          {urlNotFound && (
             <Dialog
               buttons={commonText.cancel()}
               header={attachmentsText.attachments()}
