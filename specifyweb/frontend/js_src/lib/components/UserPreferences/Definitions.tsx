--- conflicted
+++ resolved
@@ -16,6 +16,7 @@
 import { reportsText } from '../../localization/report';
 import { resourcesText } from '../../localization/resources';
 import { schemaText } from '../../localization/schema';
+import { treeText } from '../../localization/tree';
 import type { Language } from '../../localization/utils/config';
 import { LANGUAGE } from '../../localization/utils/config';
 import { wbPlanText } from '../../localization/wbPlan';
@@ -41,28 +42,6 @@
   FontFamilyPreferenceItem,
   WelcomePageModePreferenceItem,
 } from './Renderers';
-<<<<<<< HEAD
-=======
-import { TableFields } from '../DataModel/helperTypes';
-import {
-  LanguagePreferencesItem,
-  SchemaLanguagePreferenceItem,
-} from '../Toolbar/Language';
-import { localityText } from '../../localization/locality';
-import { attachmentsText } from '../../localization/attachments';
-import { formsText } from '../../localization/forms';
-import { reportsText } from '../../localization/report';
-import { Collection, Tables } from '../DataModel/types';
-import { resourcesText } from '../../localization/resources';
-import { softFail } from '../Errors/Crash';
-import { schemaText } from '../../localization/schema';
-import { wbPlanText } from '../../localization/wbPlan';
-import { error, softError } from '../Errors/assert';
-import { interactionsText } from '../../localization/interactions';
-import { Link } from '../Atoms/Link';
-import { getField } from '../DataModel/helpers';
-import { treeText } from '../../localization/tree';
->>>>>>> c8d80ecc
 
 // Custom Renderer for a preference item
 export type PreferenceItemComponent<VALUE> = (props: {
