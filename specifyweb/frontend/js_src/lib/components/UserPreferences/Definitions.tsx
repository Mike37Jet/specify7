--- conflicted
+++ resolved
@@ -3,66 +3,41 @@
  */
 
 import React from 'react';
-
-<<<<<<< HEAD
-import {commonText} from '../../localization/common';
-import {formsText} from '../../localization/forms';
 import {preferencesText} from '../../localization/preferences';
 import {queryText} from '../../localization/query';
-import type {Language} from '../../localization/utils';
-import {LANGUAGE} from '../../localization/utils';
+import {LocalizedString} from 'typesafe-i18n';
+import {JavaType} from '../DataModel/specifyField';
+import {Parser} from '../../utils/parser/definitions';
+import {defined, IR, overwriteReadOnly, RA, RR} from '../../utils/types';
+import {LANGUAGE, Language} from '../../localization/utils/config';
+import {commonText} from '../../localization/common';
+import {headerText} from '../../localization/header';
 import {wbText} from '../../localization/workbench';
-import type {Parser} from '../../utils/parser/definitions';
-import type {IR, RA} from '../../utils/types';
-import {overwriteReadOnly, RR} from '../../utils/types';
-import {Link} from '../Atoms/Link';
-import type {JavaType} from '../DataModel/specifyField';
-import type {Collection} from '../DataModel/types';
-import {Tables} from '../DataModel/types';
-import {error} from '../Errors/assert';
-=======
-import { commonText } from '../../localization/common';
-import { formsText } from '../../localization/forms';
-import { preferencesText } from '../../localization/preferences';
-import { queryText } from '../../localization/query';
-import { wbText } from '../../localization/workbench';
-import type { Parser } from '../../utils/parser/definitions';
-import type { IR, RA } from '../../utils/types';
-import { defined, ensure, overwriteReadOnly, RR } from '../../utils/types';
-import { Link } from '../Atoms/Link';
-import type { JavaType } from '../DataModel/specifyField';
-import type { Collection } from '../DataModel/types';
-import { Tables } from '../DataModel/types';
-import { error, softError } from '../Errors/assert';
->>>>>>> 50b4f162
-import {
-  LanguagePreferencesItem,
-  SchemaLanguagePreferenceItem,
-} from '../Toolbar/Language';
-import type {WelcomePageMode} from './Renderers';
 import {
   CollectionSortOrderPreferenceItem,
   ColorPickerPreferenceItem,
   defaultFont,
   FontFamilyPreferenceItem,
-  WelcomePageModePreferenceItem,
+  WelcomePageMode,
+  WelcomePageModePreferenceItem
 } from './Renderers';
-<<<<<<< HEAD
 import {TableFields} from '../DataModel/helperTypes';
+import {
+  LanguagePreferencesItem,
+  SchemaLanguagePreferenceItem
+} from '../Toolbar/Language';
+import {localityText} from '../../localization/locality';
+import {attachmentsText} from '../../localization/attachments';
+import {formsText} from '../../localization/forms';
+import {reportsText} from '../../localization/report';
+import {Collection, Tables} from '../DataModel/types';
+import {resourcesText} from '../../localization/resources';
 import {softFail} from '../Errors/Crash';
-=======
-import { TableFields } from '../DataModel/helperTypes';
-import { schemaText } from '../../localization/schema';
-import { headerText } from '../../localization/header';
-import { LocalizedString } from 'typesafe-i18n';
-import { Language, LANGUAGE } from '../../localization/utils/config';
-import { reportsText } from '../../localization/report';
-import { wbPlanText } from '../../localization/wbPlan';
-import { localityText } from '../../localization/locality';
-import { interactionsText } from '../../localization/interactions';
-import { resourcesText } from '../../localization/resources';
-import { attachmentsText } from '../../localization/attachments';
->>>>>>> 50b4f162
+import {schemaText} from '../../localization/schema';
+import {wbPlanText} from '../../localization/wbPlan';
+import {error, softError} from '../Errors/assert';
+import {interactionsText} from '../../localization/interactions';
+import {Link} from '../Atoms/Link';
 
 // Custom Renderer for a preference item
 export type PreferenceItemComponent<VALUE> = (props: {
@@ -1131,12 +1106,12 @@
               {
                 value: 'name',
                 // Replaced with localized version once schema is loaded
-                title: '_name',
+                title: '_name' as LocalizedString,
               },
               {
                 value: 'fullName',
                 // Replaced with localized version once schema is loaded
-                title: '_fullName',
+                title: '_fullName' as LocalizedString,
               },
             ],
           }),
