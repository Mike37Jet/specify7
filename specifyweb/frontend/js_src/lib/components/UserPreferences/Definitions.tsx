/**
 * Definitions for User Interface preferences (scoped to a SpecifyUser)
 */

import React from 'react';
import type { LocalizedString } from 'typesafe-i18n';

import { attachmentsText } from '../../localization/attachments';
import { commonText } from '../../localization/common';
import { formsText } from '../../localization/forms';
import { headerText } from '../../localization/header';
import { interactionsText } from '../../localization/interactions';
import { localityText } from '../../localization/locality';
import { preferencesText } from '../../localization/preferences';
import { queryText } from '../../localization/query';
import { reportsText } from '../../localization/report';
import { resourcesText } from '../../localization/resources';
import { schemaText } from '../../localization/schema';
import { treeText } from '../../localization/tree';
import type { Language } from '../../localization/utils/config';
import { LANGUAGE } from '../../localization/utils/config';
import { wbPlanText } from '../../localization/wbPlan';
import { wbText } from '../../localization/workbench';
import type { Parser } from '../../utils/parser/definitions';
import type { IR, RA, RR } from '../../utils/types';
import { defined, ensure, overwriteReadOnly } from '../../utils/types';
import { Link } from '../Atoms/Link';
import { getField } from '../DataModel/helpers';
import type { TableFields } from '../DataModel/helperTypes';
import type { JavaType } from '../DataModel/specifyField';
import type { Collection, Tables } from '../DataModel/types';
import { error, softError } from '../Errors/assert';
import {
  LanguagePreferencesItem,
  SchemaLanguagePreferenceItem,
} from '../Toolbar/Language';
import type { WelcomePageMode } from './Renderers';
import {
  CollectionSortOrderPreferenceItem,
  ColorPickerPreferenceItem,
  defaultFont,
  FontFamilyPreferenceItem,
  WelcomePageModePreferenceItem,
} from './Renderers';
<<<<<<< HEAD
import { TableFields } from '../DataModel/helperTypes';
import {
  LanguagePreferencesItem,
  SchemaLanguagePreferenceItem,
} from '../Toolbar/Language';
import { localityText } from '../../localization/locality';
import { attachmentsText } from '../../localization/attachments';
import { formsText } from '../../localization/forms';
import { reportsText } from '../../localization/report';
import { Collection, Tables } from '../DataModel/types';
import { resourcesText } from '../../localization/resources';
import { softFail } from '../Errors/Crash';
import { schemaText } from '../../localization/schema';
import { wbPlanText } from '../../localization/wbPlan';
import { error, softError } from '../Errors/assert';
import { interactionsText } from '../../localization/interactions';
import { Link } from '../Atoms/Link';
import { getField } from '../DataModel/helpers';
import { mergingText } from '../../localization/merging';
import { schema } from '../DataModel/schema';
import { camelToHuman } from '../../utils/utils';
import { treeText } from '../../localization/tree';
=======
>>>>>>> dab8c6a2

// Custom Renderer for a preference item
export type PreferenceItemComponent<VALUE> = (props: {
  readonly category: string;
  readonly subcategory: string;
  readonly item: string;
  readonly definition: PreferenceItem<VALUE>;
  readonly value: VALUE;
  readonly onChange: (value: VALUE) => void;
  readonly isReadOnly: boolean;
}) => JSX.Element;

/**
 * Have to be careful as preferences may be used before schema is loaded
 */
const tableLabel = (tableName: keyof Tables) =>
  schema.models[tableName]?.label ?? camelToHuman(tableName);

/**
 * Represents a single preference option
 *
 * The concept seems similar to the "Feature Gates" in Firefox:
 * https://firefox-source-docs.mozilla.org/toolkit/components/featuregates/featuregates/
 */
export type PreferenceItem<VALUE> = {
<<<<<<< HEAD
  readonly title: LocalizedString | JSX.Element | (() => LocalizedString);
  readonly description?:
    | LocalizedString
    | JSX.Element
    | (() => LocalizedString);
=======
  readonly title: JSX.Element | LocalizedString;
  readonly description?: JSX.Element | LocalizedString;
>>>>>>> dab8c6a2
  // Whether the page needs to be reloaded for this preference to apply
  readonly requiresReload: boolean;
  /*
   * Set value only on field blur, rather than as soon as the user changed it.
   * Fixes https://github.com/specify/specify7/issues/1555
   */
  readonly setOnBlurOnly?: boolean;
  /*
   * Whether to render this item in the Preferences Menu
   * Invisible items are usually set by components outside the preferences menu
   *
   * If 'protected' then visible, but editable only if user has
   * `Preferences -> Edit Protected` permission
   */
  readonly visible: boolean | 'protected';
  readonly defaultValue: VALUE;
} & (
  | {
      // Parses the stored value. Determines the input type to render
      readonly type: JavaType;
      readonly parser?: Parser;
    }
  | {
      readonly renderer: PreferenceItemComponent<VALUE>;
    }
  | {
      readonly values:
        | RA<{
            readonly value: VALUE;
            readonly title?: LocalizedString;
            readonly description?: LocalizedString;
          }>
        | RA<VALUE>;
    }
);

const altKeyName = globalThis.navigator?.appVersion.includes('Mac')
  ? 'Option'
  : 'Alt';

/**
 * This is used to enforce the same generic value be used inside a PreferenceItem
 */
const defineItem = <VALUE,>(
  definition: PreferenceItem<VALUE>
): PreferenceItem<VALUE> => definition;

export type GenericPreferencesCategories = IR<{
  readonly title: LocalizedString | (() => LocalizedString);
  readonly description?: LocalizedString | (() => LocalizedString);
  readonly subCategories: IR<{
    readonly title: LocalizedString | (() => LocalizedString);
    readonly description?: LocalizedString | (() => LocalizedString);
    readonly items: IR<PreferenceItem<any>>;
  }>;
}>;
export const preferenceDefinitions = {
  general: {
    title: preferencesText.general(),
    subCategories: {
      ui: {
        title: preferencesText.ui(),
        items: {
          language: defineItem<Language>({
            title: commonText.language(),
            requiresReload: true,
            visible: true,
            defaultValue: LANGUAGE,
            renderer: LanguagePreferencesItem,
          }),
          theme: defineItem<'dark' | 'light' | 'system'>({
            title: preferencesText.theme(),
            requiresReload: false,
            visible: true,
            defaultValue: 'system',
            values: [
              {
                value: 'system',
                title: preferencesText.useSystemSetting(),
                description: preferencesText.inheritOsSettings(),
              },
              {
                value: 'light',
                title: preferencesText.light(),
              },
              {
                value: 'dark',
                title: preferencesText.dark(),
              },
            ],
          }),
          reduceMotion: defineItem<'noPreference' | 'reduce' | 'system'>({
            title: preferencesText.reduceMotion(),
            description: preferencesText.reduceMotionDescription(),
            requiresReload: false,
            visible: true,
            defaultValue: 'system',
            values: [
              {
                value: 'system',
                title: preferencesText.useSystemSetting(),
                description: preferencesText.inheritOsSettings(),
              },
              {
                value: 'reduce',
                title: preferencesText.reduce(),
              },
              {
                value: 'noPreference',
                title: preferencesText.noPreference(),
              },
            ],
          }),
          reduceTransparency: defineItem<'noPreference' | 'reduce' | 'system'>({
            title: preferencesText.reduceTransparency(),
            description: preferencesText.reduceTransparencyDescription(),
            requiresReload: false,
            visible: true,
            defaultValue: 'system',
            values: [
              {
                value: 'system',
                title: preferencesText.useSystemSetting(),
                description: preferencesText.inheritOsSettings(),
              },
              {
                value: 'reduce',
                title: preferencesText.reduce(),
              },
              {
                value: 'noPreference',
                title: preferencesText.noPreference(),
              },
            ],
          }),
          contrast: defineItem<'less' | 'more' | 'noPreference' | 'system'>({
            title: preferencesText.contrast(),
            requiresReload: false,
            visible: true,
            defaultValue: 'system',
            values: [
              {
                value: 'system',
                title: preferencesText.useSystemSetting(),
                description: preferencesText.inheritOsSettings(),
              },
              {
                value: 'more',
                title: preferencesText.increase(),
              },
              {
                value: 'less',
                title: preferencesText.reduce(),
              },
              {
                value: 'noPreference',
                title: preferencesText.noPreference(),
              },
            ],
          }),
          fontSize: defineItem<number>({
            title: preferencesText.fontSize(),
            requiresReload: false,
            setOnBlurOnly: true,
            visible: true,
            defaultValue: 100,
            type: 'java.lang.Double',
            parser: {
              min: 1,
              max: 1000,
            },
          }),
          scaleInterface: defineItem<boolean>({
            title: preferencesText.scaleInterface(),
            description: preferencesText.scaleInterfaceDescription(),
            requiresReload: false,
            visible: true,
            defaultValue: true,
            type: 'java.lang.Boolean',
          }),
          fontFamily: defineItem<string>({
            title: preferencesText.fontFamily(),
            description: preferencesText.fontFamilyDescription(),
            requiresReload: false,
            visible: true,
            defaultValue: defaultFont,
            renderer: FontFamilyPreferenceItem,
          }),
        },
      },
      appearance: {
        title: preferencesText.appearance(),
        items: {
          background: defineItem({
            title: preferencesText.background(),
            requiresReload: false,
            visible: true,
            defaultValue: '#ffffff',
            renderer: ColorPickerPreferenceItem,
          }),
          darkBackground: defineItem({
            title: preferencesText.darkBackground(),
            requiresReload: false,
            visible: true,
            defaultValue: '#171717',
            renderer: ColorPickerPreferenceItem,
          }),
          accentColor1: defineItem({
            title: preferencesText.accentColor1(),
            requiresReload: false,
            visible: true,
            defaultValue: '#ffcda3',
            renderer: ColorPickerPreferenceItem,
          }),
          accentColor2: defineItem({
            title: preferencesText.accentColor2(),
            requiresReload: false,
            visible: true,
            defaultValue: '#ff9742',
            renderer: ColorPickerPreferenceItem,
          }),
          accentColor3: defineItem({
            title: preferencesText.accentColor3(),
            requiresReload: false,
            visible: true,
            defaultValue: '#ff811a',
            renderer: ColorPickerPreferenceItem,
          }),
          accentColor4: defineItem({
            title: preferencesText.accentColor4(),
            requiresReload: false,
            visible: true,
            defaultValue: '#d15e00',
            renderer: ColorPickerPreferenceItem,
          }),
          accentColor5: defineItem({
            title: preferencesText.accentColor5(),
            requiresReload: false,
            visible: true,
            defaultValue: '#703200',
            renderer: ColorPickerPreferenceItem,
          }),
          roundedCorners: defineItem<boolean>({
            title: preferencesText.roundedCorners(),
            requiresReload: false,
            visible: true,
            defaultValue: true,
            type: 'java.lang.Boolean',
          }),
        },
      },
      application: {
        title: preferencesText.application(),
        items: {
          allowDismissingErrors: defineItem<boolean>({
            title: preferencesText.allowDismissingErrors(),
            requiresReload: false,
            visible: 'protected',
            defaultValue: false,
            type: 'java.lang.Boolean',
          }),
        },
      },
      dialog: {
        title: preferencesText.dialogs(),
        items: {
          updatePageTitle: defineItem<boolean>({
            title: preferencesText.updatePageTitle(),
            description: preferencesText.updatePageTitleDescription(),
            requiresReload: false,
            visible: true,
            defaultValue: true,
            type: 'java.lang.Boolean',
          }),
          transparentBackground: defineItem<boolean>({
            title: preferencesText.translucentDialog(),
            description: preferencesText.translucentDialogDescription(),
            requiresReload: false,
            visible: true,
            defaultValue: false,
            type: 'java.lang.Boolean',
          }),
          blurContentBehindDialog: defineItem<boolean>({
            title: preferencesText.blurContentBehindDialog(),
            requiresReload: false,
            visible: true,
            defaultValue: false,
            type: 'java.lang.Boolean',
          }),
          showIcon: defineItem<boolean>({
            title: preferencesText.showDialogIcon(),
            requiresReload: false,
            visible: true,
            defaultValue: true,
            type: 'java.lang.Boolean',
          }),
          closeOnEsc: defineItem<boolean>({
            title: preferencesText.closeOnEsc(),
            requiresReload: false,
            visible: true,
            defaultValue: true,
            type: 'java.lang.Boolean',
          }),
          closeOnOutsideClick: defineItem<boolean>({
            title: preferencesText.closeOnOutsideClick(),
            requiresReload: false,
            visible: true,
            defaultValue: true,
            type: 'java.lang.Boolean',
          }),
        },
      },
      behavior: {
        title: preferencesText.behavior(),
        items: {
          altClickToSupressNewTab: defineItem<boolean>({
            title: preferencesText.altClickToSupressNewTab({ altKeyName }),
            description: preferencesText.altClickToSupressNewTabDescription({
              altKeyName,
            }),
            requiresReload: false,
            visible: true,
            defaultValue: true,
            type: 'java.lang.Boolean',
          }),
          unsavedIndicator: defineItem<boolean>({
            title: preferencesText.showUnsavedIndicator(),
            description: preferencesText.showUnsavedIndicatorDescription(),
            requiresReload: false,
            visible: true,
            defaultValue: true,
            type: 'java.lang.Boolean',
          }),
        },
      },
    },
  },
  welcomePage: {
    title: preferencesText.welcomePage(),
    subCategories: {
      general: {
        title: preferencesText.general(),
        items: {
          mode: defineItem<WelcomePageMode>({
            title: preferencesText.content(),
            description: (
              <Link.NewTab href="https://github.com/specify/specify7/wiki/Customizing-the-splash-screen">
                {headerText.documentation()}
              </Link.NewTab>
            ),
            requiresReload: false,
            visible: true,
            defaultValue: 'default',
            renderer: WelcomePageModePreferenceItem,
          }),
          // FEATURE: allow selecting attachments
          source: defineItem<string>({
            title: <></>,
            requiresReload: false,
            // This item is rendered inside of WelcomePageModePreferenceItem
            visible: false,
            defaultValue: '',
            type: 'text',
          }),
        },
      },
    },
  },
  header: {
    title: preferencesText.header(),
    subCategories: {
      menu: {
        title: preferencesText.menu(),
        items: {
          showDataEntry: defineItem<boolean>({
            title: preferencesText.showMenuItem({
              menuItem: headerText.dataEntry(),
            }),
            requiresReload: false,
            visible: true,
            defaultValue: true,
            type: 'java.lang.Boolean',
          }),
          showTrees: defineItem<boolean>({
            title: preferencesText.showMenuItem({
              menuItem: treeText.trees(),
            }),
            requiresReload: false,
            visible: true,
            defaultValue: true,
            type: 'java.lang.Boolean',
          }),
          showInteractions: defineItem<boolean>({
            title: preferencesText.showMenuItem({
              menuItem: interactionsText.interactions(),
            }),
            requiresReload: false,
            visible: true,
            defaultValue: true,
            type: 'java.lang.Boolean',
          }),
          showQueries: defineItem<boolean>({
            title: preferencesText.showMenuItem({
              menuItem: queryText.queries(),
            }),
            requiresReload: false,
            visible: true,
            defaultValue: true,
            type: 'java.lang.Boolean',
          }),
          showRecordSets: defineItem<boolean>({
            title: preferencesText.showMenuItem({
              menuItem: commonText.recordSets(),
            }),
            requiresReload: false,
            visible: true,
            defaultValue: true,
            type: 'java.lang.Boolean',
          }),
          showWorkBench: defineItem<boolean>({
            title: preferencesText.showMenuItem({
              menuItem: wbText.workBench(),
            }),
            requiresReload: false,
            visible: true,
            defaultValue: true,
            type: 'java.lang.Boolean',
          }),
          showReports: defineItem<boolean>({
            title: preferencesText.showMenuItem({
              menuItem: reportsText.reports(),
            }),
            requiresReload: false,
            visible: true,
            defaultValue: true,
            type: 'java.lang.Boolean',
          }),
          showAttachments: defineItem<boolean>({
            title: preferencesText.showMenuItem({
              menuItem: attachmentsText.attachments(),
            }),
            requiresReload: false,
            visible: true,
            defaultValue: true,
            type: 'java.lang.Boolean',
          }),
        },
      },
    },
  },
  interactions: {
    title: interactionsText.interactions(),
    subCategories: {
      createInteractions: {
        title: preferencesText.createInteractions(),
        items: {
          useSpaceAsDelimiter: defineItem<'auto' | 'false' | 'true'>({
            title: preferencesText.useSpaceAsDelimiter(),
            requiresReload: false,
            visible: true,
            defaultValue: 'auto',
            values: [
              {
                value: 'auto',
                title: wbText.determineAutomatically(),
                description: preferencesText.detectAutomaticallyDescription(),
              },
              {
                value: 'true',
                title: preferencesText.use(),
              },
              {
                value: 'false',
                title: preferencesText.dontUse(),
              },
            ],
          }),
          useCommaAsDelimiter: defineItem<'auto' | 'false' | 'true'>({
            title: preferencesText.useCommaAsDelimiter(),
            requiresReload: false,
            visible: true,
            defaultValue: 'auto',
            values: [
              {
                value: 'auto',
                title: wbText.determineAutomatically(),
                description: preferencesText.detectAutomaticallyDescription(),
              },
              {
                value: 'true',
                title: preferencesText.use(),
              },
              {
                value: 'false',
                title: preferencesText.dontUse(),
              },
            ],
          }),
          useNewLineAsDelimiter: defineItem<'auto' | 'false' | 'true'>({
            title: preferencesText.useNewLineAsDelimiter(),
            requiresReload: false,
            visible: true,
            defaultValue: 'auto',
            values: [
              {
                value: 'auto',
                title: wbText.determineAutomatically(),
                description: preferencesText.detectAutomaticallyDescription(),
              },
              {
                value: 'true',
                title: preferencesText.use(),
              },
              {
                value: 'false',
                title: preferencesText.dontUse(),
              },
            ],
          }),
          useCustomDelimiters: defineItem<string>({
            title: preferencesText.useCustomDelimiters(),
            description: preferencesText.useCustomDelimitersDescription(),
            requiresReload: false,
            visible: true,
            defaultValue: '',
            type: 'text',
          }),
        },
      },
    },
  },
  form: {
    title: formsText.forms(),
    subCategories: {
      general: {
        title: preferencesText.general(),
        items: {
          shownTables: defineItem<RA<number> | 'legacy'>({
            title: <>_shownTables</>,
            requiresReload: false,
            visible: false,
            defaultValue: 'legacy',
            renderer: () => <>{error('This should not get called')}</>,
          }),
        },
      },
      schema: {
        title: schemaText.schemaConfig(),
        items: {
          language: defineItem<string>({
            title: commonText.language(),
            description: preferencesText.languageDescription(),
            requiresReload: true,
            visible: true,
            defaultValue: 'en',
            renderer: SchemaLanguagePreferenceItem,
          }),
        },
      },
      behavior: {
        title: preferencesText.behavior(),
        items: {
          textAreaAutoGrow: defineItem<boolean>({
            title: preferencesText.textAreaAutoGrow(),
            requiresReload: false,
            visible: true,
            defaultValue: true,
            type: 'java.lang.Boolean',
          }),
          updatePageTitle: defineItem<boolean>({
            title: preferencesText.updatePageTitle(),
            description: preferencesText.updatePageTitleFormDescription(),
            requiresReload: false,
            visible: true,
            defaultValue: true,
            type: 'java.lang.Boolean',
          }),
          tableNameInTitle: defineItem<boolean>({
            title: preferencesText.tableNameInTitle(),
            requiresReload: false,
            visible: true,
            defaultValue: true,
            type: 'java.lang.Boolean',
          }),
          formHeaderFormat: defineItem<'full' | 'icon' | 'name'>({
            title: preferencesText.formHeaderFormat(),
            requiresReload: false,
            visible: true,
            defaultValue: 'full',
            values: [
              {
                value: 'full',
                title: preferencesText.iconAndTableName(),
              },
              {
                value: 'name',
                title: schemaText.tableName(),
              },
              {
                value: 'icon',
                title: preferencesText.tableIcon(),
              },
            ],
          }),
          makeFormDialogsModal: defineItem<boolean>({
            title: preferencesText.makeFormDialogsModal(),
            requiresReload: false,
            visible: true,
            defaultValue: false,
            type: 'java.lang.Boolean',
          }),
        },
      },
      definition: {
        title: resourcesText.formDefinition(),
        items: {
          flexibleColumnWidth: defineItem<boolean>({
            title: preferencesText.flexibleColumnWidth(),
            requiresReload: false,
            visible: true,
            defaultValue: true,
            type: 'java.lang.Boolean',
          }),
          flexibleSubGridColumnWidth: defineItem<boolean>({
            title: preferencesText.flexibleSubGridColumnWidth(),
            requiresReload: false,
            visible: true,
            defaultValue: false,
            type: 'java.lang.Boolean',
          }),
        },
      },
      ui: {
        title: preferencesText.ui(),
        items: {
          fontSize: defineItem<number>({
            title: preferencesText.fontSize(),
            requiresReload: false,
            setOnBlurOnly: true,
            visible: true,
            defaultValue: 100,
            type: 'java.lang.Float',
            parser: {
              min: 1,
              max: 1000,
            },
          }),
          fontFamily: defineItem<string>({
            title: preferencesText.fontFamily(),
            description: preferencesText.fontFamilyDescription(),
            requiresReload: false,
            visible: true,
            defaultValue: defaultFont,
            renderer: FontFamilyPreferenceItem,
          }),
          maxWidth: defineItem<number>({
            title: preferencesText.maxFormWidth(),
            requiresReload: false,
            setOnBlurOnly: true,
            visible: true,
            defaultValue: 1200,
            type: 'java.lang.Float',
            parser: {
              min: 100,
              max: 10_000,
            },
          }),
          limitMaxFieldWidth: defineItem<boolean>({
            title: preferencesText.limitMaxFieldWidth(),
            requiresReload: false,
            visible: true,
            defaultValue: true,
            type: 'java.lang.Boolean',
          }),
          specifyNetworkBadge: defineItem<boolean>({
            title: preferencesText.specifyNetworkBadge(),
            requiresReload: false,
            visible: true,
            defaultValue: true,
            type: 'java.lang.Boolean',
          }),
          useAccessibleFullDatePicker: defineItem<boolean>({
            title: preferencesText.useAccessibleFullDatePicker(),
            requiresReload: false,
            visible: true,
            defaultValue: true,
            type: 'java.lang.Boolean',
          }),
          useAccessibleMonthPicker: defineItem<boolean>({
            title: preferencesText.useAccessibleMonthPicker(),
            requiresReload: false,
            visible: true,
            defaultValue: true,
            type: 'java.lang.Boolean',
          }),
          rightAlignNumberFields: defineItem<boolean>({
            title: preferencesText.rightAlignNumberFields(),
            requiresReload: false,
            visible: true,
            defaultValue: true,
            type: 'java.lang.Boolean',
          }),
        },
      },
      fieldBackground: {
        title: preferencesText.fieldBackgrounds(),
        items: {
          default: defineItem({
            title: preferencesText.fieldBackground(),
            requiresReload: false,
            visible: true,
            defaultValue: '#e5e7eb',
            renderer: ColorPickerPreferenceItem,
          }),
          disabled: defineItem({
            title: preferencesText.disabledFieldBackground(),
            requiresReload: false,
            visible: true,
            defaultValue: '#ffffff',
            renderer: ColorPickerPreferenceItem,
          }),
          invalid: defineItem({
            title: preferencesText.invalidFieldBackground(),
            requiresReload: false,
            visible: true,
            defaultValue: '#f87171',
            renderer: ColorPickerPreferenceItem,
          }),
          required: defineItem({
            title: preferencesText.requiredFieldBackground(),
            requiresReload: false,
            visible: true,
            defaultValue: '#bfdbfe',
            renderer: ColorPickerPreferenceItem,
          }),
          darkDefault: defineItem({
            title: preferencesText.darkFieldBackground(),
            requiresReload: false,
            visible: true,
            defaultValue: '#404040',
            renderer: ColorPickerPreferenceItem,
          }),
          darkDisabled: defineItem({
            title: preferencesText.darkDisabledFieldBackground(),
            requiresReload: false,
            visible: true,
            defaultValue: '#171717',
            renderer: ColorPickerPreferenceItem,
          }),
          darkInvalid: defineItem({
            title: preferencesText.darkInvalidFieldBackground(),
            requiresReload: false,
            visible: true,
            defaultValue: '#991b1b',
            renderer: ColorPickerPreferenceItem,
          }),
          darkRequired: defineItem({
            title: preferencesText.darkRequiredFieldBackground(),
            requiresReload: false,
            visible: true,
            defaultValue: '#1e3a8a',
            renderer: ColorPickerPreferenceItem,
          }),
        },
      },
      appearance: {
        title: preferencesText.appearance(),
        items: {
          foreground: defineItem({
            title: preferencesText.foreground(),
            requiresReload: false,
            visible: true,
            defaultValue: '#ffffff',
            renderer: ColorPickerPreferenceItem,
          }),
          background: defineItem({
            title: preferencesText.background(),
            requiresReload: false,
            visible: true,
            defaultValue: '#e5e7eb',
            renderer: ColorPickerPreferenceItem,
          }),
          darkForeground: defineItem({
            title: preferencesText.darkForeground(),
            requiresReload: false,
            visible: true,
            defaultValue: '#171717',
            renderer: ColorPickerPreferenceItem,
          }),
          darkBackground: defineItem({
            title: preferencesText.darkBackground(),
            requiresReload: false,
            visible: true,
            defaultValue: '#262626',
            renderer: ColorPickerPreferenceItem,
          }),
        },
      },
      autoComplete: {
        title: preferencesText.autoComplete(),
        items: {
          searchAlgorithm: defineItem<
            | 'contains'
            | 'containsCaseSensitive'
            | 'startsWith'
            | 'startsWithCaseSensitive'
          >({
            title: preferencesText.searchAlgorithm(),
            requiresReload: false,
            visible: true,
            defaultValue: 'startsWith',
            values: [
              {
                value: 'startsWith',
                title: preferencesText.startsWithInsensitive(),
                description: preferencesText.startsWithDescription(),
              },
              {
                value: 'startsWithCaseSensitive',
                title: preferencesText.startsWithCaseSensitive(),
                description:
                  preferencesText.startsWithCaseSensitiveDescription(),
              },
              {
                value: 'contains',
                title: preferencesText.containsInsensitive(),
                description: preferencesText.containsDescription(),
              },
              {
                value: 'containsCaseSensitive',
                title: preferencesText.containsCaseSensitive(),
                description: preferencesText.containsCaseSensitiveDescription(),
              },
            ],
          }),
          highlightMatch: defineItem<boolean>({
            title: preferencesText.highlightMatch(),
            requiresReload: false,
            visible: true,
            defaultValue: true,
            type: 'java.lang.Boolean',
          }),
          autoGrowAutoComplete: defineItem<boolean>({
            title: preferencesText.autoGrowAutoComplete(),
            requiresReload: false,
            visible: true,
            defaultValue: true,
            type: 'java.lang.Boolean',
          }),
        },
      },
      queryComboBox: {
        title: preferencesText.queryComboBox(),
        items: {
          searchAlgorithm: defineItem<'contains' | 'startsWith'>({
            title: preferencesText.searchAlgorithm(),
            requiresReload: false,
            visible: true,
            defaultValue: 'startsWith',
            values: [
              {
                value: 'startsWith',
                title: preferencesText.startsWithInsensitive(),
                description: preferencesText.startsWithDescription(),
              },
              {
                value: 'contains',
                title: preferencesText.containsInsensitive(),
                description:
                  `${preferencesText.containsDescription()} ${preferencesText.containsSecondDescription()}` as LocalizedString,
              },
            ],
          }),
          treeSearchAlgorithm: defineItem<'contains' | 'startsWith'>({
            title: preferencesText.treeSearchAlgorithm(),
            requiresReload: false,
            visible: true,
            defaultValue: 'contains',
            values: [
              {
                value: 'startsWith',
                title: preferencesText.startsWithInsensitive(),
                description: preferencesText.startsWithDescription(),
              },
              {
                value: 'contains',
                title: preferencesText.containsInsensitive(),
                description:
                  `${preferencesText.containsDescription()} ${preferencesText.containsSecondDescription()}` as LocalizedString,
              },
            ],
          }),
        },
      },
      recordSet: {
        title: () => tableLabel('RecordSet'),
        items: {
          recordToOpen: defineItem<'first' | 'last'>({
            title: preferencesText.recordSetRecordToOpen(),
            requiresReload: false,
            visible: true,
            defaultValue: 'first',
            // REFACTOR: define pick list values as IR<> instead of RA<>
            values: [
              {
                value: 'first',
                title: formsText.firstRecord(),
              },
              {
                value: 'last',
                title: formsText.lastRecord(),
              },
            ],
          }),
        },
      },
      formTable: {
        title: formsText.formTable(),
        items: {
          maxHeight: defineItem<number>({
            title: preferencesText.maxHeight(),
            requiresReload: false,
            visible: true,
            defaultValue: 600,
            type: 'java.lang.Integer',
            parser: {
              min: 100,
            },
          }),
        },
      },
      /*
       * The items in this category are edited though the form preferences menu
       * on forms
       */
      preferences: {
        title: '(not visible to user) Preferences' as LocalizedString,
        items: {
          /*
           * This has to be an object rather than an array to allow forms to
           * override this value when this value is undefined for a given table
           */
          printOnSave: defineItem<Partial<RR<keyof Tables, boolean>>>({
            title: <>Generate label on form save</>,
            requiresReload: false,
            visible: false,
            defaultValue: {},
            renderer: () => <>{error('This should not get called')}</>,
          }),
          carryForward: defineItem<{
            readonly [TABLE_NAME in keyof Tables]?: RA<
              TableFields<Tables[TABLE_NAME]>
            >;
          }>({
            title: <>carryForward</>,
            requiresReload: false,
            visible: false,
            defaultValue: {},
            renderer: () => <>{error('This should not get called')}</>,
          }),
          enableCarryForward: defineItem<RA<keyof Tables>>({
            title: <>enableCarryForward</>,
            requiresReload: false,
            visible: false,
            defaultValue: [],
            renderer: () => <>{error('This should not get called')}</>,
          }),
          /*
           * Can temporary disable clone for a given table
           * Since most tables are likely to have carry enabled, this pref is
           * negated (so as not waste too much space)
           */
          disableClone: defineItem<RA<keyof Tables>>({
            title: <>disableClone</>,
            requiresReload: false,
            visible: false,
            defaultValue: [],
            renderer: () => <>{error('This should not get called')}</>,
          }),
          disableAdd: defineItem<RA<keyof Tables>>({
            title: <>disableAdd</>,
            requiresReload: false,
            visible: false,
            defaultValue: [],
            renderer: () => <>{error('This should not get called')}</>,
          }),
          autoNumbering: defineItem<{
            readonly [TABLE_NAME in keyof Tables]?: RA<
              TableFields<Tables[TABLE_NAME]>
            >;
          }>({
            title: <>autoNumbering</>,
            requiresReload: false,
            visible: false,
            defaultValue: {},
            renderer: () => <>{error('This should not get called')}</>,
          }),
          useCustomForm: defineItem<RA<keyof Tables>>({
            title: <>useCustomForm</>,
            requiresReload: false,
            visible: false,
            defaultValue: [],
            renderer: () => <>{error('This should not get called')}</>,
          }),
          carryForwardShowHidden: defineItem<boolean>({
            title: <>carryForwardShowHidden</>,
            requiresReload: false,
            visible: false,
            defaultValue: false,
            type: 'java.lang.Boolean',
          }),
        },
      },
    },
  },
  chooseCollection: {
    title: commonText.chooseCollection(),
    subCategories: {
      general: {
        title: preferencesText.general(),
        items: {
          alwaysPrompt: defineItem<boolean>({
            title: preferencesText.alwaysPrompt(),
            requiresReload: false,
            visible: true,
            defaultValue: true,
            type: 'java.lang.Boolean',
          }),
          sortOrder: defineItem<
            keyof Collection['fields'] | `-${keyof Collection['fields']}`
          >({
            title: attachmentsText.orderBy(),
            description: preferencesText.collectionSortOrderDescription(),
            requiresReload: false,
            visible: true,
            defaultValue: 'collectionName',
            renderer: CollectionSortOrderPreferenceItem,
          }),
        },
      },
    },
  },
  treeEditor: {
    title: preferencesText.treeEditor(),
    subCategories: {
      behavior: {
        title: preferencesText.behavior(),
        items: {
          autoScroll: defineItem<boolean>({
            title: preferencesText.autoScrollTree(),
            requiresReload: false,
            visible: true,
            defaultValue: true,
            type: 'java.lang.Boolean',
          }),
          searchCaseSensitive: defineItem<boolean>({
            title: preferencesText.searchCaseSensitive(),
            requiresReload: false,
            visible: true,
            defaultValue: false,
            type: 'java.lang.Boolean',
          }),
          searchField: defineItem<'fullName' | 'name'>({
            title: preferencesText.searchField(),
            requiresReload: false,
            visible: true,
            defaultValue: 'name',
            values: [
              {
                value: 'name',
                // Replaced with localized version once schema is loaded
                title: '_name' as LocalizedString,
              },
              {
                value: 'fullName',
                // Replaced with localized version once schema is loaded
                title: '_fullName' as LocalizedString,
              },
            ],
          }),
          searchAlgorithm: defineItem<'contains' | 'startsWith'>({
            title: preferencesText.searchAlgorithm(),
            requiresReload: false,
            visible: true,
            defaultValue: 'startsWith',
            values: [
              {
                value: 'startsWith',
                title: queryText.startsWith(),
              },
              {
                value: 'contains',
                title: queryText.contains(),
              },
            ],
          }),
        },
      },
      geography: {
        title: () => tableLabel('Geography'),
        items: {
          treeAccentColor: defineItem({
            title: preferencesText.treeAccentColor(),
            requiresReload: false,
            visible: true,
            defaultValue: '#f79245',
            renderer: ColorPickerPreferenceItem,
          }),
          synonymColor: defineItem({
            title: preferencesText.synonymColor(),
            requiresReload: false,
            visible: true,
            defaultValue: '#dc2626',
            renderer: ColorPickerPreferenceItem,
          }),
        },
      },
      taxon: {
        title: () => tableLabel('Taxon'),
        items: {
          treeAccentColor: defineItem({
            title: preferencesText.treeAccentColor(),
            requiresReload: false,
            visible: true,
            defaultValue: '#f79245',
            renderer: ColorPickerPreferenceItem,
          }),
          synonymColor: defineItem({
            title: preferencesText.synonymColor(),
            requiresReload: false,
            visible: true,
            defaultValue: '#dc2626',
            renderer: ColorPickerPreferenceItem,
          }),
        },
      },
      storage: {
        title: () => tableLabel('Storage'),
        items: {
          treeAccentColor: defineItem({
            title: preferencesText.treeAccentColor(),
            requiresReload: false,
            visible: true,
            defaultValue: '#f79245',
            renderer: ColorPickerPreferenceItem,
          }),
          synonymColor: defineItem({
            title: preferencesText.synonymColor(),
            requiresReload: false,
            visible: true,
            defaultValue: '#dc2626',
            renderer: ColorPickerPreferenceItem,
          }),
        },
      },
      geologicTimePeriod: {
        title: () => tableLabel('GeologicTimePeriod'),
        items: {
          treeAccentColor: defineItem({
            title: preferencesText.treeAccentColor(),
            requiresReload: false,
            visible: true,
            defaultValue: '#f79245',
            renderer: ColorPickerPreferenceItem,
          }),
          synonymColor: defineItem({
            title: preferencesText.synonymColor(),
            requiresReload: false,
            visible: true,
            defaultValue: '#dc2626',
            renderer: ColorPickerPreferenceItem,
          }),
        },
      },
      lithoStrat: {
        title: () => tableLabel('LithoStrat'),
        items: {
          treeAccentColor: defineItem({
            title: preferencesText.treeAccentColor(),
            requiresReload: false,
            visible: true,
            defaultValue: '#f79245',
            renderer: ColorPickerPreferenceItem,
          }),
          synonymColor: defineItem({
            title: preferencesText.synonymColor(),
            requiresReload: false,
            visible: true,
            defaultValue: '#dc2626',
            renderer: ColorPickerPreferenceItem,
          }),
        },
      },
    },
  },
  queryBuilder: {
    title: queryText.queryBuilder(),
    subCategories: {
      general: {
        title: preferencesText.general(),
        items: {
          noRestrictionsMode: defineItem<boolean>({
            title: preferencesText.noRestrictionsMode(),
            description: (
              <span>
                {preferencesText.noRestrictionsModeQueryDescription()}
                <br />
                <span className="text-red-500">
                  {preferencesText.noRestrictionsModeWarning()}
                </span>
              </span>
            ),
            requiresReload: false,
            visible: 'protected',
            defaultValue: false,
            type: 'java.lang.Boolean',
          }),
          showNoReadTables: defineItem<boolean>({
            title: preferencesText.showNoReadTables(),
            requiresReload: false,
            visible: true,
            defaultValue: false,
            type: 'java.lang.Boolean',
          }),
          shownTables: defineItem<RA<number>>({
            title: <>_shownTables</>,
            requiresReload: false,
            visible: false,
            defaultValue: [],
            renderer: () => <>{error('This should not get called')}</>,
          }),
        },
      },
      behavior: {
        title: preferencesText.behavior(),
        items: {
          stickyScrolling: defineItem<boolean>({
            title: preferencesText.stickyScrolling(),
            requiresReload: false,
            visible: true,
            /**
             * This used to be checked by default but was temporary disabled
             * because of https://github.com/specify/specify7/issues/1719.
             * BUG: Need to reEnable after that issue is fixed
             */
            defaultValue: false,
            type: 'java.lang.Boolean',
          }),
        },
      },
      appearance: {
        title: preferencesText.appearance(),
        items: {
          condenseQueryResults: defineItem<boolean>({
            title: preferencesText.condenseQueryResults(),
            requiresReload: false,
            visible: true,
            defaultValue: false,
            type: 'java.lang.Boolean',
          }),
        },
      },
    },
  },
  recordMerging: {
    title: mergingText.recordMerging(),
    subCategories: {
      behavior: {
        title: preferencesText.behavior(),
        items: {
          autoPopulate: defineItem<boolean>({
            title: mergingText.autoPopulate(),
            description: preferencesText.autoPopulateDescription(),
            requiresReload: false,
            visible: 'protected',
            defaultValue: false,
            type: 'java.lang.Boolean',
          }),
        },
      },
      agent: {
        title: () => tableLabel('Agent'),
        items: {
          createVariants: defineItem<boolean>({
            title: () =>
              preferencesText.autoCreateVariants({
                agentVariantTable: tableLabel('AgentVariant'),
              }),
            description: () =>
              preferencesText.autoCreateVariantsDescription({
                agentVariantTable: tableLabel('AgentVariant'),
              }),
            requiresReload: false,
            visible: 'protected',
            defaultValue: false,
            type: 'java.lang.Boolean',
          }),
        },
      },
    },
  },
  reports: {
    title: reportsText.reports(),
    subCategories: {
      behavior: {
        title: preferencesText.behavior(),
        items: {
          clearQueryFilters: defineItem<boolean>({
            title: preferencesText.clearQueryFilters(),
            requiresReload: false,
            visible: true,
            defaultValue: true,
            type: 'java.lang.Boolean',
          }),
        },
      },
    },
  },
  workBench: {
    title: wbText.workBench(),
    subCategories: {
      editor: {
        title: preferencesText.spreadsheet(),
        items: {
          minSpareRows: defineItem<number>({
            title: preferencesText.minSpareRows(),
            requiresReload: false,
            visible: true,
            defaultValue: 1,
            type: 'java.lang.Integer',
            parser: {
              min: 0,
              max: 100,
            },
          }),
          autoWrapCol: defineItem<boolean>({
            title: preferencesText.autoWrapCols(),
            requiresReload: false,
            visible: true,
            defaultValue: false,
            type: 'java.lang.Boolean',
          }),
          autoWrapRow: defineItem<boolean>({
            title: preferencesText.autoWrapRows(),
            requiresReload: false,
            visible: true,
            defaultValue: false,
            type: 'java.lang.Boolean',
          }),
          tabMoveDirection: defineItem<'col' | 'row'>({
            title: preferencesText.tabMoveDirection(),
            description: preferencesText.tabMoveDirectionDescription(),
            requiresReload: false,
            visible: true,
            defaultValue: 'col',
            values: [
              {
                value: 'col',
                title: preferencesText.column(),
              },
              {
                value: 'row',
                title: preferencesText.row(),
              },
            ],
          }),
          enterMoveDirection: defineItem<'col' | 'row'>({
            title: preferencesText.enterMoveDirection(),
            description: preferencesText.enterMoveDirectionDescription(),
            requiresReload: false,
            visible: true,
            defaultValue: 'row',
            values: [
              {
                value: 'col',
                title: preferencesText.column(),
              },
              {
                value: 'row',
                title: preferencesText.row(),
              },
            ],
          }),
          enterBeginsEditing: defineItem<boolean>({
            title: preferencesText.enterBeginsEditing(),
            requiresReload: false,
            visible: true,
            defaultValue: true,
            type: 'java.lang.Boolean',
          }),
          filterPickLists: defineItem<
            'case-insensitive' | 'case-sensitive' | 'none'
          >({
            title: preferencesText.filterPickLists(),
            requiresReload: false,
            visible: true,
            defaultValue: 'none',
            values: [
              {
                value: 'none',
                title: commonText.no(),
              },
              {
                value: 'case-sensitive',
                title: preferencesText.caseSensitive(),
              },
              {
                value: 'case-insensitive',
                title: preferencesText.caseInsensitive(),
              },
            ],
          }),
          exportFileDelimiter: defineItem<' ' | ',' | ';' | '\t' | '|'>({
            title: preferencesText.exportFileDelimiter(),
            requiresReload: false,
            visible: true,
            defaultValue: '\t',
            values: [
              {
                value: ',',
                title: wbText.comma(),
              },
              {
                value: '\t',
                title: wbText.tab(),
              },
              {
                value: ';',
                title: wbText.semicolon(),
              },
              {
                value: ' ',
                title: wbText.space(),
              },
              {
                value: '|',
                title: wbText.pipe(),
              },
            ],
          }),
        },
      },
      wbPlanView: {
        title: wbPlanText.dataMapper(),
        items: {
          showNewDataSetWarning: defineItem<boolean>({
            title: preferencesText.showNewDataSetWarning(),
            description: preferencesText.showNewDataSetWarningDescription(),
            requiresReload: false,
            visible: true,
            defaultValue: true,
            type: 'java.lang.Boolean',
          }),
          noRestrictionsMode: defineItem<boolean>({
            title: preferencesText.noRestrictionsMode(),
            description: (
              <span>
                {preferencesText.noRestrictionsModeWbDescription()}
                <br />
                <span className="text-red-500">
                  {preferencesText.noRestrictionsModeWarning()}
                </span>
              </span>
            ),
            requiresReload: false,
            visible: 'protected',
            defaultValue: false,
            type: 'java.lang.Boolean',
          }),
          showNoAccessTables: defineItem<boolean>({
            title: preferencesText.showNoAccessTables(),
            requiresReload: false,
            visible: true,
            defaultValue: false,
            type: 'java.lang.Boolean',
          }),
        },
      },
    },
  },
  appResources: {
    title: resourcesText.appResources(),
    subCategories: {
      behavior: {
        title: preferencesText.behavior(),
        items: {
          lineWrap: defineItem<boolean>({
            title: preferencesText.lineWrap(),
            requiresReload: false,
            visible: true,
            defaultValue: true,
            type: 'java.lang.Boolean',
          }),
          indentSize: defineItem<number>({
            title: preferencesText.indentSize(),
            requiresReload: false,
            visible: true,
            defaultValue: 2,
            parser: {
              min: 1,
              max: 8,
              step: 1,
            },
            type: 'java.lang.Integer',
          }),
          indentWithTab: defineItem<boolean>({
            title: preferencesText.indentWithTab(),
            requiresReload: false,
            visible: true,
            defaultValue: false,
            type: 'java.lang.Boolean',
          }),
        },
      },
    },
  },
  leaflet: {
    title: localityText.geoMap(),
    subCategories: {
      behavior: {
        title: preferencesText.behavior(),
        items: {
          doubleClickZoom: defineItem<boolean>({
            title: preferencesText.doubleClickZoom(),
            requiresReload: false,
            visible: true,
            defaultValue: true,
            type: 'java.lang.Boolean',
          }),
          closePopupOnClick: defineItem<boolean>({
            title: preferencesText.closePopupOnClick(),
            requiresReload: false,
            visible: true,
            defaultValue: true,
            type: 'java.lang.Boolean',
          }),
          animateTransitions: defineItem<boolean>({
            title: preferencesText.animateTransitions(),
            requiresReload: false,
            visible: true,
            defaultValue: true,
            type: 'java.lang.Boolean',
          }),
          panInertia: defineItem<boolean>({
            title: preferencesText.panInertia(),
            requiresReload: false,
            visible: true,
            defaultValue: true,
            type: 'java.lang.Boolean',
          }),
          mouseDrags: defineItem<boolean>({
            title: preferencesText.mouseDrags(),
            requiresReload: false,
            visible: true,
            defaultValue: true,
            type: 'java.lang.Boolean',
          }),
          scrollWheelZoom: defineItem<boolean>({
            title: preferencesText.scrollWheelZoom(),
            requiresReload: false,
            visible: true,
            defaultValue: true,
            type: 'java.lang.Boolean',
          }),
        },
      },
    },
  },
} as const;

ensure<GenericPreferencesCategories>()(preferenceDefinitions);

// Use tree table labels as titles for the tree editor sections
import('../DataModel/schema')
  .then(async ({ fetchContext, schema }) =>
    fetchContext.then(() => {
      const treeSearchBehavior =
        preferenceDefinitions.treeEditor.subCategories.behavior.items
          .searchField;
      if ('values' in treeSearchBehavior) {
        const values = treeSearchBehavior.values as RA<{
          readonly value: string;
          readonly title: string;
        }>;
        const name = defined(
          values.find(
            (entry) => typeof entry === 'object' && entry.value === 'name'
          ),
          'Unable to find tree name value'
        );
        const fullName = defined(
          values.find(
            (entry) => typeof entry === 'object' && entry.value === 'fullName'
          ),
          'Unable to find tree full name value'
        );
        overwriteReadOnly(
          name,
          'title',
          getField(schema.models.Taxon, 'name').label
        );
        overwriteReadOnly(
          fullName,
          'title',
          getField(schema.models.Taxon, 'fullName').label
        );
      } else softError('Unable to replace the tree preferences item title');
    })
  )
  // Not using softFail here to avoid circular dependency
  .catch(console.error);

export type Preferences = GenericPreferencesCategories &
  typeof preferenceDefinitions;<|MERGE_RESOLUTION|>--- conflicted
+++ resolved
@@ -3,46 +3,31 @@
  */
 
 import React from 'react';
-import type { LocalizedString } from 'typesafe-i18n';
-
-import { attachmentsText } from '../../localization/attachments';
-import { commonText } from '../../localization/common';
-import { formsText } from '../../localization/forms';
-import { headerText } from '../../localization/header';
-import { interactionsText } from '../../localization/interactions';
-import { localityText } from '../../localization/locality';
 import { preferencesText } from '../../localization/preferences';
 import { queryText } from '../../localization/query';
-import { reportsText } from '../../localization/report';
-import { resourcesText } from '../../localization/resources';
-import { schemaText } from '../../localization/schema';
-import { treeText } from '../../localization/tree';
-import type { Language } from '../../localization/utils/config';
-import { LANGUAGE } from '../../localization/utils/config';
-import { wbPlanText } from '../../localization/wbPlan';
+import { LocalizedString } from 'typesafe-i18n';
+import { JavaType } from '../DataModel/specifyField';
+import { Parser } from '../../utils/parser/definitions';
+import {
+  defined,
+  ensure,
+  IR,
+  overwriteReadOnly,
+  RA,
+  RR,
+} from '../../utils/types';
+import { LANGUAGE, Language } from '../../localization/utils/config';
+import { commonText } from '../../localization/common';
+import { headerText } from '../../localization/header';
 import { wbText } from '../../localization/workbench';
-import type { Parser } from '../../utils/parser/definitions';
-import type { IR, RA, RR } from '../../utils/types';
-import { defined, ensure, overwriteReadOnly } from '../../utils/types';
-import { Link } from '../Atoms/Link';
-import { getField } from '../DataModel/helpers';
-import type { TableFields } from '../DataModel/helperTypes';
-import type { JavaType } from '../DataModel/specifyField';
-import type { Collection, Tables } from '../DataModel/types';
-import { error, softError } from '../Errors/assert';
-import {
-  LanguagePreferencesItem,
-  SchemaLanguagePreferenceItem,
-} from '../Toolbar/Language';
-import type { WelcomePageMode } from './Renderers';
 import {
   CollectionSortOrderPreferenceItem,
   ColorPickerPreferenceItem,
   defaultFont,
   FontFamilyPreferenceItem,
+  WelcomePageMode,
   WelcomePageModePreferenceItem,
 } from './Renderers';
-<<<<<<< HEAD
 import { TableFields } from '../DataModel/helperTypes';
 import {
   LanguagePreferencesItem,
@@ -54,7 +39,6 @@
 import { reportsText } from '../../localization/report';
 import { Collection, Tables } from '../DataModel/types';
 import { resourcesText } from '../../localization/resources';
-import { softFail } from '../Errors/Crash';
 import { schemaText } from '../../localization/schema';
 import { wbPlanText } from '../../localization/wbPlan';
 import { error, softError } from '../Errors/assert';
@@ -65,8 +49,6 @@
 import { schema } from '../DataModel/schema';
 import { camelToHuman } from '../../utils/utils';
 import { treeText } from '../../localization/tree';
-=======
->>>>>>> dab8c6a2
 
 // Custom Renderer for a preference item
 export type PreferenceItemComponent<VALUE> = (props: {
@@ -92,16 +74,11 @@
  * https://firefox-source-docs.mozilla.org/toolkit/components/featuregates/featuregates/
  */
 export type PreferenceItem<VALUE> = {
-<<<<<<< HEAD
   readonly title: LocalizedString | JSX.Element | (() => LocalizedString);
   readonly description?:
     | LocalizedString
     | JSX.Element
     | (() => LocalizedString);
-=======
-  readonly title: JSX.Element | LocalizedString;
-  readonly description?: JSX.Element | LocalizedString;
->>>>>>> dab8c6a2
   // Whether the page needs to be reloaded for this preference to apply
   readonly requiresReload: boolean;
   /*
@@ -558,7 +535,7 @@
       createInteractions: {
         title: preferencesText.createInteractions(),
         items: {
-          useSpaceAsDelimiter: defineItem<'auto' | 'false' | 'true'>({
+          useSpaceAsDelimiter: defineItem<'true' | 'false' | 'auto'>({
             title: preferencesText.useSpaceAsDelimiter(),
             requiresReload: false,
             visible: true,
@@ -579,7 +556,7 @@
               },
             ],
           }),
-          useCommaAsDelimiter: defineItem<'auto' | 'false' | 'true'>({
+          useCommaAsDelimiter: defineItem<'true' | 'false' | 'auto'>({
             title: preferencesText.useCommaAsDelimiter(),
             requiresReload: false,
             visible: true,
@@ -600,7 +577,7 @@
               },
             ],
           }),
-          useNewLineAsDelimiter: defineItem<'auto' | 'false' | 'true'>({
+          useNewLineAsDelimiter: defineItem<'true' | 'false' | 'auto'>({
             title: preferencesText.useNewLineAsDelimiter(),
             requiresReload: false,
             visible: true,
