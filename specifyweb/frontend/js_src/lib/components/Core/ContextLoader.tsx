import React from 'react';

import { useAsyncState } from '../../hooks/useAsyncState';
import { useBooleanState } from '../../hooks/useBooleanState';
import { commonText } from '../../localization/common';
import { f } from '../../utils/functools';
import { crash } from '../Errors/Crash';
<<<<<<< HEAD
=======
import { useMenuItems } from '../Header/menuItemProcessing';
>>>>>>> 4cb5b149
import { initialContext } from '../InitialContext';
import { Main } from './Main';
import { SplashScreen } from './SplashScreen';

// Show loading splash screen if didn't finish load within 2 seconds
const LOADING_TIMEOUT = 2000;

const fetchContext = async (): Promise<true | void> =>
  initialContext.then(f.true).catch(crash);

/**
 * - Load initial context
 * - Display loading screen while loading
 * - Display the main component afterward
 */
export function ContextLoader(): JSX.Element | null {
  const [isContextLoaded = false] = useAsyncState(fetchContext, false);
  const menuItems = useMenuItems();
  const isLoaded = isContextLoaded && typeof menuItems === 'object';

  /*
   * Show loading screen only if didn't finish loading within 2 seconds.
   * This prevents briefly flashing the loading dialog on fast systems.
   */
  const [showLoadingScreen, setShowLoadingScreen] = useBooleanState();
  const timeoutRef = React.useRef<ReturnType<typeof setTimeout> | undefined>(
    undefined
  );
  React.useEffect(() => {
    if (timeoutRef.current !== undefined)
      globalThis.clearTimeout(timeoutRef.current);
    if (!isLoaded)
      timeoutRef.current = globalThis.setTimeout(
        setShowLoadingScreen,
        LOADING_TIMEOUT
      );
  }, [isLoaded, setShowLoadingScreen]);

  return isLoaded ? (
    <Main menuItems={menuItems} />
  ) : showLoadingScreen ? (
    <SplashScreen>
      <h2 className="text-center">{commonText.loading()}</h2>
    </SplashScreen>
  ) : null;
}<|MERGE_RESOLUTION|>--- conflicted
+++ resolved
@@ -5,10 +5,7 @@
 import { commonText } from '../../localization/common';
 import { f } from '../../utils/functools';
 import { crash } from '../Errors/Crash';
-<<<<<<< HEAD
-=======
 import { useMenuItems } from '../Header/menuItemProcessing';
->>>>>>> 4cb5b149
 import { initialContext } from '../InitialContext';
 import { Main } from './Main';
 import { SplashScreen } from './SplashScreen';
