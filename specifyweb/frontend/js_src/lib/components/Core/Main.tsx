--- conflicted
+++ resolved
@@ -133,57 +133,6 @@
           <HeaderItems menuItems={menuItems} />
         </header>
 
-<<<<<<< HEAD
-      {showVersionMismatch && (
-        <Dialog
-          buttons={
-            <Button.Orange onClick={(): void => setShowVersionMismatch(false)}>
-              {commonText.close()}
-            </Button.Orange>
-          }
-          forceToTop
-          header={mainText.versionMismatch()}
-          onClose={(): void => setShowVersionMismatch(false)}
-        >
-          <p>
-            {mainText.versionMismatchDescription({
-              specifySixVersion: getSystemInfo().specify6_version,
-              databaseVersion: getSystemInfo().database_version,
-            })}
-          </p>
-          <p>{mainText.versionMismatchSecondDescription()}</p>
-          <p>
-            <Link.NewTab href="https://discourse.specifysoftware.org/t/resolve-specify-7-schema-version-mismatch/884">
-              {mainText.versionMismatchInstructions()}
-            </Link.NewTab>
-          </p>
-        </Dialog>
-      )}
-      {hasAgent ? (
-        <main className="flex-1 overflow-auto" ref={mainRef}>
-          <ErrorBoundary dismissible>
-            <Router />
-          </ErrorBoundary>
-        </main>
-      ) : (
-        <Dialog
-          buttons={
-            <Button.DialogClose component={Button.Red}>
-              {userText.logOut()}
-            </Button.DialogClose>
-          }
-          className={{
-            container: `${dialogClassNames.narrowContainer}`,
-          }}
-          forceToTop
-          header={userText.noAgent()}
-          onClose={(): void => globalThis.location.assign('/accounts/logout/')}
-        >
-          {userText.noAgentDescription()}
-        </Dialog>
-      )}
-    </>
-=======
         {showVersionMismatch && (
           <Dialog
             buttons={
@@ -240,7 +189,6 @@
         <OnlineStatus />
       </SetMenuContext.Provider>
     </MenuContext.Provider>
->>>>>>> c8d80ecc
   );
 }
 
