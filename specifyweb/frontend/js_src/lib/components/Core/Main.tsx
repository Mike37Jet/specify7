--- conflicted
+++ resolved
@@ -66,80 +66,6 @@
         </Button.Small>
         <Header menuItems={menuItems} />
 
-<<<<<<< HEAD
-        <header
-          className={`
-          z-[1] flex flex-col
-          border-b-[5px] border-b-brand-200 bg-gray-200 shadow-md shadow-gray-400
-          dark:border-b-brand-400 dark:bg-neutral-800 print:hidden 2xl:flex-row
-          ${className.hasAltBackground}
-        `}
-        >
-          <div className="flex w-full items-center justify-between 2xl:contents">
-            <h1 className="contents">
-              <a className="order-1 m-4 flex items-center" href="/specify/">
-                <img
-                  alt=""
-                  className="h-16 hover:animate-hue-rotate"
-                  src="/static/img/logo.svg"
-                />
-                <span className="sr-only">{commonText.goToHomepage()}</span>
-              </a>
-            </h1>
-            <div
-              className={`
-              2xl:w-max-[350px] order-3 m-4 flex min-w-[275px] flex-col gap-2
-            `}
-            >
-              <div className="flex items-center justify-end gap-2">
-                {/* FEATURE: display user tools for anonymous users */}
-                {userInformation.isauthenticated ? (
-                  <UserTools />
-                ) : (
-                  <Link.Default href="/accounts/login/">
-                    {userText.logIn()}
-                  </Link.Default>
-                )}
-                <CollectionSelector />
-              </div>
-              <div className="flex items-center justify-end gap-2">
-                <Notifications />
-                <ExpressSearch />
-              </div>
-            </div>
-          </div>
-          <HeaderItems menuItems={menuItems} />
-        </header>
-
-        {showVersionMismatch && (
-          <Dialog
-            buttons={
-              <Button.Orange
-                onClick={(): void => setShowVersionMismatch(false)}
-              >
-                {commonText.close()}
-              </Button.Orange>
-            }
-            forceToTop
-            header={mainText.versionMismatch()}
-            onClose={(): void => setShowVersionMismatch(false)}
-          >
-            <p>
-              {mainText.versionMismatchDescription({
-                specifySixVersion: getSystemInfo().specify6_version,
-                databaseVersion: getSystemInfo().database_version,
-              })}
-            </p>
-            <p>{mainText.versionMismatchSecondDescription()}</p>
-            <p>
-              <Link.NewTab href="https://discourse.specifysoftware.org/t/resolve-specify-7-schema-version-mismatch/884">
-                {mainText.versionMismatchInstructions()}
-              </Link.NewTab>
-            </p>
-          </Dialog>
-        )}
-=======
->>>>>>> 7e500c2e
         {hasAgent ? (
           <main className="flex-1 overflow-auto" ref={mainRef}>
             <ErrorBoundary dismissible>
