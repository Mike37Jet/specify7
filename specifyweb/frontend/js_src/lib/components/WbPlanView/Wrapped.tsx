/**
 * Workbench Plan Mapper root component
 *
 * @module
 */

import React from 'react';
import { useNavigate } from 'react-router-dom';
import type { LocalizedString } from 'typesafe-i18n';
import type { State } from 'typesafe-reducer';

import { useErrorContext } from '../../hooks/useErrorContext';
import { useLiveState } from '../../hooks/useLiveState';
import type { IR, RA } from '../../utils/types';
import type { Tables } from '../DataModel/types';
import { useTitle } from '../Molecules/AppTitle';
import { ProtectedAction } from '../Permissions/PermissionDenied';
import type { UploadResult } from '../WorkBench/resultsParser';
import { savePlan } from './helpers';
import { getLinesFromHeaders, getLinesFromUploadPlan } from './linesGetter';
import type { MappingLine } from './Mapper';
import { Mapper } from './Mapper';
import { BaseTableSelection } from './State';
import type { UploadPlan } from './uploadPlanParser';

// General definitions
export type Status = {
  readonly uploaderstatus: {
    readonly operation: 'unuploading' | 'uploading' | 'validating';
    readonly taskid: string;
  };
} & (
  | {
      readonly taskstatus: 'FAILURE' | 'PENDING';
      readonly taskinfo: 'None';
    }
  | {
      readonly taskstatus: 'PROGRESS';
      readonly taskinfo: {
        readonly total: number;
        readonly current: number;
      };
    }
);

export type DatasetBriefBase = {
  readonly id: number;
  readonly name: LocalizedString;
  readonly timestampcreated: string;
  readonly timestampmodified: string;
};

export type DatasetBase = DatasetBriefBase & {
  readonly createdbyagent: string;
  readonly importedfilename: string;
  readonly modifiedbyagent: string | null;
  readonly remarks: string;
};

export type DatasetBrief = DatasetBriefBase & {
  readonly uploadresult: {
    readonly success: boolean;
    readonly timestamp: string;
    readonly recordsetid: number;
  } | null;
  readonly uploaderstatus: Status | null;
};

<<<<<<< HEAD
=======
export type Dataset = DatasetBase &
  DatasetBrief & {
    readonly columns: RA<string>;
    readonly rowresults: RA<UploadResult> | null;
    readonly rows: RA<RA<string>>;
    readonly uploadplan: UploadPlan | null;
    readonly visualorder: RA<number> | null;
  };

export type WbPlanViewProps = {
  readonly uploadPlan: UploadPlan | null;
  readonly headers: RA<string>;
  readonly isReadOnly: boolean;
  readonly dataset: Dataset;
};

>>>>>>> 27e2be0d
/**
 * Workbench Plan Mapper root component
 */
export function WbPlanView({
  dataset,
  uploadPlan,
  headers,
}: {
  readonly uploadPlan: UploadPlan | null;
  readonly headers: RA<string>;
  readonly dataset: Dataset;
}): JSX.Element {
  useTitle(dataset.name);

  const [state, setState] = useLiveState<
    | State<
        'MappingState',
        {
          readonly changesMade: boolean;
          readonly baseTableName: keyof Tables;
          readonly lines: RA<MappingLine>;
          readonly mustMatchPreferences: IR<boolean>;
        }
      >
    | State<'SelectBaseTable'>
  >(
    React.useCallback(
      () =>
        uploadPlan
          ? {
              type: 'MappingState',
              changesMade: false,
              ...getLinesFromUploadPlan(headers, uploadPlan),
            }
          : {
              type: 'SelectBaseTable',
            },
      [uploadPlan, headers]
    )
  );
  useErrorContext('state', state);

  const navigate = useNavigate();
  return state.type === 'SelectBaseTable' ? (
    <ProtectedAction action="update" resource="/workbench/dataset">
      <BaseTableSelection
        headers={headers}
        onClose={(): void => navigate(`/specify/workbench/${dataset.id}/`)}
        onSelected={(baseTableName): void =>
          setState({
            type: 'MappingState',
            changesMade: true,
            baseTableName,
            lines: getLinesFromHeaders({
              headers,
              runAutoMapper: true,
              baseTableName,
            }),
            mustMatchPreferences: {},
          })
        }
        onSelectTemplate={(uploadPlan, headers): void =>
          setState({
            type: 'MappingState',
            changesMade: true,
            ...getLinesFromUploadPlan(headers, uploadPlan),
          })
        }
      />
    </ProtectedAction>
  ) : (
    <Mapper
      baseTableName={state.baseTableName}
      changesMade={state.changesMade}
      dataset={dataset}
      lines={state.lines}
      mustMatchPreferences={state.mustMatchPreferences}
      onChangeBaseTable={(): void =>
        setState({
          type: 'SelectBaseTable',
        })
      }
      onSave={async (lines, mustMatchPreferences): Promise<void> =>
        savePlan({
          dataset,
          baseTableName: state.baseTableName,
          lines,
          mustMatchPreferences,
        }).then(() => navigate(`/specify/workbench/${dataset.id}/`))
      }
    />
  );
}<|MERGE_RESOLUTION|>--- conflicted
+++ resolved
@@ -66,8 +66,6 @@
   readonly uploaderstatus: Status | null;
 };
 
-<<<<<<< HEAD
-=======
 export type Dataset = DatasetBase &
   DatasetBrief & {
     readonly columns: RA<string>;
@@ -77,14 +75,6 @@
     readonly visualorder: RA<number> | null;
   };
 
-export type WbPlanViewProps = {
-  readonly uploadPlan: UploadPlan | null;
-  readonly headers: RA<string>;
-  readonly isReadOnly: boolean;
-  readonly dataset: Dataset;
-};
-
->>>>>>> 27e2be0d
 /**
  * Workbench Plan Mapper root component
  */
