/**
 * Custom `<select>` Element (picklist)
 * Used extensively by WbPlanView
 * Has full screen reader and keyboard navigation support
 * Supports icons, unlike default `<select>` element
 *
 * @module
 */

import React from 'react';
import type { LocalizedString } from 'typesafe-i18n';

import { useId } from '../../hooks/useId';
import { useValidation } from '../../hooks/useValidation';
import { commonText } from '../../localization/common';
import { formsText } from '../../localization/forms';
import { wbPlanText } from '../../localization/wbPlan';
import type { IR, RA, RR } from '../../utils/types';
import { filterArray, localized } from '../../utils/types';
import { camelToKebab, upperToKebab } from '../../utils/utils';
import { iconClassName, icons } from '../Atoms/Icons';
import { getTable } from '../DataModel/tables';
import type { Tables } from '../DataModel/types';
import {
  TableIcon,
  tableIconEmpty,
  tableIconSelected,
  tableIconUndefined,
} from '../Molecules/TableIcon';
import { titlePosition } from '../Molecules/Tooltips';
import { scrollIntoView } from '../TreeView/helpers';
import { emptyMapping } from './mappingHelpers';

type Properties =
  /*
   * Has onClick event
   * Has tabIndex of -1 if does not have 'tabIndex'
   */
  | 'interactive'
  // Has Header with table name
  | 'header'
  // Has a preview line when closed
  | 'preview'
  // Has an "UNMAP" option among options when mapped
  | 'unmapOption'
  // Autoscroll the list to selected value when created/opened
  | 'autoScroll'
  // Has tabIndex of 0
  | 'tabIndex'
  /*
   * Handle keyboard navigation click locally instead of emitting
   * handleClick(close: false, value, ...), unless pressed Enter
   */
  | 'handleKeyboardClick'
  /*
   * Has a persistent scroll bar. Otherwise, scroll bar appears as needed.
   * For picklists that must maintain same width when open or closed,
   * scroll bar must be always present to help predict the width of an open
   * picklist from the closed state.
   */
  | 'scroll'
  // Has a shadow when open
  | 'shadow'
  // Has table icon, relationship sign, unmap icon or selected field checkmark
  | 'icon'
  // Has down arrow (closed picklist preview) or left arrow (relationship)
  | 'arrow';
export type CustomSelectType =
  | 'CLOSED_LIST'
  | 'OPENED_LIST'
  | 'OPTIONS_LIST'
  | 'PREVIEW_LIST'
  | 'SIMPLE_LIST'
  | 'SUGGESTION_LIST';
/* eslint-disable @typescript-eslint/naming-convention */
export const customSelectTypes: RR<CustomSelectType, RA<Properties>> = {
  // Used in Map Explorer
  OPENED_LIST: [
    'interactive',
    'header',
    'autoScroll',
    'tabIndex',
    'icon',
    'arrow',
  ],
  // Used in mapping lines
  CLOSED_LIST: [
    'interactive',
    'preview',
    'unmapOption',
    'autoScroll',
    'scroll',
    'shadow',
    'icon',
    'arrow',
  ],
  /*
   * Like CLOSED_LIST but meant for usage outside the WorkBench mapper
   * Needed to fix https://github.com/specify/specify7/issues/2729
   */
  SIMPLE_LIST: [
    'interactive',
    'preview',
    'unmapOption',
    'autoScroll',
    'scroll',
    'shadow',
    'icon',
    'arrow',
  ],
  /*
   * Like CLOSED_LIST, but not interactive
   * Used for displaying validation results and inside of a SUGGESTION_LIST
   */
  PREVIEW_LIST: ['preview', 'icon'],
  // Used to display a list of AutoMapper suggestions
  SUGGESTION_LIST: ['interactive', 'tabIndex', 'handleKeyboardClick', 'shadow'],
  /*
   * Used for configuring mapping options for a mapping line or filter options
   * for a query line
   */
  OPTIONS_LIST: ['interactive', 'preview', 'shadow', 'scroll'],
} as const;

const customSelectClassNames: Partial<RR<CustomSelectType, string>> = {
  OPENED_LIST: '!h-full',
  OPTIONS_LIST: 'grid',
  CLOSED_LIST: 'grid',
  SIMPLE_LIST: 'grid',
  SUGGESTION_LIST: 'z-[10] h-auto !fixed',
};
/* eslint-enable @typescript-eslint/naming-convention */

export type CustomSelectSubtype =
  // For fields and relationships
  | 'simple'
  // For -to-many indexes
  | 'toMany'
  // For tree ranks
  | 'tree';

type CustomSelectElementIconProps = {
  /*
   * Whether the option is a relationship
   * False for fields
   * True for relationships, tree ranks and -to-many indexes)
   */
  readonly isRelationship?: boolean;
  // Whether the option is now selected

  readonly isDefault?: boolean;
  // The name of the table this option represents
  readonly tableName?: keyof Tables;
  // The name of the option. Would be used as a label (visible to the user)
  readonly optionLabel?: JSX.Element | string;
  // The value of the title HTML attribute

  readonly title?: LocalizedString;
  /*
   * True if option can be selected. False if option cannot be selected because
   * it was already selected
   */
  readonly isEnabled?: boolean;
  // Whether an icon is used inside of preview_row in CLOSED_LIST
  readonly isPreview?: boolean;
};

export type CustomSelectElementOptionProps = CustomSelectElementIconProps & {
  readonly onClick?: (payload: { readonly isDoubleClick: boolean }) => void;
  readonly hasIcon?: boolean;
  readonly hasArrow?: boolean;
};

export type CustomSelectElementDefaultOptionProps =
  CustomSelectElementIconProps & {
    readonly optionName: string;
    readonly isRequired?: boolean;
    readonly isHidden?: boolean;
  };

type CustomSelectElementOptionGroupProps = {
  // Group's name (used for styling)
  readonly selectGroupName?: string;
  // Group's label (shown to the user)
  readonly selectGroupLabel?: LocalizedString;
  readonly selectOptionsData: IR<CustomSelectElementOptionProps>;
  readonly onClick?: (payload: {
    readonly newValue: string;
    readonly isRelationship: boolean;
    readonly newTableName: keyof Tables | undefined;
    readonly isDoubleClick: boolean;
  }) => void;
  readonly hasIcon?: boolean;
  readonly hasArrow?: boolean;
};

type ChangeEvent = {
  readonly newValue: string;
  readonly isRelationship: boolean;
  readonly currentTableName: keyof Tables | undefined;
  readonly newTableName: keyof Tables | undefined;
  readonly isDoubleClick: boolean;
};

type CustomSelectElementPropsBase = {
  // The label to use for the element
  readonly selectLabel?: LocalizedString;
  readonly customSelectType: CustomSelectType;
  readonly customSelectSubtype?: CustomSelectSubtype;
  readonly isOpen: boolean;
  readonly tableName?: keyof Tables;
  readonly role?: string;
  readonly previewOption?: CustomSelectElementDefaultOptionProps;

  readonly validation?: string;

  readonly onOpen?: () => void;

  readonly onChange?: (event: ChangeEvent) => void;
  readonly onClose?: () => void;
  readonly customSelectOptionGroups?: IR<CustomSelectElementOptionGroupProps>;
  readonly autoMapperSuggestions?: JSX.Element;
};

export type CustomSelectElementPropsClosed = CustomSelectElementPropsBase & {
  readonly isOpen: false;
  readonly onOpen?: () => void;
};

export type CustomSelectElementPropsOpenBase = CustomSelectElementPropsBase & {
  readonly isOpen: true;
  readonly onChange?: (payload: {
    readonly newValue: string;
    readonly isRelationship: boolean;
    readonly currentTableName: keyof Tables | undefined;
    readonly newTableName: keyof Tables | undefined;
    readonly isDoubleClick: boolean;
  }) => void;
  readonly onClose?: () => void;
};

type CustomSelectElementPropsOpen = CustomSelectElementPropsOpenBase & {
  readonly customSelectOptionGroups: IR<CustomSelectElementOptionGroupProps>;
  readonly autoMapperSuggestions?: JSX.Element;
};

export function Icon({
  isRelationship = false,
  isPreview = false,
  isEnabled = true,
  tableName = undefined,
  optionLabel = emptyMapping,
}: CustomSelectElementIconProps): JSX.Element {
  if (optionLabel === emptyMapping) return tableIconUndefined;
  else if (!isRelationship && (isPreview || !isEnabled))
    return tableIconSelected;
  else if (!isRelationship || tableName === undefined) return tableIconEmpty;
  else return <TableIcon label name={tableName} />;
}

function Option({
  optionLabel,
  title,
  isEnabled = true,
  isRelationship = false,
  isDefault = false,
  tableName = undefined,
  onClick: handleClick,
  hasIcon = true,
  hasArrow = true,
}: CustomSelectElementOptionProps): JSX.Element {
  const classes = ['p-1 flex items-center gap-1'];

  if ((!isEnabled || isDefault) && !isRelationship)
    classes.push(
      '!cursor-not-allowed dark:text-white',
      'bg-[color:var(--custom-select-b1)]'
    );
  else
    classes.push(
      'hover:bg-[color:var(--custom-select-b2)]',
      'focus:bg-[color:var(--custom-select-b2)]'
    );

  if (isDefault)
    classes.push(
      'custom-select-option-selected cursor-auto dark:text-white',
      'bg-[color:var(--custom-select-accent)]'
    );

  const tableLabel = getTable(tableName ?? '')?.label;

  const fullTitle = filterArray([
    title ?? (typeof optionLabel === 'string' ? optionLabel : tableLabel),
    isRelationship ? `(${formsText.relationship()})` : '',
    isDefault ? `(${commonText.selected()})` : '',
  ]).join(' ');

  return (
    // Keyboard events are handled by the parent
    // eslint-disable-next-line jsx-a11y/click-events-have-key-events
    <li
      aria-atomic="true"
      aria-current={isDefault ? 'location' : undefined}
      aria-disabled={!isEnabled || isDefault}
      aria-label={fullTitle}
      aria-selected={isDefault}
      className={classes.join(' ')}
      // eslint-disable-next-line jsx-a11y/no-noninteractive-element-to-interactive-role
      role="option"
      tabIndex={-1}
      onClick={
        typeof handleClick === 'function'
          ? (event): void => handleClick({ isDoubleClick: event.detail > 1 })
          : undefined
      }
    >
      {hasIcon && (
        <Icon
          isDefault={isDefault}
          isEnabled={isEnabled}
          isRelationship={isRelationship}
          optionLabel={optionLabel}
          tableName={tableName}
        />
      )}
      <span className="flex-1">
        {optionLabel === emptyMapping ? wbPlanText.unmap() : optionLabel}
      </span>
      {hasArrow &&
        (isRelationship ? (
          <span
            aria-label={wbPlanText.relationshipWithTable({
              tableName: tableLabel ?? '',
            })}
            className="print:hidden"
            role="img"
            title={
              typeof tableLabel === 'string'
                ? wbPlanText.relationshipWithTable({ tableName: tableLabel })
                : undefined
            }
            {...{ [titlePosition]: 'right' }}
          >
            {icons.chevronRight}
          </span>
        ) : (
          <span className={`print:hidden ${iconClassName}`} />
        ))}
    </li>
  );
}

function OptionGroup({
  selectGroupName = '',
  selectGroupLabel,
  selectOptionsData,
  onClick: handleClick,
  hasIcon,
  hasArrow,
}: CustomSelectElementOptionGroupProps): JSX.Element {
  return (
    <section
      className={`
        flex flex-col bg-[color:var(--custom-select-b1)]
        custom-select-group-${camelToKebab(selectGroupName)}
      `}
      role="group"
    >
      {typeof selectGroupLabel === 'string' && (
        <header
          aria-hidden
          className="cursor-auto bg-[color:var(--custom-select-b2)] px-1"
        >
          {selectGroupLabel}
        </header>
      )}
      {Object.entries(selectOptionsData).map(
        ([optionName, selectionOptionData]) => (
          <Option
            key={optionName}
            onClick={({ isDoubleClick }): void =>
              typeof handleClick === 'function' &&
              (isDoubleClick ||
                (selectionOptionData.isEnabled !== false &&
                  selectionOptionData.isDefault !== true))
                ? handleClick({
                    newValue: optionName,
                    isRelationship: selectionOptionData.isRelationship ?? false,
                    newTableName: selectionOptionData.tableName,
                    isDoubleClick,
                  })
                : undefined
            }
            {...selectionOptionData}
            hasArrow={hasArrow}
            hasIcon={hasIcon}
          />
        )
      )}
    </section>
  );
}

/**
 * All picklist options are rendered invisibly for every closed picklist to
 * ensure opening picklist doesn't change their width and it turn cause a
 * layout shift.
 *
 * If whitespace in <Option> is changed, the change would have to be reflected
 * here (replace pr-[3.75rem] with another value).
 * I don't like this solution, but am not sure what is a better one. Rendering
 * a bunch of <Option> with visibility:hidden for each pick list is too expensive
 */
function ShadowListOfOptions({
  fieldNames,
  hasIcon,
  hasArrow,
}: {
  readonly fieldNames: RA<string>;
  readonly hasIcon: boolean;
  readonly hasArrow: boolean;
}): JSX.Element {
  const gap = 0.25;
  const paddingRight =
    gap * 2 + (hasIcon ? gap + 1.25 : 0) + (hasArrow ? gap + 1.5 : 0);
  return (
    <span
      aria-hidden="true"
      className={`
        invisible -mt-2 flex flex-col overflow-y-scroll border
        print:hidden
      `}
      style={{ paddingRight: `${paddingRight}rem` }}
    >
      {fieldNames.map((fieldName, index) => (
        <span key={index}>{fieldName}</span>
      ))}
    </span>
  );
}

const defaultDefaultOption = {
  optionName: emptyMapping,
  optionLabel: emptyMapping,
  tableName: undefined,
  isRelationship: false,
  isRequired: false,
  isHidden: false,
};

export const customSelectElementBackground = 'bg-white dark:bg-neutral-600';

/**
 * An alternative to <select>. Used since we need to embed table icons in
 * items. Needed until <selectmenu> is supported by all browsers.
 */
export function CustomSelectElement({
  customSelectType,
  customSelectSubtype = 'simple',
  customSelectOptionGroups: initialSelectOptionGroups,
  selectLabel = localized(''),
  isOpen,
  tableName,
  onChange: handleChangeRaw,
  onOpen: handleOpen,
  onClose: handleClose,
  previewOption,
  autoMapperSuggestions,
  validation,
}: CustomSelectElementPropsClosed | CustomSelectElementPropsOpen): JSX.Element {
  const has = React.useCallback(
    (property: Properties): boolean =>
      customSelectTypes[customSelectType].includes(property),
    [customSelectType]
  );
  const handleChange =
    has('interactive') && typeof handleChangeRaw === 'function'
      ? (props: Omit<ChangeEvent, 'currentTableName'>): void =>
          handleChangeRaw({
            currentTableName: defaultOption.tableName,
            ...props,
          })
      : undefined;

  // Used to store internal state if handleKeyboardClick is set
  const [selectedValue, setSelectedValue] = React.useState<string | undefined>(
    undefined
  );
  const customSelectOptionGroups =
    typeof selectedValue === 'string'
      ? Object.fromEntries(
          Object.entries(initialSelectOptionGroups ?? {}).map(
            ([groupName, { selectOptionsData, ...groupData }]) => [
              groupName,
              {
                ...groupData,
                selectOptionsData: Object.fromEntries(
                  Object.entries(selectOptionsData).map(([key, data]) => [
                    key,
                    { ...data, isDefault: key === selectedValue },
                  ])
                ),
              },
            ]
          )
        )
      : initialSelectOptionGroups;

  let inlineOptions: RA<CustomSelectElementDefaultOptionProps> = Object.values(
    customSelectOptionGroups ?? {}
  ).flatMap(({ selectOptionsData }) =>
    Object.entries(selectOptionsData)
      .filter(
        ([_optionName, { isEnabled, isDefault }]) =>
          isEnabled !== false || Boolean(isDefault)
      )
      .map(([optionName, optionData]) => ({
        optionName,
        ...optionData,
      }))
  );

  const defaultOption =
    previewOption ??
    inlineOptions.find(({ isDefault }) => isDefault) ??
    defaultDefaultOption;

  const showUnmapOption =
    isOpen &&
    customSelectSubtype === 'simple' &&
    has('unmapOption') &&
    defaultOption.optionName !== emptyMapping;

  if (showUnmapOption) inlineOptions = [defaultDefaultOption, ...inlineOptions];

  const id = useId('listbox');
  const { validationRef } = useValidation(validation);

  let header: JSX.Element | undefined;
  let preview: JSX.Element | undefined;
  let unmapOption: JSX.Element | undefined;
  let optionsShadow: JSX.Element | undefined;
  if (has('header') && selectLabel)
    header = (
      <header
        className={`
          flex items-center gap-y-2 gap-x-1 rounded rounded-b-none border border-brand-300 bg-brand-100 p-2 dark:bg-brand-500
        `}
      >
        {has('icon') && (
          <Icon
            isDefault
            isRelationship
            optionLabel={tableName}
            tableName={tableName}
          />
        )}
        <span>{selectLabel}</span>
      </header>
    );
  else if (has('preview')) {
    const handleClick = has('interactive')
      ? isOpen
        ? handleClose
        : handleOpen
      : undefined;
    preview = (
      // Not tabbable because keyboard events are handled separately
      <button
        aria-controls={id('options')}
        aria-describedby={id('validation')}
        aria-expanded={isOpen}
        aria-haspopup="listbox"
        className={`
          flex min-h-[theme(spacing.8)] min-w-max cursor-pointer
          items-center gap-1 rounded border border-gray-500
          px-1 text-left dark:border-none md:min-w-[unset]
          ${
            defaultOption?.isRequired === true
              ? 'custom-select-input-required bg-[color:var(--custom-select-b2)]'
              : defaultOption?.isHidden === true
              ? `custom-select-input-hidden bg-[color:var(--custom-select-b2)]
                dark:!border-solid`
              : customSelectType === 'OPTIONS_LIST' &&
                defaultOption?.isRelationship === true
              ? 'bg-yellow-250 dark:bg-yellow-900'
              : customSelectElementBackground
          }
          ${isOpen ? 'z-[3] rounded-b-none' : ''}
        `}
        disabled={handleClick === undefined}
        type="button"
        onClick={handleClick}
      >
        {has('icon') && (
          <Icon
            isDefault
            isPreview
            isRelationship={defaultOption.isRelationship}
            optionLabel={defaultOption.optionLabel}
            tableName={defaultOption.tableName}
          />
        )}
        <span
          className={`
            flex-1
            ${
              defaultOption.optionLabel === emptyMapping &&
              customSelectType !== 'SIMPLE_LIST'
                ? 'font-extrabold text-red-600'
                : ''
            }
          `}
        >
          {defaultOption.optionLabel === emptyMapping
            ? wbPlanText.notSelected()
            : defaultOption.optionLabel}
        </span>
        {has('arrow') && (
          <span className="print:hidden">{icons.chevronDown}</span>
        )}
      </button>
    );

    unmapOption = showUnmapOption ? (
      <Option
        hasArrow
        hasIcon
        isDefault={defaultOption.optionLabel === emptyMapping}
        optionLabel={emptyMapping}
        onClick={(): void => {
          handleChange?.({
            newValue: emptyMapping,
            isRelationship: false,
            newTableName: undefined,
            isDoubleClick: false,
          });
          handleClose?.();
        }}
      />
    ) : undefined;

    const fieldNames = inlineOptions
      .map(({ optionLabel }) =>
        optionLabel === emptyMapping ? wbPlanText.notSelected() : optionLabel
      )
      .filter((option): option is string => typeof option === 'string');
    optionsShadow =
      !isOpen && has('scroll') && fieldNames.length > 0 ? (
        <ShadowListOfOptions
          fieldNames={fieldNames}
          hasArrow={has('arrow')}
          hasIcon={has('icon')}
        />
      ) : undefined;
  }

  const groups =
    isOpen &&
    has('interactive') &&
    Object.entries(customSelectOptionGroups ?? {})
      .filter(
        ([, { selectOptionsData }]) => Object.keys(selectOptionsData).length > 0
      )
      .map(
        (
          [selectGroupName, { selectGroupLabel, ...selectGroupData }],
          index
        ) => (
          <OptionGroup
            key={index}
            selectGroupName={selectGroupName}
            onClick={
              typeof handleChange === 'function'
                ? (payload): void => {
                    handleChange(payload);
                    handleClose?.();
                  }
                : undefined
            }
            {...selectGroupData}
            hasArrow={has('arrow')}
            hasIcon={has('icon')}
            selectGroupLabel={
              customSelectSubtype === 'simple' ? selectGroupLabel : undefined
            }
          />
        )
      );

  const listOfOptionsRef = React.useRef<HTMLElement>(null);
  const customSelectOptions = (Boolean(unmapOption) || groups) && (
    <span
      aria-label={selectLabel}
      aria-orientation="vertical"
      aria-readonly={!has('interactive') || typeof handleChange !== 'function'}
      className={`
        h-fit flex-1 cursor-pointer overflow-x-hidden
        rounded-b border border-brand-300 bg-[color:var(--custom-select-b1)]
        ${has('preview') ? 'z-[2]' : ''}
        ${has('scroll') ? 'overflow-y-scroll' : 'overflow-y-auto'}
        ${has('shadow') ? 'max-h-[theme(spacing.64)] shadow-md' : ''}
        ${customSelectType === 'SUGGESTION_LIST' ? '' : 'min-w-max'}
      `}
      id={id('options')}
      ref={listOfOptionsRef}
      role="listbox"
      tabIndex={-1}
    >
      {unmapOption}
      {groups}
    </span>
  );

  const previousDefaultOption = React.useRef<
    CustomSelectElementDefaultOptionProps | undefined
  >(undefined);
  React.useEffect(() => {
    const optionChanged =
      Object.values(defaultOption).join('') !==
      Object.values(previousDefaultOption.current ?? {}).join('');
    if (
      optionChanged &&
      /* Auto scroll the list to selected option if: */
      // List is open
      listOfOptionsRef.current !== null &&
      // And this type of picklist has auto scroll enabled
      has('autoScroll')
    ) {
      const selectedOption = listOfOptionsRef.current.getElementsByClassName(
        'custom-select-option-selected'
      )?.[0] as HTMLElement | undefined;

      if (typeof selectedOption === 'object')
        scrollIntoView(selectedOption, 'nearest');
      previousDefaultOption.current = defaultOption;
    }
  }, [defaultOption, has]);

  const customSelectElementRef = React.useRef<HTMLElement>(null);
  React.useEffect(() => {
    if (isOpen && has('interactive') && !has('tabIndex'))
      customSelectElementRef.current?.focus();
  }, [isOpen, has]);

  return (
    <article
      aria-live={has('interactive') ? 'polite' : 'off'}
      className={`
        custom-select relative flex h-8 flex-col
        custom-select-${upperToKebab(customSelectType)}
        ${customSelectClassNames[customSelectType] ?? ''}
      `}
      ref={customSelectElementRef}
      tabIndex={has('tabIndex') ? 0 : has('interactive') ? -1 : undefined}
      title={selectLabel}
      {...{ [titlePosition]: 'top' }}
      onBlur={
        has('interactive')
          ? (event): void => {
              if (
                // If newly focused element is a child, ignore onBlur event
                (event.relatedTarget &&
                  customSelectElementRef.current?.contains(
                    event.relatedTarget as Node
                  ) === true) ||
                // If in development, don't close on outside click
                process.env.NODE_ENV === 'development'
              )
                return;
              handleClose?.();
            }
          : undefined
      }
      onKeyDown={
        typeof customSelectOptions === 'object'
          ? (event): void => {
              if (
                document.activeElement?.classList.contains('custom-select') ===
                  true &&
                document.activeElement !== customSelectElementRef.current
              )
                return;

              const selectedValueIndex = inlineOptions.findIndex(
                ({ optionName }) => optionName === defaultOption?.optionName
              );
              let newIndex: number | undefined;
              let close = false;

              if (
                event.key === 'Enter' &&
                has('handleKeyboardClick') &&
                typeof inlineOptions[selectedValueIndex] === 'object'
              ) {
                close = true;
                newIndex = selectedValueIndex;
              } else if (event.key === 'Enter' || event.key === 'Escape')
                handleClose?.();
              else if (event.key === 'ArrowUp')
                newIndex =
                  selectedValueIndex > 0
                    ? selectedValueIndex - 1
                    : inlineOptions.length - 1;
              else if (event.key === 'ArrowDown')
                newIndex =
                  selectedValueIndex !== -1 &&
                  selectedValueIndex < inlineOptions.length - 1
                    ? selectedValueIndex + 1
                    : 0;

              if (typeof newIndex === 'number') {
                event.preventDefault();
                const newValue =
                  inlineOptions[newIndex]?.optionName ?? emptyMapping;
                if (!close && has('handleKeyboardClick'))
                  setSelectedValue(newValue);
                else {
                  handleChange?.({
                    newValue,
                    isRelationship:
                      inlineOptions[newIndex]?.isRelationship ?? false,
                    newTableName: inlineOptions[newIndex]?.tableName,
                    isDoubleClick: false,
                  });
                  if (close) handleClose?.();
                }
              }
            }
          : undefined
      }
    >
      {autoMapperSuggestions}
      {header}
      {preview}
      {optionsShadow}
      {customSelectOptions}
      {
        /*
         * A very hacky way to display validation messages for custom list-boxes
         * Not sure if there is a simpler way that is at least this good until
         * <selectmenu> is wildly supported.
         */
        (validation ?? '').length > 0 && (
          <div
            // Place the browser's tooltip at bottom center
            className="sr-only bottom-0 top-[unset] flex w-full justify-center"
          >
            <input
<<<<<<< HEAD
              defaultValue={validation}
              // Act as an error message, not an input
              ref={validationRef}
              // Announce validation message to screen readers
              aria-live="polite"
              /*
               * Set a validation message for input (using useValidation).
               * It will be displayed by browsers on form submission
               */
              role="alert"
              // Associate validation message with the listbox
              id={id('validation')}
=======
              // Associate validation message with the listbox
              id={id('validation')}
              defaultValue={validation}
              // Announce validation message to screen readers
              aria-live="polite"
              // Act as an error message, not an input
              role="alert"
              /*
               * Set a validation message for input (using useValidation).
               * It will be displayed by browsers on form submission
               */
              ref={validationRef}
>>>>>>> b6c4e888
              type="text"
              // Don't show the input
              className="sr-only"
            />
          </div>
        )
      }
    </article>
  );
}

/**
 * Picklist that renders on top of currently opened picklist and displays
 * top 3 autoMapper suggestions (if available)
 */
export function SuggestionBox({
  selectOptionsData,
  onSelect: handleSelect,
  ...props
}: Partial<CustomSelectElementPropsOpen> & {
  readonly selectOptionsData: IR<CustomSelectElementOptionProps>;
  readonly onSelect: (selection: string) => void;
}): JSX.Element {
  return (
    <CustomSelectElement
      customSelectOptionGroups={{
        suggestedMappings: {
          selectGroupLabel: wbPlanText.suggestedMappings(),
          selectOptionsData,
          hasIcon: false,
          hasArrow: false,
        },
      }}
      customSelectSubtype="simple"
      customSelectType="SUGGESTION_LIST"
      isOpen
      onChange={({ newValue }): void => handleSelect(newValue)}
      {...props}
    />
  );
}<|MERGE_RESOLUTION|>--- conflicted
+++ resolved
@@ -848,20 +848,6 @@
             className="sr-only bottom-0 top-[unset] flex w-full justify-center"
           >
             <input
-<<<<<<< HEAD
-              defaultValue={validation}
-              // Act as an error message, not an input
-              ref={validationRef}
-              // Announce validation message to screen readers
-              aria-live="polite"
-              /*
-               * Set a validation message for input (using useValidation).
-               * It will be displayed by browsers on form submission
-               */
-              role="alert"
-              // Associate validation message with the listbox
-              id={id('validation')}
-=======
               // Associate validation message with the listbox
               id={id('validation')}
               defaultValue={validation}
@@ -874,7 +860,6 @@
                * It will be displayed by browsers on form submission
                */
               ref={validationRef}
->>>>>>> b6c4e888
               type="text"
               // Don't show the input
               className="sr-only"
