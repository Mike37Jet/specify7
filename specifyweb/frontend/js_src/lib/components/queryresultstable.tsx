import React from 'react';
import type { State } from 'typesafe-reducer';

import { ajax } from '../ajax';
import type { RecordSet, SpQuery, Tables } from '../datamodel';
import { serializeResource } from '../datamodelutils';
import { f } from '../functools';
import { keysToLowerCase, removeItem } from '../helpers';
import type { SpecifyResource } from '../legacytypes';
import { commonText } from '../localization/common';
import { formsText } from '../localization/forms';
import { queryText } from '../localization/query';
import { hasToolPermission } from '../permissionutils';
import { fetchPickList } from '../picklistmixins';
import type { QueryField } from '../querybuilderutils';
import {
  addAuditLogFields,
  queryFieldsToFieldSpecs,
  sortTypes,
  unParseQueryFields,
} from '../querybuilderutils';
import type { QueryFieldSpec } from '../queryfieldspec';
import { createResource } from '../resource';
import { getModel, schema } from '../schema';
import type { SpecifyModel } from '../specifymodel';
import { treeRanksPromise } from '../treedefinitions';
import type { RA } from '../types';
import { defined } from '../types';
import { generateMappingPathPreview } from '../wbplanviewmappingpreview';
import { Button, Container, H3 } from './basic';
import { loadingGif, SortIndicator, TableIcon } from './common';
import { ErrorBoundary, fail } from './errorboundary';
import { useAsyncState, useBooleanState, useTriggerState } from './hooks';
import {
  RecordSetCreated,
  recordSetFromQueryLoading,
} from './querybuildercomponents';
import { QueryResults } from './queryresults';
import { QueryToForms } from './querytoforms';
import { QueryToMap } from './querytomap';
import { deserializeResource } from './resource';
import { ResourceView } from './resourceview';
import { useInfiniteScroll } from './useInfiniteScroll';

function TableHeaderCell({
  fieldSpec,
  sortConfig,
  onSortChange: handleSortChange,
}: {
  readonly fieldSpec: QueryFieldSpec | undefined;
  readonly sortConfig: QueryField['sortType'];
  readonly onSortChange?: (sortType: QueryField['sortType']) => void;
}): JSX.Element {
  const tableName = fieldSpec?.getField()?.model.name;

  const content =
    typeof fieldSpec === 'object' ? (
      <>
        {tableName && <TableIcon label name={tableName} />}
        {generateMappingPathPreview(
          fieldSpec.baseTable.name,
          fieldSpec.toMappingPath()
        )}
      </>
    ) : undefined;
  return (
    <div
      className="sticky w-full min-w-max border-b border-gray-500
        bg-brand-100 p-1 [inset-block-start:_0] [z-index:2] dark:bg-brand-500"
      role={typeof content === 'object' ? `columnheader` : 'cell'}
    >
      {typeof handleSortChange === 'function' ? (
        <Button.LikeLink
          onClick={(): void =>
            handleSortChange?.(
              sortTypes[(sortTypes.indexOf(sortConfig) + 1) % sortTypes.length]
            )
          }
        >
          {content}
          {typeof sortConfig === 'string' && (
            <SortIndicator
              fieldName="field"
              sortConfig={{
                sortField: 'field',
                ascending: sortConfig === 'ascending',
              }}
            />
          )}
        </Button.LikeLink>
      ) : (
        content
      )}
    </div>
  );
}

/**
 * Create a record set frm selected records.
 * See also `MakeRecordSetButton`
 */
function CreateRecordSet({
  getIds,
  baseTableName,
}: {
  readonly getIds: () => RA<number>;
  readonly baseTableName: keyof Tables;
}): JSX.Element {
  const [state, setState] = React.useState<
    | State<'Editing', { readonly recordSet: SpecifyResource<RecordSet> }>
    | State<'Main'>
    | State<'Saved', { readonly recordSet: SpecifyResource<RecordSet> }>
    | State<'Saving'>
  >({ type: 'Main' });

  return (
    <>
      <Button.Small
        aria-haspopup="dialog"
        onClick={(): void =>
          setState({
            type: 'Editing',
            recordSet: new schema.models.RecordSet.Resource(),
          })
        }
      >
        {queryText('createRecordSet')}
      </Button.Small>
      {state.type === 'Editing' && (
        <ResourceView
          canAddAnother={false}
          dialog="modal"
          isDependent={false}
          isSubForm={false}
          mode="edit"
          resource={state.recordSet}
          onClose={(): void => setState({ type: 'Main' })}
          onDeleted={f.never}
          onSaved={f.never}
          onSaving={(): false => {
            setState({ type: 'Saving' });
            createResource('RecordSet', {
              ...serializeResource(state.recordSet),
              version: 1,
              type: 0,
              dbTableId: defined(getModel(baseTableName)).tableId,
              /*
               * Back-end has an exception for RecordSet table allowing passing
               * inline data for record set items.
               * Need to make IDs unique as query may return results with
               * duplicate IDs (when displaying a -to-many relationship)
               */
              // @ts-expect-error
              recordSetItems: f.unique(getIds()).map((id) => ({
                recordId: id,
              })),
            })
              .then((recordSet) =>
                setState({
                  type: 'Saved',
                  recordSet: deserializeResource(recordSet),
                })
              )
              .catch((error) => {
                setState({ type: 'Main' });
                fail(error);
              });
            return false;
          }}
        />
      )}
      {state.type === 'Saving' && recordSetFromQueryLoading}
      {state.type === 'Saved' && (
        <RecordSetCreated
          recordSet={state.recordSet}
          onClose={(): void => setState({ type: 'Main' })}
        />
      )}
    </>
  );
}

<<<<<<< HEAD
const threshold = 20;
const isScrolledBottom = (scrollable: HTMLElement): boolean =>
  scrollable.scrollHeight - scrollable.scrollTop - scrollable.clientHeight >
  threshold;

const fetchTreeRanks = async (): Promise<true> => treeRanksPromise.then(f.true);

=======
>>>>>>> 316b6661
export function QueryResultsTable({
  model,
  label = commonText('results'),
  hasIdField,
  fetchSize,
  fetchResults,
  totalCount: initialTotalCount,
  fieldSpecs,
  initialData,
  sortConfig,
  onSelected: handleSelected,
  onSortChange: handleSortChange,
  createRecordSet,
  extraButtons,
  tableClassName,
}: {
  readonly model: SpecifyModel;
  readonly label?: string;
  readonly hasIdField: boolean;
  /**
   * A hint for how many records a fetch can return at maximum. This is used to
   * optimize fetch performance when user is using "Browse in forms" and going
   * backwards in the list from the end.
   */
  readonly fetchSize: number;
  readonly fetchResults: (
    offset: number
  ) => Promise<RA<RA<number | string | null>>>;
  readonly totalCount: number | undefined;
  readonly fieldSpecs: RA<QueryFieldSpec>;
  // This is undefined when running query in countOnly mode
  readonly initialData: RA<RA<number | string | null>> | undefined;
  readonly sortConfig?: RA<QueryField['sortType']>;
  readonly onSelected?: (selected: RA<number>) => void;
  readonly onSortChange?: (
    fieldSpec: QueryFieldSpec,
    direction: 'ascending' | 'descending' | undefined
  ) => void;
  readonly createRecordSet: JSX.Element | undefined;
  readonly extraButtons: JSX.Element | undefined;
  readonly tableClassName?: string;
}): JSX.Element {
<<<<<<< HEAD
  const [isFetching, handleFetching, handleFetched] = useBooleanState();
  /*
   * Warning:
   * "results" can be a sparse array. Using sparse array to allow
   * efficiently retrieving the last query result in a query that returns
   * hundreds of thousands of results.
   */
  const [results, setResults] = useTriggerState<
    RA<RA<number | string | null> | undefined> | undefined
  >(initialData);
=======
  const [results, setResults] = useTriggerState(initialData);
>>>>>>> 316b6661

  const [pickListsLoaded = false] = useAsyncState(
    React.useCallback(
      async () =>
        // Fetch all pick lists so that they are accessible synchronously later
        Promise.all(
          fieldSpecs.map((fieldSpec) =>
            typeof fieldSpec.parser.pickListName === 'string'
              ? fetchPickList(fieldSpec.parser.pickListName)
              : undefined
          )
        ).then(f.true),
      [fieldSpecs]
    ),
    /*
     * Loading screen is disabled because it was interrupting auto-scroll to
     * query results in query builder.
     * See https://github.com/specify/specify7/issues/1354
     */
    false
  );

  const [treeRanksLoaded = false] = useAsyncState(fetchTreeRanks, false);

  const [totalCount, setTotalCount] = useTriggerState(initialTotalCount);

  const [selectedRows, setSelectedRows] = React.useState<ReadonlySet<number>>(
    new Set()
  );
  const lastSelectedRow = React.useRef<number | undefined>(undefined);
  // Unselect all rows when query is reRun
  React.useEffect(() => setSelectedRows(new Set()), [fieldSpecs]);

  async function handleFetchMore(
    index?: number,
<<<<<<< HEAD
    currentResults:
      | RA<RA<number | string | null> | undefined>
      | undefined = results
  ): void {
    const canFetch = Array.isArray(currentResults);
    if (!canFetch || isFetching) return;
    const alreadyFetched =
      currentResults.length === totalCount &&
      !currentResults.includes(undefined);
    if (alreadyFetched) return;

    const naiveFetchIndex = index ?? currentResults.length;
    const fetchIndex =
      /* If navigating backwards, fetch the previous 40 records */
      typeof index === 'number' &&
      typeof currentResults[index + 1] === 'object' &&
      currentResults[index - 1] === undefined &&
      index > fetchSize
        ? naiveFetchIndex - fetchSize + 1
        : naiveFetchIndex;
    if (currentResults[fetchIndex] !== undefined) return;
    handleFetching();
    fetchResults(fetchIndex)
      .then((newResults) => {
        // Not using Array.from() so as not to expand the sparse array
        const resultsCopy = currentResults.slice();
        /*
         * This extends the sparse array to fit new results. Without this,
         * splice won't place the results in the correct place.
         */
        resultsCopy[fetchIndex] = resultsCopy[fetchIndex] ?? undefined;
        resultsCopy.splice(fetchIndex, newResults.length, ...newResults);
        return resultsCopy;
=======
    currentResults: RA<RA<string | number | null>> | undefined = results
  ): Promise<void> {
    if (
      !Array.isArray(currentResults) ||
      isFetching ||
      currentResults.length === totalCount
    )
      return undefined;
    return fetchResults(currentResults.length)
      .then((newResults) => [...currentResults, ...newResults])
      .then((combinedResults) => {
        setResults(combinedResults);
        if (typeof index === 'number' && index >= combinedResults.length)
          return handleFetchMore(index, combinedResults);
        return undefined;
>>>>>>> 316b6661
      })
      .then(setResults)
      .then(handleFetched)
      .catch(fail);
  }

  const showResults =
    Array.isArray(results) &&
    fieldSpecs.length > 0 &&
<<<<<<< HEAD
    pickListsLoaded &&
    treeRanksLoaded;

  const undefinedResult = results?.indexOf(undefined);
  const loadedResults = (
    undefinedResult === -1 ? results : results?.slice(0, undefinedResult)
  ) as RA<RA<number | string | null>> | undefined;
=======
    pickListsLoaded === true &&
    treeRanksLoaded === true;
  const canFetchMore = !Array.isArray(results) || results.length !== totalCount;

  const scrollRef = React.useRef<HTMLDivElement | null>(null);
  const { isFetching, handleScroll } = useInfiniteScroll(
    canFetchMore ? handleFetchMore : undefined,
    scrollRef
  );
>>>>>>> 316b6661

  return (
    <Container.Base className="w-full bg-[color:var(--form-background)]">
      <div className="flex items-center gap-2">
        <H3>{`${label}: (${
          selectedRows.size === 0
            ? totalCount ?? commonText('loading')
            : `${selectedRows.size}/${totalCount ?? commonText('loading')}`
        })`}</H3>
        {selectedRows.size > 0 && (
          <Button.Small onClick={(): void => setSelectedRows(new Set())}>
            {formsText('deselectAll')}
          </Button.Small>
        )}
        <div className="-ml-2 flex-1" />
        {extraButtons}
        {hasIdField &&
        Array.isArray(results) &&
        Array.isArray(loadedResults) &&
        results.length > 0 ? (
          <>
            {hasToolPermission('recordSets', 'create') ? (
              selectedRows.size > 0 ? (
                <CreateRecordSet
                  /*
                   * This is needed so that IDs are in the same order as they
                   * are in query results (selectedRows set may be out of order
                   * if records were selected out of order)
                   */
                  baseTableName={fieldSpecs[0].baseTable.name}
                  getIds={(): RA<number> =>
                    defined(loadedResults)
                      .filter((result) =>
                        selectedRows.has(result[queryIdField] as number)
                      )
                      .map((result) => result[queryIdField] as number)
                  }
                />
              ) : (
                createRecordSet
              )
            ) : undefined}
            <QueryToMap
              fieldSpecs={fieldSpecs}
              model={model}
              results={loadedResults}
              selectedRows={selectedRows}
            />
            <QueryToForms
              model={model}
<<<<<<< HEAD
              results={results}
              selectedRows={selectedRows}
              totalCount={totalCount}
=======
              onFetchMore={isFetching ? undefined : handleFetchMore}
>>>>>>> 316b6661
              onDelete={(index): void => {
                setTotalCount(defined(totalCount) - 1);
                setResults(removeItem(results, index));
                setSelectedRows(
                  new Set(
                    Array.from(selectedRows).filter(
                      (id) => id !== loadedResults[index][queryIdField]
                    )
                  )
                );
              }}
              onFetchMore={isFetching ? undefined : fetchMore}
            />
          </>
        ) : undefined}
      </div>
      <div
        // REFACTOR: turn this into a reusable table component
        className={`
          grid-table auto-rows-min overflow-auto rounded
          ${tableClassName ?? ''}
          ${showResults ? 'border-b border-gray-500' : ''}
          ${
            hasIdField
              ? 'grid-cols-[min-content_min-content_repeat(var(--columns),auto)]'
              : 'grid-cols-[repeat(var(--columns),auto)]'
          }
       `}
        role="table"
        style={
          {
            '--columns': fieldSpecs.length,
          } as React.CSSProperties
        }
        ref={scrollRef}
        onScroll={
          showResults && (isFetching || !canFetchMore)
            ? undefined
            : handleScroll
        }
      >
        {showResults && (
          <div role="rowgroup">
            <div role="row">
              {hasIdField && (
                <>
                  <TableHeaderCell
                    fieldSpec={undefined}
                    sortConfig={undefined}
                    onSortChange={undefined}
                  />
                  <TableHeaderCell
                    fieldSpec={undefined}
                    sortConfig={undefined}
                    onSortChange={undefined}
                  />
                </>
              )}
              {fieldSpecs.map((fieldSpec, index) => (
                <TableHeaderCell
                  fieldSpec={fieldSpec}
                  key={index}
                  sortConfig={sortConfig?.[index]}
                  onSortChange={
                    typeof handleSortChange === 'function'
                      ? (sortType): void =>
                          handleSortChange?.(fieldSpec, sortType)
                      : undefined
                  }
                />
              ))}
            </div>
          </div>
        )}
        <div role="rowgroup">
          {showResults && Array.isArray(loadedResults) ? (
            <QueryResults
              fieldSpecs={fieldSpecs}
              hasIdField={hasIdField}
              model={model}
              results={loadedResults}
              selectedRows={selectedRows}
              onSelected={(rowIndex, isSelected, isShiftClick): void => {
                /*
                 * If shift/ctrl/cmd key was held during click, toggle all rows
                 * between the current one, and the last selected one
                 */
                const ids = (
                  isShiftClick && typeof lastSelectedRow.current === 'number'
                    ? Array.from(
                        {
                          length:
                            Math.abs(lastSelectedRow.current - rowIndex) + 1,
                        },
                        (_, index) =>
                          Math.min(lastSelectedRow.current!, rowIndex) + index
                      )
                    : [rowIndex]
                ).map(
                  (rowIndex) => loadedResults[rowIndex][queryIdField] as number
                );
                const newSelectedRows = [
                  ...Array.from(selectedRows).filter(
                    (id) => isSelected || !ids.includes(id)
                  ),
                  ...(isSelected ? ids : []),
                ];
                setSelectedRows(new Set(newSelectedRows));
                handleSelected?.(newSelectedRows);

                lastSelectedRow.current = rowIndex;
              }}
            />
          ) : undefined}
          {isFetching || (!showResults && Array.isArray(results)) ? (
            <div className="col-span-full" role="cell">
              {loadingGif}
            </div>
          ) : undefined}
        </div>
      </div>
    </Container.Base>
  );
}

/** Record ID column index in Query Results when not in distinct mode */
export const queryIdField = 0;
// TODO: [FEATURE] allow customizing this and other constants as make sense
const fetchSize = 40;

export function QueryResultsWrapper({
  baseTableName,
  model,
  queryRunCount,
  queryResource,
  fields,
  recordSetId,
  createRecordSet,
  extraButtons,
  onSelected: handleSelected,
  onSortChange: handleSortChange,
}: {
  readonly baseTableName: keyof Tables;
  readonly model: SpecifyModel;
  readonly queryRunCount: number;
  readonly queryResource: SpecifyResource<SpQuery>;
  readonly fields: RA<QueryField>;
  readonly recordSetId: number | undefined;
  readonly createRecordSet: JSX.Element | undefined;
  readonly extraButtons: JSX.Element;
  readonly onSelected?: (selected: RA<number>) => void;
  readonly onSortChange?: (
    fieldIndex: number,
    direction: 'ascending' | 'descending' | undefined
  ) => void;
}): JSX.Element | null {
  const fetchResults = React.useCallback(
    async (offset: number) =>
      ajax<{ readonly results: RA<RA<number | string | null>> }>(
        '/stored_query/ephemeral/',
        {
          method: 'POST',
          // eslint-disable-next-line @typescript-eslint/naming-convention
          headers: { Accept: 'application/json' },
          body: keysToLowerCase({
            ...queryResource.toJSON(),
            fields: unParseQueryFields(
              baseTableName,
              addAuditLogFields(baseTableName, fields)
            ),
            recordSetId,
            limit: fetchSize,
            offset,
          }),
        }
      ).then(({ data }) => data.results),
    [fields, baseTableName, queryResource, recordSetId]
  );

  /*
   * Need to store all props in a state so that query field edits do not affect
   * the query results until query is reRun
   */
  const [props, setProps] = React.useState<
    Omit<Parameters<typeof QueryResultsTable>[0], 'totalCount'> | undefined
  >(undefined);

  const [totalCount, setTotalCount] = React.useState<number | undefined>(
    undefined
  );

  const previousQueryRunCount = React.useRef(0);
  React.useEffect(() => {
    if (queryRunCount === previousQueryRunCount.current) return;
    previousQueryRunCount.current = queryRunCount;
    // Display the loading GIF
    setProps(undefined);

    const allFields = addAuditLogFields(baseTableName, fields);

    setTotalCount(undefined);
    ajax<{ readonly count: number }>('/stored_query/ephemeral/', {
      method: 'POST',
      // eslint-disable-next-line @typescript-eslint/naming-convention
      headers: { Accept: 'application/json' },
      body: keysToLowerCase({
        ...queryResource.toJSON(),
        fields: unParseQueryFields(baseTableName, allFields),
        recordSetId,
        countOnly: true,
      }),
    })
      .then(({ data }) => setTotalCount(data.count))
      .catch(fail);

    const displayedFields = allFields.filter((field) => field.isDisplay);
    const initialData =
      // Run as count only if there are no visible fields
      queryResource.get('countOnly') === true || displayedFields.length === 0
        ? Promise.resolve(undefined)
        : fetchResults(0);
    const fieldSpecs = queryFieldsToFieldSpecs(
      baseTableName,
      displayedFields
    ).map(([_field, fieldSpec]) => fieldSpec);

    initialData
      .then((initialData) =>
        setProps({
          model,
          hasIdField: queryResource.get('selectDistinct') !== true,
          fetchSize,
          fetchResults,
          fieldSpecs,
          initialData,
          sortConfig: fields
            .filter(({ isDisplay }) => isDisplay)
            .map((field) => field.sortType),
          onSortChange:
            typeof handleSortChange === 'function'
              ? (fieldSpec, direction) => {
                  /*
                   * If some fields are not displayed, visual index and actual field
                   * index differ
                   */
                  const index = fieldSpecs.indexOf(fieldSpec);
                  const field = displayedFields[index];
                  const originalIndex = allFields.indexOf(field);
                  handleSortChange(originalIndex, direction);
                }
              : undefined,
          createRecordSet,
          extraButtons,
          onSelected: handleSelected,
        })
      )
      .catch(fail);
  }, [
    fields,
    baseTableName,
    fetchResults,
    queryResource,
    queryRunCount,
    recordSetId,
    model,
  ]);

  return props === undefined ? (
    queryRunCount === 0 ? null : (
      <div className="flex-1 snap-start">{loadingGif}</div>
    )
  ) : (
    <div
      className={`
        flex flex-1 snap-start
        ${typeof handleSelected === 'function' ? 'max-h-[70vh]' : ''}
      `}
    >
      <ErrorBoundary dismissable>
        <QueryResultsTable {...props} totalCount={totalCount} />
      </ErrorBoundary>
    </div>
  );
}<|MERGE_RESOLUTION|>--- conflicted
+++ resolved
@@ -30,7 +30,7 @@
 import { Button, Container, H3 } from './basic';
 import { loadingGif, SortIndicator, TableIcon } from './common';
 import { ErrorBoundary, fail } from './errorboundary';
-import { useAsyncState, useBooleanState, useTriggerState } from './hooks';
+import { useAsyncState, useTriggerState } from './hooks';
 import {
   RecordSetCreated,
   recordSetFromQueryLoading,
@@ -180,16 +180,8 @@
   );
 }
 
-<<<<<<< HEAD
-const threshold = 20;
-const isScrolledBottom = (scrollable: HTMLElement): boolean =>
-  scrollable.scrollHeight - scrollable.scrollTop - scrollable.clientHeight >
-  threshold;
-
 const fetchTreeRanks = async (): Promise<true> => treeRanksPromise.then(f.true);
 
-=======
->>>>>>> 316b6661
 export function QueryResultsTable({
   model,
   label = commonText('results'),
@@ -232,8 +224,6 @@
   readonly extraButtons: JSX.Element | undefined;
   readonly tableClassName?: string;
 }): JSX.Element {
-<<<<<<< HEAD
-  const [isFetching, handleFetching, handleFetched] = useBooleanState();
   /*
    * Warning:
    * "results" can be a sparse array. Using sparse array to allow
@@ -243,9 +233,6 @@
   const [results, setResults] = useTriggerState<
     RA<RA<number | string | null> | undefined> | undefined
   >(initialData);
-=======
-  const [results, setResults] = useTriggerState(initialData);
->>>>>>> 316b6661
 
   const [pickListsLoaded = false] = useAsyncState(
     React.useCallback(
@@ -281,17 +268,16 @@
 
   async function handleFetchMore(
     index?: number,
-<<<<<<< HEAD
     currentResults:
       | RA<RA<number | string | null> | undefined>
       | undefined = results
-  ): void {
+  ): Promise<void> {
     const canFetch = Array.isArray(currentResults);
-    if (!canFetch || isFetching) return;
+    if (!canFetch) return undefined;
     const alreadyFetched =
       currentResults.length === totalCount &&
       !currentResults.includes(undefined);
-    if (alreadyFetched) return;
+    if (alreadyFetched) return undefined;
 
     const naiveFetchIndex = index ?? currentResults.length;
     const fetchIndex =
@@ -302,9 +288,9 @@
       index > fetchSize
         ? naiveFetchIndex - fetchSize + 1
         : naiveFetchIndex;
-    if (currentResults[fetchIndex] !== undefined) return;
-    handleFetching();
-    fetchResults(fetchIndex)
+    if (currentResults[fetchIndex] !== undefined) return undefined;
+
+    return fetchResults(fetchIndex)
       .then((newResults) => {
         // Not using Array.from() so as not to expand the sparse array
         const resultsCopy = currentResults.slice();
@@ -315,51 +301,33 @@
         resultsCopy[fetchIndex] = resultsCopy[fetchIndex] ?? undefined;
         resultsCopy.splice(fetchIndex, newResults.length, ...newResults);
         return resultsCopy;
-=======
-    currentResults: RA<RA<string | number | null>> | undefined = results
-  ): Promise<void> {
-    if (
-      !Array.isArray(currentResults) ||
-      isFetching ||
-      currentResults.length === totalCount
-    )
-      return undefined;
-    return fetchResults(currentResults.length)
-      .then((newResults) => [...currentResults, ...newResults])
+      })
       .then((combinedResults) => {
         setResults(combinedResults);
         if (typeof index === 'number' && index >= combinedResults.length)
           return handleFetchMore(index, combinedResults);
         return undefined;
->>>>>>> 316b6661
       })
-      .then(setResults)
-      .then(handleFetched)
       .catch(fail);
   }
 
   const showResults =
     Array.isArray(results) &&
     fieldSpecs.length > 0 &&
-<<<<<<< HEAD
     pickListsLoaded &&
     treeRanksLoaded;
+  const canFetchMore = !Array.isArray(results) || results.length !== totalCount;
+
+  const scrollRef = React.useRef<HTMLDivElement | null>(null);
+  const { isFetching, handleScroll } = useInfiniteScroll(
+    canFetchMore ? handleFetchMore : undefined,
+    scrollRef
+  );
 
   const undefinedResult = results?.indexOf(undefined);
   const loadedResults = (
     undefinedResult === -1 ? results : results?.slice(0, undefinedResult)
   ) as RA<RA<number | string | null>> | undefined;
-=======
-    pickListsLoaded === true &&
-    treeRanksLoaded === true;
-  const canFetchMore = !Array.isArray(results) || results.length !== totalCount;
-
-  const scrollRef = React.useRef<HTMLDivElement | null>(null);
-  const { isFetching, handleScroll } = useInfiniteScroll(
-    canFetchMore ? handleFetchMore : undefined,
-    scrollRef
-  );
->>>>>>> 316b6661
 
   return (
     <Container.Base className="w-full bg-[color:var(--form-background)]">
@@ -410,13 +378,9 @@
             />
             <QueryToForms
               model={model}
-<<<<<<< HEAD
               results={results}
               selectedRows={selectedRows}
               totalCount={totalCount}
-=======
-              onFetchMore={isFetching ? undefined : handleFetchMore}
->>>>>>> 316b6661
               onDelete={(index): void => {
                 setTotalCount(defined(totalCount) - 1);
                 setResults(removeItem(results, index));
@@ -428,7 +392,7 @@
                   )
                 );
               }}
-              onFetchMore={isFetching ? undefined : fetchMore}
+              onFetchMore={isFetching ? undefined : handleFetchMore}
             />
           </>
         ) : undefined}
@@ -452,11 +416,7 @@
           } as React.CSSProperties
         }
         ref={scrollRef}
-        onScroll={
-          showResults && (isFetching || !canFetchMore)
-            ? undefined
-            : handleScroll
-        }
+        onScroll={showResults && !canFetchMore ? undefined : handleScroll}
       >
         {showResults && (
           <div role="rowgroup">
