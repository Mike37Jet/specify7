--- conflicted
+++ resolved
@@ -107,11 +107,7 @@
   treeName: AnyTree['tableName']
 ): keyof typeof schema['domainLevelIds'] | undefined {
   const treeRelationships = new Set(
-<<<<<<< HEAD
-    tables[`${treeName}TreeDef`].relationships.map(({ relatedTable }) =>
-=======
     genericTables[`${treeName}TreeDef`].relationships.map(({ relatedTable }) =>
->>>>>>> d8c13bdd
       relatedTable.name.toLowerCase()
     )
   );
