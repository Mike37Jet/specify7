--- conflicted
+++ resolved
@@ -26,12 +26,6 @@
 export function getDomainResource<
   LEVEL extends keyof typeof schema.domainLevelIds
 >(level: LEVEL): SpecifyResource<Tables[Capitalize<LEVEL>]> | undefined {
-<<<<<<< HEAD
-  const id = schema.domainLevelIds[level];
-  if (id === undefined) return undefined;
-  const table = strictGetTable(level);
-  return new table.Resource({ id });
-=======
   const id = schema.domainLevelIds?.[level];
   if (id === undefined) {
     console.error(
@@ -39,9 +33,8 @@
     );
     return undefined;
   }
-  const model = strictGetModel(level);
-  return new model.Resource({ id });
->>>>>>> 3ea6689c
+  const table = strictGetTable(level);
+  return new table.Resource({ id });
 }
 
 let treeDefinitions: {
