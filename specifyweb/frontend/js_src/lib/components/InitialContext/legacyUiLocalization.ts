/**
 * Piggy-back on Specify 6 UI localization
 *
 * This is needed as some .xml files depend on it
 *
 * REFACTOR: reduce reliance on this
 */

import type { LocalizedString } from 'typesafe-i18n';

import { LANGUAGE } from '../../localization/utils/config';
import { getProperty } from '../../utils/javaProperties';
import { localized } from '../../utils/types';
import { mappedFind } from '../../utils/utils';
import { load } from './index';
<<<<<<< HEAD
import { localized } from '../../utils/types';
=======
>>>>>>> d8c13bdd

const bundleLanguages = ['en', 'ru', 'uk', 'pt'];
const locale =
  bundleLanguages.find((language) => LANGUAGE.startsWith(language)) ?? 'en';
const bundles = {} as Record<typeof bundleNames[number], string>;

const bundleNames = [
  'resources',
  'views',
  'global_views',
  'expresssearch',
] as const;

export const fetchContext = Promise.all(
  bundleNames.map(async (bundle) =>
    load<string>(
      `/properties/${bundle}_${locale}.properties`,
      'text/plain'
    ).then((data) => {
      bundles[bundle] = data;
    })
  )
);

export const legacyLocalize = (key: string): LocalizedString =>
  localized(
    mappedFind(Object.values(bundles), (content) =>
      getProperty(content, key)
    ) ?? key
  );<|MERGE_RESOLUTION|>--- conflicted
+++ resolved
@@ -11,12 +11,9 @@
 import { LANGUAGE } from '../../localization/utils/config';
 import { getProperty } from '../../utils/javaProperties';
 import { localized } from '../../utils/types';
+import { localized } from '../../utils/types';
 import { mappedFind } from '../../utils/utils';
 import { load } from './index';
-<<<<<<< HEAD
-import { localized } from '../../utils/types';
-=======
->>>>>>> d8c13bdd
 
 const bundleLanguages = ['en', 'ru', 'uk', 'pt'];
 const locale =
