/**
 * Piggy-back on Specify 6 UI localization
 *
 * This is needed as some .xml files depend on it
 *
 * REFACTOR: reduce reliance on this
 */

import type { LocalizedString } from 'typesafe-i18n';

import { LANGUAGE } from '../../localization/utils/config';
import { getProperty } from '../../utils/javaProperties';
import { localized } from '../../utils/types';
import { mappedFind } from '../../utils/utils';
import { load } from './index';
<<<<<<< HEAD
import { localized } from '../../utils/types';
=======
>>>>>>> e3b39792

const bundleLanguages = ['en', 'ru', 'uk', 'pt'];
const locale =
  bundleLanguages.find((language) => LANGUAGE.startsWith(language)) ?? 'en';
const bundles = {} as Record<typeof bundleNames[number], string>;

const bundleNames = [
  'resources',
  'views',
  'global_views',
  'expresssearch',
] as const;

export const fetchContext = Promise.all(
  bundleNames.map(async (bundle) =>
    load<string>(
      `/properties/${bundle}_${locale}.properties`,
      'text/plain'
    ).then((data) => {
      bundles[bundle] = data;
    })
  )
);

export const legacyLocalize = (key: string): LocalizedString =>
  localized(
    mappedFind(Object.values(bundles), (content) =>
      getProperty(content, key)
    ) ?? key
  );<|MERGE_RESOLUTION|>--- conflicted
+++ resolved
@@ -13,10 +13,6 @@
 import { localized } from '../../utils/types';
 import { mappedFind } from '../../utils/utils';
 import { load } from './index';
-<<<<<<< HEAD
-import { localized } from '../../utils/types';
-=======
->>>>>>> e3b39792
 
 const bundleLanguages = ['en', 'ru', 'uk', 'pt'];
 const locale =
