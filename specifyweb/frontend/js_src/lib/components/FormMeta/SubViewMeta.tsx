import React from 'react';

import { attachmentsText } from '../../localization/attachments';
import { formsText } from '../../localization/forms';
import { Label, Select } from '../Atoms/Form';
import { getField } from '../DataModel/helpers';
import type { SpecifyTable } from '../DataModel/specifyTable';
import type { FormType } from '../FormParse';
import type { SubViewContext } from '../Forms/SubView';
import { toLargeSortConfig, toSmallSortConfig } from '../Molecules/Sorting';
<<<<<<< HEAD
import { OrderPicker } from '../UserPreferences/Renderers';
import { tables } from '../DataModel/tables';
=======
import { OrderPicker } from '../Preferences/Renderers';
>>>>>>> dbb15abb

export function SubViewMeta({
  subView,
  table,
}: {
  readonly subView: Exclude<
    React.ContextType<typeof SubViewContext>,
    undefined
  >;
  readonly table: SpecifyTable;
}): JSX.Element {
  const { formType, sortField, handleChangeFormType, handleChangeSortField } =
    subView;
  return (
    <>
      <Label.Block>
        {getField(tables.SpLocaleContainerItem, 'type').label}
        <Select
          value={formType}
          onValueChange={(formType): void =>
            handleChangeFormType(formType as FormType)
          }
        >
          <option value="form">{formsText.subForm()}</option>
          <option value="formTable">{formsText.formTable()}</option>
        </Select>
      </Label.Block>
      {/* BUG: this change does not apply until you add/remove subview record */}
      <Label.Block>
        {attachmentsText.orderBy()}
        <OrderPicker
          table={table}
          order={
            sortField === undefined ? undefined : toSmallSortConfig(sortField)
          }
          onChange={(sortField): void =>
            handleChangeSortField(toLargeSortConfig(sortField))
          }
        />
      </Label.Block>
    </>
  );
}<|MERGE_RESOLUTION|>--- conflicted
+++ resolved
@@ -5,15 +5,11 @@
 import { Label, Select } from '../Atoms/Form';
 import { getField } from '../DataModel/helpers';
 import type { SpecifyTable } from '../DataModel/specifyTable';
+import { tables } from '../DataModel/tables';
 import type { FormType } from '../FormParse';
 import type { SubViewContext } from '../Forms/SubView';
 import { toLargeSortConfig, toSmallSortConfig } from '../Molecules/Sorting';
-<<<<<<< HEAD
-import { OrderPicker } from '../UserPreferences/Renderers';
-import { tables } from '../DataModel/tables';
-=======
 import { OrderPicker } from '../Preferences/Renderers';
->>>>>>> dbb15abb
 
 export function SubViewMeta({
   subView,
@@ -45,10 +41,10 @@
       <Label.Block>
         {attachmentsText.orderBy()}
         <OrderPicker
-          table={table}
           order={
             sortField === undefined ? undefined : toSmallSortConfig(sortField)
           }
+          table={table}
           onChange={(sortField): void =>
             handleChangeSortField(toLargeSortConfig(sortField))
           }
