/**
 * Renderer for Specify forms
 */

import React from 'react';

import { useAsyncState } from '../../hooks/useAsyncState';
import { useErrorContext } from '../../hooks/useErrorContext';
import { useId } from '../../hooks/useId';
import { hijackBackboneAjax } from '../../utils/ajax/backboneAjax';
import { Http } from '../../utils/ajax/definitions';
import { DataEntry } from '../Atoms/DataEntry';
<<<<<<< HEAD
import { ReadOnlyContext, SearchDialogContext } from '../Core/Contexts';
=======
import { AttachmentsPlugin } from '../Attachments/Plugin';
>>>>>>> 3ea6689c
import type { AnySchema } from '../DataModel/helperTypes';
import type { SpecifyResource } from '../DataModel/legacyTypes';
import { FormCell } from '../FormCells';
import type { ViewDescription } from '../FormParse';
import { attachmentView } from '../FormParse/webOnlyViews';
import { loadingGif } from '../Molecules';
import { unsafeTriggerNotFound } from '../Router/Router';
import { usePref } from '../UserPreferences/usePref';

const FormLoadingContext = React.createContext<boolean>(false);
FormLoadingContext.displayName = 'FormLoadingContext';

/**
 * Renders a form from ViewDescription and populates it with data from the
 * resource
 */
export function SpecifyForm<SCHEMA extends AnySchema>({
  isLoading = false,
  resource,
  viewDefinition,
  display,
}: {
  readonly isLoading?: boolean;
  readonly resource: SpecifyResource<SCHEMA>;
  readonly viewDefinition: ViewDescription | undefined;
  readonly display: 'block' | 'inline';
}): JSX.Element {
  const id = useId(
    `form-${resource.specifyTable.name ?? viewDefinition?.table?.name ?? ''}`
  );
  const oldResourceRef = React.useRef<SpecifyResource<SCHEMA> | undefined>(
    undefined
  );
  React.useEffect(
    () => () => {
      oldResourceRef.current = resource;
    },
    [resource]
  );

  const [loadedResource] = useAsyncState(
    React.useCallback(
      async () =>
        hijackBackboneAjax(
          [Http.OK, Http.NOT_FOUND],
          async () => resource.fetch(),
          (status) =>
            status === Http.NOT_FOUND ? unsafeTriggerNotFound() : undefined
        ),
      [resource]
    ),
    false
  );
  useErrorContext('loadedResource', loadedResource);

  const isShowingOldResource =
    loadedResource === undefined && typeof oldResourceRef.current === 'object';
  const resolvedResource = loadedResource ?? oldResourceRef.current;
  const formIsLoaded =
    typeof viewDefinition === 'object' && typeof resolvedResource === 'object';

  // If parent resource is loading, don't duplicate the loading bar in children
  const isAlreadyLoading = React.useContext(FormLoadingContext);
  const showLoading =
    !isAlreadyLoading && (!formIsLoaded || isLoading || isShowingOldResource);
  const [flexibleColumnWidth] = usePref(
    'form',
    'definition',
    'flexibleColumnWidth'
  );
  const [language] = usePref('form', 'schema', 'language');
<<<<<<< HEAD

  const isReadOnly =
    React.useContext(ReadOnlyContext) || viewDefinition?.mode === 'view';
  const isInSearchDialog =
    React.useContext(SearchDialogContext) || viewDefinition?.mode === 'search';
  return (
=======
  return viewDefinition?.name === attachmentView ? (
    <AttachmentsPlugin mode={viewDefinition.mode} resource={resource} />
  ) : (
>>>>>>> 3ea6689c
    <FormLoadingContext.Provider value={isAlreadyLoading || showLoading}>
      <div
        className={`
          overflow-auto
          ${showLoading ? 'relative' : ''}
        `}
        lang={language}
      >
        {showLoading && (
          <div
            className={`
              z-10 flex h-full w-full items-center justify-center
              ${
                /*
                 * If form is not yet visible, the logo should be reserving
                 * some space for itself so as not to overlap with the
                 * form header and the save button
                 */
                formIsLoaded ? 'absolute' : ''
              }
            `}
          >
            {loadingGif}
          </div>
        )}
        {formIsLoaded && (
          <DataEntry.Grid
            aria-hidden={showLoading}
            className={`${showLoading ? 'pointer-events-none opacity-50' : ''}`}
            display={viewDefinition?.columns.length === 1 ? 'block' : display}
            flexibleColumnWidth={flexibleColumnWidth}
            viewDefinition={viewDefinition}
          >
            <ReadOnlyContext.Provider value={isReadOnly}>
              <SearchDialogContext.Provider value={isInSearchDialog}>
                {viewDefinition.rows.map((cells, index) => (
                  <React.Fragment key={index}>
                    {cells.map(
                      (
                        { colSpan, align, visible, id: cellId, ...cellData },
                        index
                      ) => (
                        <DataEntry.Cell
                          align={align}
                          colSpan={colSpan}
                          key={index}
                          visible={visible}
                        >
                          <FormCell
                            align={align}
                            cellData={cellData}
                            formatId={id}
                            formType={viewDefinition.formType}
                            id={cellId}
                            resource={resolvedResource}
                          />
                        </DataEntry.Cell>
                      )
                    )}
                  </React.Fragment>
                ))}
              </SearchDialogContext.Provider>
            </ReadOnlyContext.Provider>
          </DataEntry.Grid>
        )}
      </div>
    </FormLoadingContext.Provider>
  );
}<|MERGE_RESOLUTION|>--- conflicted
+++ resolved
@@ -10,11 +10,8 @@
 import { hijackBackboneAjax } from '../../utils/ajax/backboneAjax';
 import { Http } from '../../utils/ajax/definitions';
 import { DataEntry } from '../Atoms/DataEntry';
-<<<<<<< HEAD
+import { AttachmentsPlugin } from '../Attachments/Plugin';
 import { ReadOnlyContext, SearchDialogContext } from '../Core/Contexts';
-=======
-import { AttachmentsPlugin } from '../Attachments/Plugin';
->>>>>>> 3ea6689c
 import type { AnySchema } from '../DataModel/helperTypes';
 import type { SpecifyResource } from '../DataModel/legacyTypes';
 import { FormCell } from '../FormCells';
@@ -86,18 +83,14 @@
     'flexibleColumnWidth'
   );
   const [language] = usePref('form', 'schema', 'language');
-<<<<<<< HEAD
 
   const isReadOnly =
     React.useContext(ReadOnlyContext) || viewDefinition?.mode === 'view';
   const isInSearchDialog =
     React.useContext(SearchDialogContext) || viewDefinition?.mode === 'search';
-  return (
-=======
   return viewDefinition?.name === attachmentView ? (
-    <AttachmentsPlugin mode={viewDefinition.mode} resource={resource} />
+    <AttachmentsPlugin resource={resource} />
   ) : (
->>>>>>> 3ea6689c
     <FormLoadingContext.Provider value={isAlreadyLoading || showLoading}>
       <div
         className={`
