import React from 'react';

import { commonText } from '../../localization/common';
import { formsText } from '../../localization/forms';
import { ajax } from '../../utils/ajax';
import {
  formatterToParser,
  getValidationAttributes,
} from '../../utils/parser/definitions';
<<<<<<< HEAD
import type { RA, WritableArray } from '../../utils/types';
import { keysToLowerCase } from '../../utils/utils';
import { Button } from '../Atoms/Button';
import { Input, Label } from '../Atoms/Form';
import { cogTypes } from '../DataModel/helpers';
=======
import type { RA } from '../../utils/types';
import { keysToLowerCase } from '../../utils/utils';
import { Button } from '../Atoms/Button';
import { Input, Label } from '../Atoms/Form';
>>>>>>> ca7992c7
import type { AnySchema, SerializedRecord } from '../DataModel/helperTypes';
import type { SpecifyResource } from '../DataModel/legacyTypes';
import {
  deserializeResource,
  serializeResource,
} from '../DataModel/serializers';
<<<<<<< HEAD
import type { LiteralField, Relationship } from '../DataModel/specifyField';
import type { Collection } from '../DataModel/specifyTable';
import { tables } from '../DataModel/tables';
import type { CollectionObject } from '../DataModel/types';
=======
import type { LiteralField } from '../DataModel/specifyField';
import { tables } from '../DataModel/tables';
>>>>>>> ca7992c7
import { tableValidForBulkClone } from '../FormMeta/CarryForward';
import { Dialog } from '../Molecules/Dialog';

export type BulkCarryRangeError =
  | boolean
  | 'ExistingNumbers'
  | 'InvalidRange'
  | 'LimitExceeded'
  | 'UnsupportedRelationships';

const bulkCarryLimit = 500;

export function useBulkCarryForward<SCHEMA extends AnySchema = AnySchema>({
  resource,
  showBulkCarryCount,
  showBulkCarryRange,
}: {
  readonly resource: SpecifyResource<SCHEMA>;
  readonly showBulkCarryCount: boolean;
  readonly showBulkCarryRange: boolean;
}): {
  readonly BulkCarryForward: JSX.Element | null;
  readonly handleBulkCarryForward:
    | (() => Promise<RA<SpecifyResource<SCHEMA>> | undefined>)
    | undefined;
  readonly dialogs: JSX.Element | null;
} {
  // Disable bulk carry forward for COType cat num format that are undefined or one of types listed in tableValidForBulkClone()
  const disableBulk =
    !tableValidForBulkClone(resource.specifyTable, resource) ||
    resource.specifyTable.name !== 'CollectionObject';

  const field = tables.CollectionObject.strictGetLiteralField('catalogNumber');

  const bulkCarryForwardRange = useBulkCarryForwardRange(resource, field);

  const bulkCarryForwardCount = useBulkCarryForwardCount(resource, field);

  const bulkCarryForward = showBulkCarryRange
    ? bulkCarryForwardRange
    : showBulkCarryCount
      ? bulkCarryForwardCount
      : undefined;

  return disableBulk || bulkCarryForward === undefined
    ? {
        BulkCarryForward: null,
        handleBulkCarryForward: undefined,
        dialogs: null,
      }
    : bulkCarryForward;
}

function useBulkCarryForwardRange<SCHEMA extends AnySchema>(
  resource: SpecifyResource<SCHEMA>,
  field: LiteralField
): ReturnType<typeof useBulkCarryForward> | undefined {
  const formatter = field.getUiFormatter(resource);
  const canAutoNumberFormatter = formatter?.canAutoIncrement() ?? false;
  const parser =
    formatter === undefined ? undefined : formatterToParser(field, formatter);

  const [carryForwardRangeEnd, setCarryForwardRangeEnd] =
    React.useState<string>('');

  const [bulkCarryRangeBlocked, setBulkCarryRangeBlocked] =
    React.useState<BulkCarryRangeError>(false);
  const [bulkCarryRangeInvalidNumbers, setBulkCarryRangeInvalidNumbers] =
    React.useState<RA<string> | undefined>(undefined);
<<<<<<< HEAD
  const [
    bulkCarryRangeUnsupportedRelationships,
    setBulkCarryRangeUnsupportedRelationships,
  ] = React.useState<RA<string> | undefined>(undefined);
=======
>>>>>>> ca7992c7

  const handleBulkCarryForward =
    typeof formatter === 'object'
      ? async (): Promise<RA<SpecifyResource<SCHEMA>> | undefined> => {
<<<<<<< HEAD
          const unsupportedRelationships = [
            ...getUnsupportedRelationships(resource),
            ...(await isInConsolidatedCog(
              resource as SpecifyResource<CollectionObject>
            )),
          ];
          if (unsupportedRelationships.length > 0) {
            setBulkCarryRangeBlocked('UnsupportedRelationships');
            setBulkCarryRangeUnsupportedRelationships(unsupportedRelationships);
            return undefined;
          }
=======
>>>>>>> ca7992c7
          const carryForwardRangeStart = resource.get(field.name);
          if (
            carryForwardRangeStart === null ||
            !formatter.format(carryForwardRangeStart) ||
            !formatter.format(carryForwardRangeEnd) ||
            (formatter.format(carryForwardRangeStart) ?? '') >=
              (formatter.format(carryForwardRangeEnd) ?? '')
          ) {
            setBulkCarryRangeBlocked('InvalidRange');
            return undefined;
          }
          const response = await ajax<{
            readonly values: RA<string>;
            readonly existing?: RA<string>;
            readonly error?: string;
<<<<<<< HEAD
          }>(`/api/specify/series_autonumber_range/`, {
=======
          }>(`/series/series_autonumber_range/`, {
>>>>>>> ca7992c7
            method: 'POST',
            headers: { Accept: 'application/json' },
            body: keysToLowerCase({
              rangeStart: carryForwardRangeStart,
              rangeEnd: carryForwardRangeEnd,
              tableName: resource.specifyTable.name.toLowerCase(),
              fieldName: field.name.toLowerCase(),
              formatterName: formatter.name,
              skipStartNumber: true,
            }),
            errorMode: 'dismissible',
          })
            .then(({ data }) => {
              if (data.error !== undefined) {
                setBulkCarryRangeBlocked(data.error as BulkCarryRangeError);
                if (data.existing !== undefined) {
                  setBulkCarryRangeInvalidNumbers(data.existing);
                }
                return false;
              }
              return data.values;
            })
            .catch((error) => {
              console.error(error);
              setBulkCarryRangeBlocked(true);
              return false as const;
            });

          if (!Array.isArray(response)) {
            return undefined;
          }

          const clones = await Promise.all(
            response.map(async (value) => {
              const clonedResource = await resource.clone(false, true);
              clonedResource.set(field.name, value as never);
              return clonedResource;
            })
          );

          const backendClones = await ajax<RA<SerializedRecord<SCHEMA>>>(
<<<<<<< HEAD
            `/api/specify/bulk/${resource.specifyTable.name.toLowerCase()}/`,
=======
            `/bulk_copy/bulk/${resource.specifyTable.name.toLowerCase()}/`,
>>>>>>> ca7992c7
            {
              method: 'POST',
              headers: { Accept: 'application/json' },
              body: clones,
            }
          ).then(({ data }) =>
            data.map((resource) =>
              deserializeResource(serializeResource(resource))
            )
          );

          return Promise.all([resource, ...backendClones]);
        }
      : undefined;

  const BulkCarryForward =
    canAutoNumberFormatter &&
    typeof formatter === 'object' &&
    typeof parser === 'object' ? (
      <Label.Inline>
        <Input.Text
          aria-label={formsText.bulkCarryForwardRangeStart()}
          className="!w-fit"
          isReadOnly
          placeholder={formatter.valueOrWild()}
          value={resource.get('catalogNumber') ?? ''}
          width={field.datamodelDefinition.length}
        />
        <Input.Text
          aria-label={formsText.bulkCarryForwardRangeEnd()}
          className="!w-fit"
          {...getValidationAttributes(parser)}
          placeholder={formatter.valueOrWild()}
          value={carryForwardRangeEnd}
          onValueChange={(value): void => setCarryForwardRangeEnd(value)}
        />
      </Label.Inline>
    ) : undefined;

  const dialogs =
    bulkCarryRangeBlocked === false ? null : (
      <BulkCarryRangeBlockedDialog
        error={bulkCarryRangeBlocked}
        invalidNumbers={bulkCarryRangeInvalidNumbers}
        numberField={field}
<<<<<<< HEAD
        unsupportedRelationships={bulkCarryRangeUnsupportedRelationships}
        onClose={(): void => {
          setBulkCarryRangeBlocked(false);
          setBulkCarryRangeInvalidNumbers(undefined);
          setBulkCarryRangeUnsupportedRelationships(undefined);
=======
        onClose={(): void => {
          setBulkCarryRangeBlocked(false);
          setBulkCarryRangeInvalidNumbers(undefined);
>>>>>>> ca7992c7
        }}
      />
    );

  return BulkCarryForward === undefined
    ? undefined
    : {
        BulkCarryForward,
        handleBulkCarryForward,
        dialogs,
      };
}

function useBulkCarryForwardCount<SCHEMA extends AnySchema>(
  resource: SpecifyResource<SCHEMA>,
  field: LiteralField
): ReturnType<typeof useBulkCarryForward> | undefined {
  const [carryForwardAmount, setCarryForwardAmount] = React.useState<number>(1);

  const formatter = field.getUiFormatter(resource);

  const handleBulkCarryForward =
    formatter === undefined || carryForwardAmount <= 1
      ? undefined
      : async (): Promise<RA<SpecifyResource<SCHEMA>> | undefined> => {
          const clones = await Promise.all(
            Array.from({ length: carryForwardAmount }, async () => {
              const clonedResource = await resource.clone(false, true);
              clonedResource.set(field.name, formatter.valueOrWild() as never);
              return clonedResource;
            })
          );

          return ajax<RA<SerializedRecord<SCHEMA>>>(
<<<<<<< HEAD
            `/api/specify/bulk/${resource.specifyTable.name.toLowerCase()}/`,
=======
            `/bulk_copy/bulk/${resource.specifyTable.name.toLowerCase()}/`,
>>>>>>> ca7992c7
            {
              method: 'POST',
              headers: { Accept: 'application/json' },
              body: clones,
            }
          ).then(({ data }) => [
            resource,
            ...data.map((clone) =>
              deserializeResource(serializeResource(clone))
            ),
          ]);
        };

  const BulkCarryForward =
    formatter === undefined ? undefined : (
      <Input.Integer
        aria-label={formsText.bulkCarryForwardCount()}
        className="!w-fit"
        max={5000}
        min={1}
        placeholder="1"
        value={carryForwardAmount}
        onValueChange={(value): void => setCarryForwardAmount(Number(value))}
      />
    );
  return BulkCarryForward === undefined
    ? undefined
    : {
        BulkCarryForward,
        handleBulkCarryForward,
        dialogs: null,
      };
}

export function BulkCarryRangeBlockedDialog({
  error,
  invalidNumbers,
  unsupportedRelationships,
  numberField,
  onClose: handleClose,
}: {
  readonly error: BulkCarryRangeError;
  readonly invalidNumbers: RA<string> | undefined;
  readonly unsupportedRelationships: RA<string> | undefined;
  readonly numberField: LiteralField;
  readonly onClose: () => void;
}): JSX.Element {
  return (
    <Dialog
      buttons={
        <Button.Warning onClick={handleClose}>
          {commonText.close()}
        </Button.Warning>
      }
      header={formsText.carryForward()}
      onClose={undefined}
    >
      {error === 'ExistingNumbers' ? (
        <>
          {formsText.bulkCarryForwardRangeExistingRecords({
            field: numberField.label,
          })}
          {invalidNumbers &&
            invalidNumbers.map((number, index) => <p key={index}>{number}</p>)}
        </>
      ) : error === 'LimitExceeded' ? (
        <>
          {formsText.bulkCarryForwardRangeLimitExceeded({
            limit: bulkCarryLimit,
          })}
        </>
      ) : error === 'UnsupportedRelationships' ? (
        <>
          {formsText.bulkCarryForwardRangeUnsupportedRelationships()}
          {unsupportedRelationships &&
            unsupportedRelationships.map((relationship, index) => (
              <p key={index}>{relationship}</p>
            ))}
        </>
      ) : (
        <>
          {formsText.bulkCarryForwardRangeErrorDescription({
            field: numberField.label,
          })}
        </>
      )}
    </Dialog>
  );
}

/*
 * Temporary fix for https://github.com/specify/specify7/issues/5022.
 * REFACTOR: Remove this once issue #5022 is fixed.
 */
function getUnsupportedRelationships<SCHEMA extends AnySchema>(
  resource: SpecifyResource<SCHEMA>
): RA<string> {
  const unsupported: WritableArray<string> = [];

  const table = resource.specifyTable;
  const unsupportedRelationships = new Set([
    'determinations',
    'determiners',
    'fundingagents',
    'collectors',
    'addresses',
  ]);

  function isCollection(object: unknown): object is Collection<SCHEMA> {
    return (
      Boolean(object) &&
      typeof object === 'object' &&
      object !== null &&
      'models' in object &&
      'length' in object
    );
  }

  function recursiveRelationshipCheck(
    related: SpecifyResource<SCHEMA>,
    relationship: Relationship
  ): void {
    const relatedUnsupported = getUnsupportedRelationships(related);
    relatedUnsupported.forEach((relatedRelationship) => {
      unsupported.push(`${relationship.label} > ${relatedRelationship}`);
    });
  }

  table.relationships.forEach((relationship): void => {
    if (relationship.isDependent()) {
      const relatedTable = relationship.relatedTable;
      const relatedHasUnsupportedRelationships =
        relatedTable.relationships.some((relatedRelationship: Relationship) =>
          unsupportedRelationships.has(relatedRelationship.name)
        );
      // Relationship contains unsupported relationships within, check recursively.
      if (relatedHasUnsupportedRelationships) {
        const related = resource.getDependentResource(relationship.name);
        if (related !== null && related !== undefined) {
          if (isCollection(related)) {
            related.models.forEach((model) =>
              recursiveRelationshipCheck(model, relationship)
            );
          } else {
            recursiveRelationshipCheck(related, relationship);
          }
        }
      }

      // This unsupported relationship cannot have more than two related records
      if (unsupportedRelationships.has(relationship.name)) {
        const related = resource.getDependentResource(relationship.name);
        if (
          related !== undefined &&
          isCollection(related) &&
          related.length > 1
        ) {
          unsupported.push(relationship.label);
        }
      }
    }
  });

  return unsupported;
}
/*
 * Consolidated COGs aren't supported.
 * REFACTOR: Remove this once issue #5022 is fixed.
 */
async function isInConsolidatedCog(
  resource: SpecifyResource<CollectionObject>
): Promise<RA<string>> {
  const cojo = resource.getDependentResource('cojo');
  if (cojo !== null && cojo !== undefined) {
    const parentCog = await cojo.rgetPromise('parentCog');
    const cogType = await parentCog.rgetPromise('cogType');
    if (cogType.get('type') === cogTypes.CONSOLIDATED) {
      // Return 'Consolidated Collection Object Group' as error.
      return [`${cogTypes.CONSOLIDATED} ${parentCog.specifyTable.label}`];
    }
  }
  return [];
}<|MERGE_RESOLUTION|>--- conflicted
+++ resolved
@@ -7,33 +7,18 @@
   formatterToParser,
   getValidationAttributes,
 } from '../../utils/parser/definitions';
-<<<<<<< HEAD
-import type { RA, WritableArray } from '../../utils/types';
-import { keysToLowerCase } from '../../utils/utils';
-import { Button } from '../Atoms/Button';
-import { Input, Label } from '../Atoms/Form';
-import { cogTypes } from '../DataModel/helpers';
-=======
 import type { RA } from '../../utils/types';
 import { keysToLowerCase } from '../../utils/utils';
 import { Button } from '../Atoms/Button';
 import { Input, Label } from '../Atoms/Form';
->>>>>>> ca7992c7
 import type { AnySchema, SerializedRecord } from '../DataModel/helperTypes';
 import type { SpecifyResource } from '../DataModel/legacyTypes';
 import {
   deserializeResource,
   serializeResource,
 } from '../DataModel/serializers';
-<<<<<<< HEAD
-import type { LiteralField, Relationship } from '../DataModel/specifyField';
-import type { Collection } from '../DataModel/specifyTable';
-import { tables } from '../DataModel/tables';
-import type { CollectionObject } from '../DataModel/types';
-=======
 import type { LiteralField } from '../DataModel/specifyField';
 import { tables } from '../DataModel/tables';
->>>>>>> ca7992c7
 import { tableValidForBulkClone } from '../FormMeta/CarryForward';
 import { Dialog } from '../Molecules/Dialog';
 
@@ -103,31 +88,10 @@
     React.useState<BulkCarryRangeError>(false);
   const [bulkCarryRangeInvalidNumbers, setBulkCarryRangeInvalidNumbers] =
     React.useState<RA<string> | undefined>(undefined);
-<<<<<<< HEAD
-  const [
-    bulkCarryRangeUnsupportedRelationships,
-    setBulkCarryRangeUnsupportedRelationships,
-  ] = React.useState<RA<string> | undefined>(undefined);
-=======
->>>>>>> ca7992c7
 
   const handleBulkCarryForward =
     typeof formatter === 'object'
       ? async (): Promise<RA<SpecifyResource<SCHEMA>> | undefined> => {
-<<<<<<< HEAD
-          const unsupportedRelationships = [
-            ...getUnsupportedRelationships(resource),
-            ...(await isInConsolidatedCog(
-              resource as SpecifyResource<CollectionObject>
-            )),
-          ];
-          if (unsupportedRelationships.length > 0) {
-            setBulkCarryRangeBlocked('UnsupportedRelationships');
-            setBulkCarryRangeUnsupportedRelationships(unsupportedRelationships);
-            return undefined;
-          }
-=======
->>>>>>> ca7992c7
           const carryForwardRangeStart = resource.get(field.name);
           if (
             carryForwardRangeStart === null ||
@@ -143,11 +107,7 @@
             readonly values: RA<string>;
             readonly existing?: RA<string>;
             readonly error?: string;
-<<<<<<< HEAD
-          }>(`/api/specify/series_autonumber_range/`, {
-=======
           }>(`/series/series_autonumber_range/`, {
->>>>>>> ca7992c7
             method: 'POST',
             headers: { Accept: 'application/json' },
             body: keysToLowerCase({
@@ -189,11 +149,7 @@
           );
 
           const backendClones = await ajax<RA<SerializedRecord<SCHEMA>>>(
-<<<<<<< HEAD
-            `/api/specify/bulk/${resource.specifyTable.name.toLowerCase()}/`,
-=======
             `/bulk_copy/bulk/${resource.specifyTable.name.toLowerCase()}/`,
->>>>>>> ca7992c7
             {
               method: 'POST',
               headers: { Accept: 'application/json' },
@@ -239,17 +195,9 @@
         error={bulkCarryRangeBlocked}
         invalidNumbers={bulkCarryRangeInvalidNumbers}
         numberField={field}
-<<<<<<< HEAD
-        unsupportedRelationships={bulkCarryRangeUnsupportedRelationships}
         onClose={(): void => {
           setBulkCarryRangeBlocked(false);
           setBulkCarryRangeInvalidNumbers(undefined);
-          setBulkCarryRangeUnsupportedRelationships(undefined);
-=======
-        onClose={(): void => {
-          setBulkCarryRangeBlocked(false);
-          setBulkCarryRangeInvalidNumbers(undefined);
->>>>>>> ca7992c7
         }}
       />
     );
@@ -284,11 +232,7 @@
           );
 
           return ajax<RA<SerializedRecord<SCHEMA>>>(
-<<<<<<< HEAD
-            `/api/specify/bulk/${resource.specifyTable.name.toLowerCase()}/`,
-=======
             `/bulk_copy/bulk/${resource.specifyTable.name.toLowerCase()}/`,
->>>>>>> ca7992c7
             {
               method: 'POST',
               headers: { Accept: 'application/json' },
@@ -326,13 +270,11 @@
 export function BulkCarryRangeBlockedDialog({
   error,
   invalidNumbers,
-  unsupportedRelationships,
   numberField,
   onClose: handleClose,
 }: {
   readonly error: BulkCarryRangeError;
   readonly invalidNumbers: RA<string> | undefined;
-  readonly unsupportedRelationships: RA<string> | undefined;
   readonly numberField: LiteralField;
   readonly onClose: () => void;
 }): JSX.Element {
@@ -360,14 +302,6 @@
             limit: bulkCarryLimit,
           })}
         </>
-      ) : error === 'UnsupportedRelationships' ? (
-        <>
-          {formsText.bulkCarryForwardRangeUnsupportedRelationships()}
-          {unsupportedRelationships &&
-            unsupportedRelationships.map((relationship, index) => (
-              <p key={index}>{relationship}</p>
-            ))}
-        </>
       ) : (
         <>
           {formsText.bulkCarryForwardRangeErrorDescription({
@@ -377,98 +311,4 @@
       )}
     </Dialog>
   );
-}
-
-/*
- * Temporary fix for https://github.com/specify/specify7/issues/5022.
- * REFACTOR: Remove this once issue #5022 is fixed.
- */
-function getUnsupportedRelationships<SCHEMA extends AnySchema>(
-  resource: SpecifyResource<SCHEMA>
-): RA<string> {
-  const unsupported: WritableArray<string> = [];
-
-  const table = resource.specifyTable;
-  const unsupportedRelationships = new Set([
-    'determinations',
-    'determiners',
-    'fundingagents',
-    'collectors',
-    'addresses',
-  ]);
-
-  function isCollection(object: unknown): object is Collection<SCHEMA> {
-    return (
-      Boolean(object) &&
-      typeof object === 'object' &&
-      object !== null &&
-      'models' in object &&
-      'length' in object
-    );
-  }
-
-  function recursiveRelationshipCheck(
-    related: SpecifyResource<SCHEMA>,
-    relationship: Relationship
-  ): void {
-    const relatedUnsupported = getUnsupportedRelationships(related);
-    relatedUnsupported.forEach((relatedRelationship) => {
-      unsupported.push(`${relationship.label} > ${relatedRelationship}`);
-    });
-  }
-
-  table.relationships.forEach((relationship): void => {
-    if (relationship.isDependent()) {
-      const relatedTable = relationship.relatedTable;
-      const relatedHasUnsupportedRelationships =
-        relatedTable.relationships.some((relatedRelationship: Relationship) =>
-          unsupportedRelationships.has(relatedRelationship.name)
-        );
-      // Relationship contains unsupported relationships within, check recursively.
-      if (relatedHasUnsupportedRelationships) {
-        const related = resource.getDependentResource(relationship.name);
-        if (related !== null && related !== undefined) {
-          if (isCollection(related)) {
-            related.models.forEach((model) =>
-              recursiveRelationshipCheck(model, relationship)
-            );
-          } else {
-            recursiveRelationshipCheck(related, relationship);
-          }
-        }
-      }
-
-      // This unsupported relationship cannot have more than two related records
-      if (unsupportedRelationships.has(relationship.name)) {
-        const related = resource.getDependentResource(relationship.name);
-        if (
-          related !== undefined &&
-          isCollection(related) &&
-          related.length > 1
-        ) {
-          unsupported.push(relationship.label);
-        }
-      }
-    }
-  });
-
-  return unsupported;
-}
-/*
- * Consolidated COGs aren't supported.
- * REFACTOR: Remove this once issue #5022 is fixed.
- */
-async function isInConsolidatedCog(
-  resource: SpecifyResource<CollectionObject>
-): Promise<RA<string>> {
-  const cojo = resource.getDependentResource('cojo');
-  if (cojo !== null && cojo !== undefined) {
-    const parentCog = await cojo.rgetPromise('parentCog');
-    const cogType = await parentCog.rgetPromise('cogType');
-    if (cogType.get('type') === cogTypes.CONSOLIDATED) {
-      // Return 'Consolidated Collection Object Group' as error.
-      return [`${cogTypes.CONSOLIDATED} ${parentCog.specifyTable.label}`];
-    }
-  }
-  return [];
 }