import React from 'react';

import { usePromise } from '../../hooks/useAsyncState';
import { useBooleanState } from '../../hooks/useBooleanState';
import { useTriggerState } from '../../hooks/useTriggerState';
import { commonText } from '../../localization/common';
import { overwriteReadOnly } from '../../utils/types';
import { sortFunction } from '../../utils/utils';
import { Button } from '../Atoms/Button';
import { attachmentSettingsPromise } from '../Attachments/attachments';
import { attachmentRelatedTables } from '../Attachments/utils';
import { ReadOnlyContext } from '../Core/Contexts';
import type { AnySchema } from '../DataModel/helperTypes';
import type { SpecifyResource } from '../DataModel/legacyTypes';
import { resourceOn } from '../DataModel/resource';
import type { Relationship } from '../DataModel/specifyField';
import type { Collection } from '../DataModel/specifyTable';
import { raise, softFail } from '../Errors/Crash';
import type { FormType } from '../FormParse';
import type { SubViewSortField } from '../FormParse/cells';
import { IntegratedRecordSelector } from '../FormSliders/IntegratedRecordSelector';
import { TableIcon } from '../Molecules/TableIcon';
import { relationshipIsToMany } from '../WbPlanView/mappingHelpers';

export const SubViewContext = React.createContext<
  | {
      readonly relationship: Relationship | undefined;
      readonly formType: FormType;
      readonly sortField: SubViewSortField | undefined;
      readonly handleChangeFormType: (formType: FormType) => void;
      readonly handleChangeSortField: (
        sortField: SubViewSortField | undefined
      ) => void;
    }
  | undefined
>(undefined);
SubViewContext.displayName = 'SubViewContext';

export function SubView({
  relationship,
  parentResource,
  parentFormType,
  formType: initialFormType,
<<<<<<< HEAD
  isButton: rawIsButton,
  viewName = relationship.relatedModel.view,
  icon = relationship.relatedModel.name,
=======
  isButton,
  viewName = relationship.relatedTable.view,
  icon = relationship.relatedTable.name,
>>>>>>> c992edb1
  sortField: initialSortField,
  isCollapsed,
}: {
  readonly relationship: Relationship;
  readonly parentResource: SpecifyResource<AnySchema>;
  readonly parentFormType: FormType;
  readonly formType: FormType;
  readonly isButton: boolean;
  readonly icon: string | undefined;
  readonly viewName: string | undefined;
  readonly sortField: SubViewSortField | undefined;
  readonly isCollapsed?: boolean;
}): JSX.Element {
  const [sortField, setSortField] = useTriggerState(initialSortField);

  const fetchCollection = React.useCallback(
    async function fetchCollection(): Promise<
      Collection<AnySchema> | undefined
    > {
      if (
        relationshipIsToMany(relationship) &&
        relationship.type !== 'zero-to-one'
      )
        return parentResource
          .rgetCollection(relationship.name)
          .then((collection) => {
            // TEST: check if this can ever happen
            if (collection === null)
              return new relationship.relatedTable.DependentCollection({
                related: parentResource,
                field: relationship.getReverse(),
              }) as Collection<AnySchema>;
            if (sortField === undefined) return collection;
            // BUG: this does not look into related tables
            const field = sortField.fieldNames[0];
            // Overwriting the tables on the collection
            overwriteReadOnly(
              collection,
              'models',
              Array.from(collection.models).sort(
                sortFunction(
                  (resource) => resource.get(field),
                  sortField.direction === 'desc'
                )
              )
            );
            return collection;
          });
      else {
        /**
         * If relationship is -to-one, create a collection for the related
         * resource. This allows to reuse most of the code from the -to-many
         * relationships. RecordSelector handles collections with -to-one
         * related field by removing the "+" button after first record is added
         * and not rendering record count or record slider.
         */
        const resource = await parentResource.rgetPromise(relationship.name);
        const reverse = relationship.getReverse();
        if (reverse === undefined) {
          softFail(
            new Error(
              `Can't render a SubView for ` +
                `${relationship.table.name}.${relationship.name} because ` +
                `reverse relationship does not exist`
            )
          );
          return undefined;
        }
        const collection = (
          relationship.isDependent()
            ? new relationship.relatedTable.DependentCollection({
                related: parentResource,
                field: reverse,
              })
            : new relationship.relatedTable.LazyCollection({
                filters: {
                  [reverse.name]: parentResource.id,
                },
              })
        ) as Collection<AnySchema>;
        if (relationship.isDependent() && parentResource.isNew())
          // Prevent fetching related for newly created parent
          overwriteReadOnly(collection, '_totalCount', 0);

        if (typeof resource === 'object' && resource !== null)
          collection.add(resource);
        overwriteReadOnly(
          collection,
          'related',
          collection.related ?? parentResource
        );
        overwriteReadOnly(
          collection,
          'field',
          collection.field ?? relationship.getReverse()
        );
        return collection;
      }
    },
    [parentResource, relationship, sortField]
  );

  const [collection, setCollection] = React.useState<
    Collection<AnySchema> | undefined
  >(undefined);
  const versionRef = React.useRef<number>(0);
  React.useEffect(
    () =>
      resourceOn(
        parentResource,
        `change:${relationship.name}`,
        (): void => {
          versionRef.current += 1;
          const localVersionRef = versionRef.current;
          fetchCollection()
            .then((collection) =>
              /*
               * If value changed since begun fetching, don't update the
               * collection to prevent a race condition.
               * REFACTOR: simplify this
               */
              versionRef.current === localVersionRef
                ? setCollection(collection)
                : undefined
            )
            .catch(raise);
        },
        true
      ),
    [parentResource, relationship, fetchCollection]
  );

  const [formType, setFormType] = useTriggerState(initialFormType);
  const contextValue = React.useMemo(
    () => ({
      relationship,
      formType,
      sortField,
      handleChangeFormType: setFormType,
      handleChangeSortField: setSortField,
    }),
    [relationship, formType, sortField, setFormType, setSortField]
  );

  // See https://github.com/specify/specify7/issues/3127
  const isButton =
    rawIsButton || (initialMode === 'edit' && !relationship.isDependent());
  const [isOpen, _, handleClose, handleToggle] = useBooleanState(!isButton);

  const [isAttachmentConfigured] = usePromise(attachmentSettingsPromise, true);

  const isAttachmentTable = attachmentRelatedTables().includes(
    relationship.relatedTable.name
  );

  const isAttachmentMisconfigured =
    isAttachmentTable && !isAttachmentConfigured;

  const isReadOnly = React.useContext(ReadOnlyContext);
  return (
    <SubViewContext.Provider value={contextValue}>
      {isButton && (
        <Button.BorderedGray
          aria-label={relationship.label}
          aria-pressed={isOpen}
          className={`
            w-fit 
            ${
              (collection?.models.length ?? 0) > 0
                ? '!ring-brand-300 dark:!ring-brand-400 ring-2 dark:!ring-2'
                : ''
            } 
          ${isOpen ? '!bg-brand-300 dark:!bg-brand-500' : ''}`}
          title={relationship.label}
          onClick={handleToggle}
        >
          {
            /*
             * Attachment table icons have lots of vertical white space, making
             * them look overly small on the forms.
             * See https://github.com/specify/specify7/issues/1259
             * Thus, have to introduce some inconsistency here
             */
            parentFormType === 'form' && (
              <TableIcon className="h-8 w-8" label={false} name={icon} />
            )
          }
          <span className="rounded border-gray-500 bg-white p-1 font-bold dark:bg-neutral-800">
            {collection?.models.length ?? commonText.loading()}
          </span>
        </Button.BorderedGray>
      )}
      {typeof collection === 'object' && isOpen ? (
<<<<<<< HEAD
        <IntegratedRecordSelector
          collection={collection}
          dialog={isButton ? 'nonModal' : false}
          formType={formType}
          mode={
            !isAttachmentMisconfigured &&
            /*
             * Only button subview's can display independent resources
             * See https://github.com/specify/specify7/pull/3125#issue-1615911079
             * for reasons why.
             */
            (relationship.isDependent() || isButton) &&
            initialMode !== 'view'
              ? 'edit'
              : 'view'
=======
        <ReadOnlyContext.Provider
          value={
            isReadOnly ||
            isAttachmentMisconfigured ||
            !relationship.isDependent()
>>>>>>> c992edb1
          }
        >
          <IntegratedRecordSelector
            collection={collection}
            dialog={isButton ? 'nonModal' : false}
            formType={formType}
            isCollapsed={isCollapsed}
            relationship={relationship}
            sortField={sortField}
            viewName={viewName}
            onAdd={
              relationshipIsToMany(relationship) &&
              relationship.type !== 'zero-to-one'
                ? undefined
                : ([resource]): void =>
                    void parentResource.set(
                      relationship.name,
                      resource as never
                    )
            }
            onClose={handleClose}
            onDelete={
              relationshipIsToMany(relationship) &&
              relationship.type !== 'zero-to-one'
                ? undefined
                : (): void =>
                    void parentResource.set(relationship.name, null as never)
            }
          />
        </ReadOnlyContext.Provider>
      ) : undefined}
    </SubViewContext.Provider>
  );
}<|MERGE_RESOLUTION|>--- conflicted
+++ resolved
@@ -41,15 +41,9 @@
   parentResource,
   parentFormType,
   formType: initialFormType,
-<<<<<<< HEAD
   isButton: rawIsButton,
-  viewName = relationship.relatedModel.view,
-  icon = relationship.relatedModel.name,
-=======
-  isButton,
   viewName = relationship.relatedTable.view,
   icon = relationship.relatedTable.name,
->>>>>>> c992edb1
   sortField: initialSortField,
   isCollapsed,
 }: {
@@ -194,9 +188,10 @@
     [relationship, formType, sortField, setFormType, setSortField]
   );
 
+  const isReadOnly = React.useContext(ReadOnlyContext);
+
   // See https://github.com/specify/specify7/issues/3127
-  const isButton =
-    rawIsButton || (initialMode === 'edit' && !relationship.isDependent());
+  const isButton = rawIsButton || (!isReadOnly && !relationship.isDependent());
   const [isOpen, _, handleClose, handleToggle] = useBooleanState(!isButton);
 
   const [isAttachmentConfigured] = usePromise(attachmentSettingsPromise, true);
@@ -208,7 +203,6 @@
   const isAttachmentMisconfigured =
     isAttachmentTable && !isAttachmentConfigured;
 
-  const isReadOnly = React.useContext(ReadOnlyContext);
   return (
     <SubViewContext.Provider value={contextValue}>
       {isButton && (
@@ -243,29 +237,11 @@
         </Button.BorderedGray>
       )}
       {typeof collection === 'object' && isOpen ? (
-<<<<<<< HEAD
-        <IntegratedRecordSelector
-          collection={collection}
-          dialog={isButton ? 'nonModal' : false}
-          formType={formType}
-          mode={
-            !isAttachmentMisconfigured &&
-            /*
-             * Only button subview's can display independent resources
-             * See https://github.com/specify/specify7/pull/3125#issue-1615911079
-             * for reasons why.
-             */
-            (relationship.isDependent() || isButton) &&
-            initialMode !== 'view'
-              ? 'edit'
-              : 'view'
-=======
         <ReadOnlyContext.Provider
           value={
             isReadOnly ||
             isAttachmentMisconfigured ||
-            !relationship.isDependent()
->>>>>>> c992edb1
+            (!relationship.isDependent() && !isButton)
           }
         >
           <IntegratedRecordSelector
