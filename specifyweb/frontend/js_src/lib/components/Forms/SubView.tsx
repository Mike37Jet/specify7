--- conflicted
+++ resolved
@@ -225,24 +225,11 @@
         </Button.BorderedGray>
       )}
       {typeof collection === 'object' && isOpen ? (
-<<<<<<< HEAD
         <ReadOnlyContext.Provider
           value={
             isReadOnly ||
-            !isAttachmentMisconfigured ||
+            isAttachmentMisconfigured ||
             !relationship.isDependent()
-=======
-        <IntegratedRecordSelector
-          collection={collection}
-          dialog={isButton ? 'nonModal' : false}
-          formType={formType}
-          mode={
-            !isAttachmentMisconfigured &&
-            relationship.isDependent() &&
-            initialMode !== 'view'
-              ? 'edit'
-              : 'view'
->>>>>>> 3ea6689c
           }
         >
           <IntegratedRecordSelector
