--- conflicted
+++ resolved
@@ -6,11 +6,6 @@
 import { useTriggerState } from '../../hooks/useTriggerState';
 import { commonText } from '../../localization/common';
 import type { RA } from '../../utils/types';
-<<<<<<< HEAD
-import { overwriteReadOnly } from '../../utils/types';
-import { sortFunction } from '../../utils/utils';
-=======
->>>>>>> 8e4b9e4d
 import { Button } from '../Atoms/Button';
 import { DataEntry } from '../Atoms/DataEntry';
 import { attachmentSettingsPromise } from '../Attachments/attachments';
@@ -38,16 +33,12 @@
        * parent subview.
        * Avoids infinite cycles in rendering forms
        */
-<<<<<<< HEAD
-      readonly parentContext: RA<Relationship> | undefined;
-=======
       readonly parentContext:
         | RA<{
             readonly relationship: Relationship;
             readonly parentResource: SpecifyResource<AnySchema>;
           }>
         | undefined;
->>>>>>> 8e4b9e4d
       readonly handleChangeFormType: (formType: FormType) => void;
       readonly handleChangeSortField: (
         sortField: SubViewSortField | undefined
@@ -81,100 +72,6 @@
   readonly isCollapsed?: boolean;
 }): JSX.Element {
   const [sortField, setSortField] = useTriggerState(initialSortField);
-<<<<<<< HEAD
-
-  const fetchCollection = React.useCallback(
-    // If false is returned, then the Subview should not be rendered
-    async function fetchCollection(): Promise<
-      Collection<AnySchema> | false | undefined
-    > {
-      if (
-        relationshipIsToMany(relationship) &&
-        relationship.type !== 'zero-to-one'
-      )
-        return parentResource
-          .rgetCollection(relationship.name)
-          .then((collection) => {
-            // TEST: check if this can ever happen
-            if (collection === null || collection === undefined)
-              return new relationship.relatedTable.DependentCollection({
-                related: parentResource,
-                field: relationship.getReverse(),
-              }) as Collection<AnySchema>;
-            if (sortField === undefined) return collection;
-            // BUG: this does not look into related tables
-            const field = sortField.fieldNames[0];
-            // Overwriting the tables on the collection
-            overwriteReadOnly(
-              collection,
-              'models',
-              Array.from(collection.models).sort(
-                sortFunction(
-                  (resource) => resource.get(field),
-                  sortField.direction === 'desc'
-                )
-              )
-            );
-            return collection;
-          });
-      else {
-        /**
-         * If relationship is -to-one, create a collection for the related
-         * resource. This allows to reuse most of the code from the -to-many
-         * relationships. RecordSelector handles collections with -to-one
-         * related field by removing the "+" button after first record is added
-         * and not rendering record count or record slider.
-         */
-        const resource = await parentResource.rgetPromise(relationship.name);
-        const reverse = relationship.getReverse();
-        if (reverse === undefined) {
-          softFail(
-            new Error(
-              `Can't render a SubView for ` +
-                `${relationship.table.name}.${relationship.name} because ` +
-                `reverse relationship does not exist`
-            )
-          );
-          return false;
-        }
-        const collection = (
-          relationship.isDependent()
-            ? new relationship.relatedTable.DependentCollection({
-                related: parentResource,
-                field: reverse,
-              })
-            : new relationship.relatedTable.IndependentCollection({
-                related: parentResource,
-                field: reverse,
-              })
-        ) as Collection<AnySchema>;
-        if (relationship.isDependent() && parentResource.isNew())
-          // Prevent fetching related for newly created parent
-          overwriteReadOnly(collection, '_totalCount', 0);
-
-        if (typeof resource === 'object' && resource !== null)
-          collection.add(resource);
-        overwriteReadOnly(
-          collection,
-          'related',
-          collection.related ?? parentResource
-        );
-        overwriteReadOnly(
-          collection,
-          'field',
-          collection.field ?? relationship.getReverse()
-        );
-        return collection;
-      }
-    },
-    [parentResource, relationship, sortField]
-  );
-
-  const [collection, setCollection] = React.useState<
-    Collection<AnySchema> | false | undefined
-  >(undefined);
-  const versionRef = React.useRef<number>(0);
-=======
   const subviewContext = React.useContext(SubViewContext);
   const parentContext = React.useMemo(
     () => subviewContext?.parentContext ?? [],
@@ -187,16 +84,11 @@
     sortBy: sortField,
   });
 
->>>>>>> 8e4b9e4d
   React.useEffect(
     () =>
       resourceOn(
         parentResource,
-<<<<<<< HEAD
-        `change:${relationship.name} saved`,
-=======
         'saved',
->>>>>>> 8e4b9e4d
         (): void => {
           handleFetch({
             offset: 0,
@@ -207,27 +99,15 @@
       ),
     [parentResource, relationship, handleFetch]
   );
-  const subviewContext = React.useContext(SubViewContext);
 
   const [formType, setFormType] = useTriggerState(initialFormType);
-<<<<<<< HEAD
-  const parentContext = React.useMemo(
-    () => subviewContext?.parentContext ?? [],
-    [subviewContext?.parentContext]
-  );
-=======
->>>>>>> 8e4b9e4d
 
   const contextValue = React.useMemo<SubViewContextType>(
     () => ({
       relationship,
       formType,
       sortField,
-<<<<<<< HEAD
-      parentContext: [...parentContext, relationship],
-=======
       parentContext: [...parentContext, { relationship, parentResource }],
->>>>>>> 8e4b9e4d
       handleChangeFormType: setFormType,
       handleChangeSortField: setSortField,
     }),
@@ -236,10 +116,7 @@
       formType,
       sortField,
       parentContext,
-<<<<<<< HEAD
-=======
       parentResource,
->>>>>>> 8e4b9e4d
       setFormType,
       setSortField,
     ]
@@ -260,14 +137,9 @@
 
   return (
     <SubViewContext.Provider value={contextValue}>
-<<<<<<< HEAD
-      {parentContext.includes(relationship) ||
-      collection === false ? undefined : (
-=======
       {parentContext
         .map(({ relationship }) => relationship)
         .includes(relationship) || collection === false ? undefined : (
->>>>>>> 8e4b9e4d
         <>
           {isButton && (
             <Button.BorderedGray
@@ -305,9 +177,6 @@
               value={
                 isReadOnly ||
                 relationship.isVirtual ||
-<<<<<<< HEAD
-                isAttachmentMisconfigured
-=======
                 isAttachmentMisconfigured ||
                 /**
                  * Render independent self-referential tree relationships
@@ -325,7 +194,6 @@
                 (!relationship.isDependent() &&
                   isTreeTable(relationship.table.name) &&
                   relationship.relatedTable === relationship.table)
->>>>>>> 8e4b9e4d
               }
             >
               <IntegratedRecordSelector
@@ -357,10 +225,7 @@
                           null as never
                         )
                 }
-<<<<<<< HEAD
-=======
                 onFetch={handleFetch}
->>>>>>> 8e4b9e4d
               />
             </ReadOnlyContext.Provider>
           ) : isButton ? undefined : (
