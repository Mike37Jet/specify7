/**
 * Format a resource using resource formatters defined in Specify 6
 */

import type { LocalizedString } from 'typesafe-i18n';

import { formsText } from '../../localization/forms';
import { userText } from '../../localization/user';
import { ajax } from '../../utils/ajax';
import { hijackBackboneAjax } from '../../utils/ajax/backboneAjax';
import { Http } from '../../utils/ajax/definitions';
import { f } from '../../utils/functools';
import { resolveParser } from '../../utils/parser/definitions';
import type { RA } from '../../utils/types';
import { filterArray } from '../../utils/types';
<<<<<<< HEAD
import { KEY, sortFunction } from '../../utils/utils';
=======
import {
  getAttribute,
  getBooleanAttribute,
  getParsedAttribute,
  KEY,
  sortFunction,
} from '../../utils/utils';
import { backboneFieldSeparator } from '../DataModel/helpers';
>>>>>>> 1886a444
import type { AnySchema } from '../DataModel/helperTypes';
import type { SpecifyResource } from '../DataModel/legacyTypes';
import type { LiteralField } from '../DataModel/specifyField';
import type { Collection, SpecifyTable } from '../DataModel/specifyTable';
import { genericTables } from '../DataModel/tables';
import type { Tables } from '../DataModel/types';
import { softFail } from '../Errors/Crash';
import { fieldFormat } from '../Formatters/fieldFormat';
import {
  cachableUrl,
  contextUnlockedPromise,
  foreverFetch,
} from '../InitialContext';
import { hasPathPermission, hasTablePermission } from '../Permissions/helpers';
import { formatUrl } from '../Router/queryString';
import { toSimpleXmlNode, xmlToJson } from '../Syncer/xmlToJson';
import {
  getAttribute,
  getBooleanAttribute,
  getParsedAttribute,
} from '../Syncer/xmlUtils';

export type Formatter = {
  readonly name: string | undefined;
  readonly title: string | undefined;
  readonly className: string | undefined;
  readonly isDefault: boolean;
  readonly switchFieldName: string | undefined;
  readonly fields: RA<{
    readonly value: string | undefined;
    readonly fields: RA<{
      readonly fieldName: string;
      readonly separator: string;
      readonly formatter: string;
      readonly fieldFormatter: string | undefined;
    }>;
  }>;
};

export type Aggregator = {
  readonly name: string | undefined;
  readonly title: string | undefined;
  readonly className: string | undefined;
  readonly isDefault: boolean;
  readonly separator: string;
  readonly format: string;
};

/*
 * Use toSimpleXmlNode(xmlToJson())
 * also see parseXml function in codeMirrorLinters.ts
 */
export const fetchFormatters: Promise<{
  readonly formatters: RA<Formatter>;
  readonly aggregators: RA<Aggregator>;
}> = contextUnlockedPromise.then(async (entrypoint) =>
  entrypoint === 'main'
    ? ajax<Document>(
        cachableUrl(
          formatUrl('/context/app.resource', { name: 'DataObjFormatters' })
        ),
        {
          // eslint-disable-next-line @typescript-eslint/naming-convention
          headers: { Accept: 'text/xml' },
        }
      ).then(({ data: definitions }) => ({
        formatters: filterArray(
          Array.from(
            definitions.getElementsByTagName('format'),
            (formatter) => {
              const formatterNode = toSimpleXmlNode(xmlToJson(formatter));
              const switchElement = formatterNode.children.switch[0];
              if (switchElement === undefined) return undefined;
              const isSingle =
                getBooleanAttribute(switchElement, 'single') ?? true;
              const field = getParsedAttribute(switchElement, 'field');
              const fields = Array.from(
                switchElement.children.fields,
                (fields) => ({
                  value: getAttribute(fields, 'value'),
                  fields: Array.from(fields.children.field, (field) => ({
                    fieldName: field.text?.trim() ?? '',
                    separator: getAttribute(field, 'sep') ?? '',
                    formatter: getParsedAttribute(field, 'formatter') ?? '',
                    fieldFormatter: getParsedAttribute(field, 'format'),
                  })).filter(({ fieldName }) => fieldName.length > 0),
                })
              ).filter(({ fields }) => fields.length > 0);
              // External DataObjFormatters are not supported
              if (fields.length === 0) return undefined;
              return {
                name: getParsedAttribute(formatterNode, 'name'),
                title: getParsedAttribute(formatterNode, 'title'),
                className: getParsedAttribute(formatterNode, 'class'),
                isDefault:
                  getBooleanAttribute(formatterNode, 'default') ?? false,
                fields,
                switchFieldName:
                  typeof field === 'string' && !isSingle ? field : undefined,
              };
            }
          )
        ),
        aggregators: filterArray(
          Array.from(
            definitions.getElementsByTagName('aggregator'),
            (aggregator) => {
              const aggregatorNode = toSimpleXmlNode(xmlToJson(aggregator));
              return {
                name: getParsedAttribute(aggregatorNode, 'name'),
                title: getParsedAttribute(aggregatorNode, 'title'),
                className: getParsedAttribute(aggregatorNode, 'class'),
                isDefault:
                  getParsedAttribute(aggregatorNode, 'default') === 'true',
                separator: getAttribute(aggregatorNode, 'separator') ?? '',
                format: getAttribute(aggregatorNode, 'format') ?? '',
              };
            }
          )
        ),
      }))
    : foreverFetch<{
        readonly formatters: RA<Formatter>;
        readonly aggregators: RA<Aggregator>;
      }>()
);

export const getMainTableFields = (tableName: keyof Tables): RA<LiteralField> =>
  genericTables[tableName].literalFields
    .filter(
      ({ type, overrides }) =>
        type === 'java.lang.String' &&
        !overrides.isHidden &&
        !overrides.isReadOnly
    )
    .sort(sortFunction(({ isRequired }) => isRequired, true));

export const naiveFormatter = (
  tableLabel: string,
  id: number | undefined
): LocalizedString =>
  id === undefined
    ? formsText.newResourceTitle({ tableName: tableLabel })
    : formsText.resourceFormatter({
        tableName: tableLabel,
        id,
      });

export async function format<SCHEMA extends AnySchema>(
  resource: SpecifyResource<SCHEMA> | undefined,
  formatterName: string | undefined,
  tryBest: true
): Promise<LocalizedString>;
export async function format<SCHEMA extends AnySchema>(
  resource: SpecifyResource<SCHEMA> | undefined,
  formatterName?: string,
  tryBest?: false
): Promise<LocalizedString | undefined>;
export async function format<SCHEMA extends AnySchema>(
  resource: SpecifyResource<SCHEMA> | undefined,
  formatterName?: string,
  /*
   * Format a resource even if no formatter is present, or some permissions
   * are missing
   */
  tryBest: boolean = false
): Promise<LocalizedString | undefined> {
  if (typeof resource !== 'object' || resource === null) return undefined;
  if (hasTablePermission(resource.specifyTable.name, 'read')) {
    /*
     * Handle the case for when the resource has been deleted from the database
     * instead of throwing a NOT FOUND Error.
     * This will use the 'naive' formatter for the resource
     */
    await hijackBackboneAjax(
      [Http.NOT_FOUND],
      async () => resource.fetch(),
      () => f.void()
    );
  }
  const resolvedFormatterName =
    formatterName ?? resource.specifyTable.getFormat();

  const { formatters } = await fetchFormatters;
  const formatter = resolveFormatter(
    formatters,
    resolvedFormatterName,
    resource.specifyTable
  );

  // Doesn't support switch fields that are in child objects
  const fields =
    typeof formatter.switchFieldName === 'string'
      ? formatter.fields.find(
          ({ value }) =>
            (value?.toString() ?? '') ===
            (resource.get(formatter.switchFieldName ?? '') ?? '').toString()
        )?.fields ?? formatter.fields[0].fields
      : formatter.fields[0].fields;

  const automaticFormatter = tryBest
    ? naiveFormatter(resource.specifyTable.label, resource.id)
    : undefined;

  /*
   * Don't format resource if all relevant fields are empty, or formatter has
   * no fields
   */
  const isEmptyResource = fields
    .map(({ fieldName }) =>
      resource.get(fieldName.split(backboneFieldSeparator)[0])
    )
    .every((value) => value === undefined || value === null || value === '');

  return isEmptyResource
    ? automaticFormatter ?? undefined
    : Promise.all(
        fields.map(async (field) => formatField(field, resource, tryBest))
      ).then(
        (values) =>
          values.reduce<string>(
            (result, { formatted, separator = '' }, index) =>
              `${result}${
                result.length === 0 && index !== 0 ? '' : separator
              }${formatted}`,
            ''
          ) as LocalizedString
      );
}

async function formatField(
  {
    fieldName,
    formatter,
    separator,
    fieldFormatter,
  }: Formatter['fields'][number]['fields'][number],
  resource: SpecifyResource<AnySchema>,
  tryBest: boolean
): Promise<{ readonly formatted: string; readonly separator?: string }> {
  if (typeof fieldFormatter === 'string' && fieldFormatter === '')
    return { formatted: '' };

  const fields = resource.specifyTable.getFields(fieldName);
  if (fields === undefined) {
    console.error(`Tried to get unknown field: ${fieldName}`);
    return { formatted: '' };
  }
  const field = fields.at(-1)!;
  if (field.isRelationship) {
    console.error(`Unexpected formatting of a relationship field ${fieldName}`);
    return { formatted: '' };
  }

  const hasPermission = hasPathPermission(fields, 'read');

  const formatted = hasPermission
    ? await (
        resource.rgetPromise(fieldName) as Promise<
          SpecifyResource<AnySchema> | string | undefined
        >
      ).then(async (value) =>
        formatter.length > 0 && typeof value === 'object'
          ? (await format(value, formatter)) ?? ''
          : fieldFormat(
              field,
              value as string | undefined,
              resolveParser(field)
            )
      )
    : tryBest
    ? naiveFormatter(resource.specifyTable.name, resource.id)
    : userText.noPermission();

  return { formatted, separator: formatted ? separator : '' };
}

const resolveFormatter = (
  formatters: RA<Formatter>,
  formatterName: string | undefined,
  model: SpecifyTable
): Formatter =>
  formatters.find(({ name }) => name === formatterName) ??
  findDefaultFormatter(formatters, model.longName) ??
  autoGenerateFormatter(model);

const findDefaultFormatter = (
  formatters: RA<Formatter>,
  modelLongNmae: string
): Formatter | undefined =>
  formatters
    .filter(({ className }) => className === modelLongNmae)
    .sort(sortFunction(({ isDefault }) => isDefault, true))?.[KEY];

const autoGenerateFormatter = (model: SpecifyTable): Formatter => ({
  name: model.name,
  title: model.name,
  className: model.longName,
  isDefault: true,
  switchFieldName: undefined,
  fields: [
    {
      value: undefined,
      fields: filterArray([
        getMainTableFields(model.name).map((field) => ({
          fieldName: field.name,
          separator: '',
          formatter: '',
          fieldFormatter: 'true',
        }))[0],
      ]),
    },
  ],
});

export async function aggregate(
  collection: Collection<AnySchema>
): Promise<string> {
  const { aggregators } = await fetchFormatters;

  const aggregatorName = collection.table.specifyTable.getAggregator();

  const aggregator =
    aggregators.find(({ name }) => name === aggregatorName) ??
    aggregators.find(
      ({ className, isDefault }) =>
        className === collection.table.specifyTable.longName && isDefault
    );

  if (aggregator === undefined) softFail(new Error('Aggregator not found'));

  if (!collection.isComplete()) console.error('Collection is incomplete');

  return Promise.all(
    collection.models.map(async (resource) =>
      format(resource, aggregator?.format)
    )
  ).then((formatted) =>
    filterArray(formatted).join(aggregator?.separator ?? ', ')
  );
}<|MERGE_RESOLUTION|>--- conflicted
+++ resolved
@@ -13,18 +13,8 @@
 import { resolveParser } from '../../utils/parser/definitions';
 import type { RA } from '../../utils/types';
 import { filterArray } from '../../utils/types';
-<<<<<<< HEAD
 import { KEY, sortFunction } from '../../utils/utils';
-=======
-import {
-  getAttribute,
-  getBooleanAttribute,
-  getParsedAttribute,
-  KEY,
-  sortFunction,
-} from '../../utils/utils';
 import { backboneFieldSeparator } from '../DataModel/helpers';
->>>>>>> 1886a444
 import type { AnySchema } from '../DataModel/helperTypes';
 import type { SpecifyResource } from '../DataModel/legacyTypes';
 import type { LiteralField } from '../DataModel/specifyField';
