import { schemaText } from '../../localization/schema';
import { resolveParser } from '../../utils/parser/definitions';
import type { RA } from '../../utils/types';
import { filterArray } from '../../utils/types';
import { sortFunction, split } from '../../utils/utils';
import type { AnySchema, TableFields } from '../DataModel/helperTypes';
import type { LiteralField, Relationship } from '../DataModel/specifyField';
import type { SpecifyTable } from '../DataModel/specifyTable';
import type {
  FormMode,
  FormType,
  ParsedFormDefinition,
  ViewDescription,
} from '../FormParse';
import type { CellTypes, FormCellDefinition } from '../FormParse/cells';
import { hasTablePermission } from '../Permissions/helpers';
import { relationshipIsToMany } from '../WbPlanView/mappingHelpers';

/**
 * If form definition is missing, this function will generate one on the fly
 */
export function autoGenerateViewDefinition<SCHEMA extends AnySchema>(
  table: SpecifyTable<SCHEMA>,
  formType: FormType,
  mode: FormMode,
  fieldsToShow: RA<TableFields<SCHEMA>> = getFieldsForAutoView(table, [])
): ViewDescription {
  return {
    ...(formType === 'form' ? generateForm : generateFormTable)(
      table,
      mode,
      fieldsToShow
    ),
    name: '',
    formType,
    mode,
    table: table,
  };
}

/**
 * Get fields that a user would most likely want to see.
 * The "fieldsToSkip" can be replaced by filtering the output array, however,
 * that won't be as type safe
 */
export function getFieldsForAutoView<SCHEMA extends AnySchema>(
  table: SpecifyTable<SCHEMA>,
  fieldsToSkip: RA<TableFields<SCHEMA>>
): RA<TableFields<SCHEMA>> {
  const baseFields = table.literalFields
    .filter((field) => !fieldsToSkip.includes(field.name))
    .sort(sortFunction(({ isRequired }) => isRequired, true));
  const filteredFields = baseFields.filter(
    (field) => !field.isHidden && !field.isReadOnly
  );
<<<<<<< HEAD
  const relationships = table.relationships
=======
  // BUG: if displayed as a dependent sub view, should hide relationship to parent
  const relationships = model.relationships
>>>>>>> 3ea6689c
    .filter(
      (field) =>
        !field.isHidden &&
        !field.isReadOnly &&
        !fieldsToSkip.includes(field.name) &&
        (field.isRequired || field.isDependent())
    )
    .sort(sortFunction(({ isRequired }) => isRequired, true));
  // Hide hidden fields, unless all fields are hidden
  const fields =
    filteredFields.length > 0 || relationships.length > 0
      ? filteredFields
      : baseFields;
  return [...fields, ...relationships].map((field) => field.name);
}

function generateFormTable(
  model: SpecifyTable,
  _mode: FormMode,
  fieldsToShow: RA<string>
): ParsedFormDefinition {
  const fields = fieldsToShow
    .map((fieldName) => model.strictGetField(fieldName))
    .filter(
      (field): field is LiteralField =>
        !field.isRelationship && !field.isHidden && !field.isReadOnly
    );
  return {
    columns: Array.from(fields).fill(undefined),
    rows: [
      fields.map(getFieldDefinition).map((cell) => ({
        ...cell,
        align: 'center',
      })),
    ],
  };
}

// Common cell attributes
const cellAttributes = {
  id: undefined,
  align: 'left',
  colSpan: 1,
  visible: true,
  ariaLabel: undefined,
} as const;

function generateForm(
  table: SpecifyTable,
  mode: FormMode,
  fieldsToShow: RA<string>
): ParsedFormDefinition {
  const allFields = fieldsToShow.map((fieldName) =>
    table.strictGetField(fieldName)
  );
  const [fields, relationships] = split<LiteralField, Relationship>(
    allFields,
    (field) => field.isRelationship
  );
  const skipLabels =
    fields.length === 0 ||
    relationships.length === 0 ||
    fields.length + relationships.length < 10;
  return {
    columns: [undefined],
    rows: filterArray([
      skipLabels
        ? undefined
        : [
            {
              type: 'Separator',
              label: schemaText.fields(),
              icon: undefined,
              forClass: undefined,
              ...cellAttributes,
            },
          ],
      ...fields
        .map(
          (field) =>
            [
              [
                {
                  type: 'Label',
                  text: field.label,
                  labelForCellId: field.name,
                  fieldNames: [field.name],
                  title: field.getLocalizedDesc(),
                  ...cellAttributes,
                },
              ],
              [
                {
                  ...getFieldDefinition(field),
                  id: field.name,
                },
              ],
            ] as const
        )
        .flatMap(([label, field]) => [
          // Remove redundant labels from checkboxes
          field[0].fieldDefinition.type === 'Checkbox' ? undefined : label,
          field,
        ]),
      skipLabels
        ? undefined
        : [
            {
              type: 'Separator',
              label: schemaText.relationships(),
              ...cellAttributes,
              icon: undefined,
              forClass: undefined,
            },
          ],
      ...relationships
        .filter(({ relatedTable }) =>
          hasTablePermission(relatedTable.name, 'read')
        )
        .flatMap(
          (field) =>
            [
              [
                {
                  type: 'Label',
                  text: field.label,
                  labelForCellId: field.name,
                  fieldNames: [field.name],
                  title: field.getLocalizedDesc(),
                  ...cellAttributes,
                },
              ],
              [
                relationshipIsToMany(field)
                  ? ({
                      ...cellAttributes,
                      id: field.name,
                      type: 'SubView',
                      formType: 'form',
                      mode,
                      fieldNames: [field.name],
                      viewName: undefined,
                      isButton: true,
                      icon: undefined,
                      isRequired: false,
                      sortField: { fieldNames: ['id'], direction: 'asc' },
                    } as const)
                  : ({
                      ...cellAttributes,
                      id: field.name,
                      type: 'Field',
                      fieldNames: [field.name],
                      fieldDefinition: {
                        type: 'QueryComboBox',
                        hasCloneButton: false,
                        typeSearch: undefined,
                        isReadOnly: mode === 'view',
                      },
                      isRequired: false,
                      viewName: undefined,
                    } as const),
              ],
            ] as const
        ),
    ]),
  };
}

/**
 * Generate definition for a non-relationship field
 */
function getFieldDefinition(
  field: LiteralField
): CellTypes['Field'] & FormCellDefinition {
  const parser = resolveParser(field);
  // FEATURE: render date fields using Partial Date UI
  return {
    ...cellAttributes,
    type: 'Field',
    fieldNames: [field.name],
    isRequired: false,
    ariaLabel: undefined,
    fieldDefinition: {
      isReadOnly: false,
      ...(parser.type === 'checkbox'
        ? {
            type: 'Checkbox',
            defaultValue: undefined,
            label: field.label,
            printOnSave: false,
          }
        : typeof parser.pickListName === 'string'
        ? {
            type: 'ComboBox',
            defaultValue: undefined,
            pickList: parser.pickListName,
          }
        : field.type === 'text'
        ? {
            type: 'TextArea',
            defaultValue: undefined,
            rows: undefined,
          }
        : {
            type: 'Text',
            defaultValue: undefined,
            min: parser.min,
            max: parser.max,
            step: parser.step,
            minLength: parser.minLength,
            maxLength: parser.maxLength,
          }),
    },
  };
}<|MERGE_RESOLUTION|>--- conflicted
+++ resolved
@@ -53,12 +53,8 @@
   const filteredFields = baseFields.filter(
     (field) => !field.isHidden && !field.isReadOnly
   );
-<<<<<<< HEAD
+  // BUG: if displayed as a dependent sub view, should hide relationship to parent
   const relationships = table.relationships
-=======
-  // BUG: if displayed as a dependent sub view, should hide relationship to parent
-  const relationships = model.relationships
->>>>>>> 3ea6689c
     .filter(
       (field) =>
         !field.isHidden &&
