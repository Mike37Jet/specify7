--- conflicted
+++ resolved
@@ -257,55 +257,10 @@
                  * See https://github.com/specify/specify7/pull/4804
                  *
                  */
-<<<<<<< HEAD
-                resource.specifyTable.name === 'CollectionObject' &&
-                  carryForwardAmount > 1
-                  ? async (): Promise<RA<SpecifyResource<SCHEMA>>> => {
-                      const formatter =
-                        tables.CollectionObject.strictGetLiteralField(
-                          'catalogNumber'
-                        ).getUiFormatter()!;
-
-                      const clonePromises = Array.from(
-                        { length: carryForwardAmount },
-                        async () => {
-                          const clonedResource = await resource.clone(
-                            false,
-                            true
-                          );
-                          clonedResource.set(
-                            'catalogNumber',
-                            formatter.defaultValue as never
-                          );
-                          return clonedResource;
-                        }
-                      );
-
-                      const clones = await Promise.all(clonePromises);
-
-                      const backendClones = await ajax<
-                        RA<SerializedRecord<SCHEMA>>
-                      >(
-                        `/api/specify/bulk/${resource.specifyTable.name.toLowerCase()}/`,
-                        {
-                          method: 'POST',
-                          headers: { Accept: 'application/json' },
-                          body: clones,
-                        }
-                      ).then(({ data }) =>
-                        data.map((resource) =>
-                          deserializeResource(serializeResource(resource))
-                        )
-                      );
-
-                      return Promise.all([resource, ...backendClones]);
-                    }
-=======
                 false,
                 (showBulkCarryCount || showBulkCarryRange) &&
                   handleBulkCarryForward !== undefined
                   ? handleBulkCarryForward
->>>>>>> 148be693
                   : async (): Promise<RA<SpecifyResource<SCHEMA>>> => [
                       await resource.clone(false),
                     ]
