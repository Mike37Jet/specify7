import React from 'react';
import type { LocalizedString } from 'typesafe-i18n';

import { useUnloadProtect } from '../../hooks/navigation';
import { useBooleanState } from '../../hooks/useBooleanState';
import { useId } from '../../hooks/useId';
import { useIsModified } from '../../hooks/useIsModified';
import { commonText } from '../../localization/common';
import { formsText } from '../../localization/forms';
import { listen } from '../../utils/events';
import { camelToHuman, replaceKey } from '../../utils/utils';
import { H3, Ul } from '../Atoms';
import { Button } from '../Atoms/Button';
import { className } from '../Atoms/className';
import { Submit } from '../Atoms/Submit';
import { LoadingContext } from '../Core/Contexts';
import type { AnySchema } from '../DataModel/helperTypes';
import type { SpecifyResource } from '../DataModel/legacyTypes';
import { resourceOn } from '../DataModel/resource';
import type { Tables } from '../DataModel/types';
import { error } from '../Errors/assert';
import { Dialog } from '../Molecules/Dialog';
import { hasTablePermission } from '../Permissions/helpers';
import { smoothScroll } from '../QueryBuilder/helpers';
import { usePref } from '../UserPreferences/usePref';
import { FormContext } from './BaseResourceView';
import { FORBID_ADDING, NO_CLONE } from './ResourceView';

export const saveFormUnloadProtect = formsText.unsavedFormUnloadProtect();

/*
 * REFACTOR: move this logic into ResourceView, so that <form> and button is
 *   defined in the same place
 * BUG: if required field is set as readonly in the form, it will prevent
 *   saving, but validation error won't be shown
 */
/**
 * A button to save a resource
 * Checks for save blockers and validation errors
 * Handles save conflicts
 */
export function SaveButton<SCHEMA extends AnySchema = AnySchema>({
  resource,
  form,
  disabled = false,
  saveRequired: externalSaveRequired = false,
  onSaving: handleSaving,
  onSaved: handleSaved,
  onAdd: handleAdd,
  onIgnored: handleIgnored,
}: {
  readonly resource: SpecifyResource<SCHEMA>;
  readonly form: HTMLFormElement;
  readonly disabled?: boolean;
  /*
   * Can enable Save button even if no save is required (i.e., when there were
   * changes to fields that are not stored with the resource
   */
  readonly saveRequired?: boolean;
  // Returning false would cancel the save proces (allowing to trigger custom behaviour)
  readonly onSaving?: (
    unsetUnloadProtect: () => void
  ) => false | undefined | void;
  readonly onSaved?: () => void;
  readonly onAdd?: (newResource: SpecifyResource<SCHEMA>) => void;
  /**
   * Sometimes a save button click is ignored (mostly because of a validation
   * error). By default, this would focus the first erroring field on the form.
   * However, if the save blocker is not caused by some field on the form,
   * need to handle the ignored click manually.
   */
  readonly onIgnored?: () => void;
}): JSX.Element {
  const id = useId('save-button');
  const saveRequired = useIsModified(resource);
  const unsetUnloadProtect = useUnloadProtect(
    saveRequired || externalSaveRequired,
    saveFormUnloadProtect
  );

  const [saveBlocked, setSaveBlocked] = React.useState(false);
  React.useEffect(() => {
    setSaveBlocked(false);
    return resourceOn(
      resource,
      'blockersChanged',
      (): void => {
        const onlyDeferredBlockers = Array.from(
          resource.saveBlockers?.blockingResources ?? []
        ).every((resource) => resource.saveBlockers?.hasOnlyDeferredBlockers());
        setSaveBlocked(!onlyDeferredBlockers);
      },
      true
    );
  }, [resource]);

  const [isSaving, setIsSaving] = React.useState(false);
  const [showSaveBlockedDialog, setShowBlockedDialog] = React.useState(false);
  const [isSaveConflict, hasSaveConflict] = useBooleanState();

  const [formId, setFormId] = React.useState(id('form'));
  React.useEffect(() => {
    if (form.id === '') form.id = id('form');
    setFormId(form.id);
  }, [form, id]);

  const loading = React.useContext(LoadingContext);
  const [_, setFormContext] = React.useContext(FormContext);

  const { showClone, showCarry, showAdd } = useEnabledButtons(
    resource.specifyModel.name
  );

  const canCreate = hasTablePermission(resource.specifyModel.name, 'create');
  const canUpdate = hasTablePermission(resource.specifyModel.name, 'update');
  const canSave = resource.isNew() ? canCreate : canUpdate;

  const isSaveDisabled =
    disabled ||
    isSaving ||
    !canSave ||
    (!saveRequired &&
      !externalSaveRequired &&
      /*
       * Don't disable the button if saveBlocked, so that clicking the
       * button would make browser focus the invalid field
       */
      !saveBlocked &&
      /*
       * Enable the button for new resources, even if there are no
       * unsaved changes so that empty resources can be saved. If that
       * is not desirable, remove the following line
       */
      !resource.isNew());

  function handleSubmit() {
    if (typeof setFormContext === 'function')
      setFormContext((formContext) =>
        replaceKey(formContext, 'triedToSubmit', true)
      );

    if (isSaveDisabled) {
      handleIgnored?.();
      return;
    }

    loading(
      (resource.businessRuleMgr?.pendingPromises ?? Promise.resolve()).then(
        () => {
          const blockingResources = Array.from(
            resource.saveBlockers?.blockingResources ?? []
          );
          blockingResources.forEach((resource) =>
            resource.saveBlockers?.fireDeferredBlockers()
          );
          if (blockingResources.length > 0) {
            setShowBlockedDialog(true);
            return;
          }

          /*
           * Save process is canceled if false was returned. This also allows to
           * implement custom save behavior
           */
          if (handleSaving?.(unsetUnloadProtect) === false) return;

<<<<<<< HEAD
          setIsSaving(true);
          return resource
            .save({ onSaveConflict: hasSaveConflict })
            .catch((error_) =>
              // FEATURE: if form save fails, should make the error message dismissable (if safe)
              Object.getOwnPropertyDescriptor(error_ ?? {}, 'handledBy')
                ?.value === hasSaveConflict
                ? undefined
                : error(error_)
            )
            .finally(() => {
              unsetUnloadProtect();
              handleSaved?.();
              setIsSaving(false);
            });
        }
      )
=======
        setIsSaving(true);
        return resource
          .save({ onSaveConflict: hasSaveConflict })
          .catch((error_) =>
            // FEATURE: if form save fails, should make the error message dismissible (if safe)
            Object.getOwnPropertyDescriptor(error_ ?? {}, 'handledBy')
              ?.value === hasSaveConflict
              ? undefined
              : error(error_)
          )
          .finally(() => {
            unsetUnloadProtect();
            handleSaved?.();
            setIsSaving(false);
          });
      })
>>>>>>> 84485ab2
    );
  }

  const handleSubmitRef = React.useRef(handleSubmit);
  handleSubmitRef.current = handleSubmit;

  React.useEffect(
    () =>
      listen(form, 'submit', (event) => {
        if (!form.reportValidity()) return;
        event.preventDefault();
        event.stopPropagation();
        handleSubmitRef.current();
      }),
    [loading, form]
  );

  // FEATURE: these buttons should use var(--brand-color), rather than orange
  const ButtonComponent = saveBlocked ? Button.Red : Button.Orange;
  const SubmitComponent = saveBlocked ? Submit.Red : Submit.Orange;
  // Don't allow cloning the resource if it changed
  const isChanged = saveRequired || externalSaveRequired;

  const copyButton = (
    label: LocalizedString,
    description: LocalizedString,
    handleClick: () => Promise<SpecifyResource<SCHEMA>>
  ): JSX.Element => (
    <ButtonComponent
      className={saveBlocked ? '!cursor-not-allowed' : undefined}
      disabled={resource.isNew() || isChanged || isSaving}
      title={description}
      onClick={(): void => {
        smoothScroll(form, 0);
        loading(handleClick().then(handleAdd));
      }}
    >
      {label}
    </ButtonComponent>
  );

  return (
    <>
      {typeof handleAdd === 'function' && canCreate ? (
        <>
          {showClone &&
            copyButton(
              formsText.clone(),
              formsText.cloneDescription(),
              async () => resource.clone(true)
            )}
          {showCarry &&
            copyButton(
              formsText.carryForward(),
              formsText.carryForwardDescription(),
              async () => resource.clone(false)
            )}
          {showAdd &&
            copyButton(
              commonText.add(),
              formsText.addButtonDescription(),
              async () => new resource.specifyModel.Resource()
            )}
        </>
      ) : undefined}
      {canSave && (
        <SubmitComponent
          className={saveBlocked ? '!cursor-not-allowed' : undefined}
          disabled={isSaveDisabled}
          form={formId}
          onClick={(): void =>
            form.classList.remove(className.notSubmittedForm)
          }
        >
          {commonText.save()}
        </SubmitComponent>
      )}
      {isSaveConflict ? (
        <Dialog
          buttons={
            <Button.Red onClick={(): void => globalThis.location.reload()}>
              {commonText.close()}
            </Button.Red>
          }
          header={formsText.saveConflict()}
          onClose={undefined}
        >
          {formsText.saveConflictDescription()}
        </Dialog>
      ) : showSaveBlockedDialog ? (
        <Dialog
          buttons={commonText.close()}
          header={formsText.saveBlocked()}
          onClose={(): void => setShowBlockedDialog(false)}
        >
          <p>{formsText.saveBlockedDescription()}</p>
          <Ul>
            {Array.from(
              resource.saveBlockers?.blockingResources ?? [],
              (resource) => (
                <li key={resource.cid}>
                  <H3>{resource.specifyModel.label}</H3>
                  <dl>
                    {Object.entries(resource.saveBlockers?.blockers ?? []).map(
                      ([key, blocker]) => (
                        <React.Fragment key={key}>
                          <dt>
                            {typeof blocker.fieldName === 'string'
                              ? resource.specifyModel.strictGetField(
                                  blocker.fieldName
                                ).label
                              : camelToHuman(key)}
                          </dt>
                          <dd>{blocker.reason}</dd>
                        </React.Fragment>
                      )
                    )}
                  </dl>
                </li>
              )
            )}
          </Ul>
        </Dialog>
      ) : undefined}
    </>
  );
}

/**
 * Decide which of the "new resource" buttons to show
 */
function useEnabledButtons(tableName: keyof Tables): {
  readonly showClone: boolean;
  readonly showCarry: boolean;
  readonly showAdd: boolean;
} {
  const [enableCarryForward] = usePref(
    'form',
    'preferences',
    'enableCarryForward'
  );
  const [disableClone] = usePref('form', 'preferences', 'disableClone');
  const [disableAdd] = usePref('form', 'preferences', 'disableAdd');
  const showCarry =
    enableCarryForward.includes(tableName) && !NO_CLONE.has(tableName);
  const showClone =
    !disableClone.includes(tableName) && !NO_CLONE.has(tableName);
  const showAdd =
    !disableAdd.includes(tableName) && !FORBID_ADDING.has(tableName);

  return { showClone, showCarry, showAdd };
}<|MERGE_RESOLUTION|>--- conflicted
+++ resolved
@@ -164,12 +164,11 @@
            */
           if (handleSaving?.(unsetUnloadProtect) === false) return;
 
-<<<<<<< HEAD
           setIsSaving(true);
           return resource
             .save({ onSaveConflict: hasSaveConflict })
             .catch((error_) =>
-              // FEATURE: if form save fails, should make the error message dismissable (if safe)
+              // FEATURE: if form save fails, should make the error message dismissible (if safe)
               Object.getOwnPropertyDescriptor(error_ ?? {}, 'handledBy')
                 ?.value === hasSaveConflict
                 ? undefined
@@ -182,24 +181,6 @@
             });
         }
       )
-=======
-        setIsSaving(true);
-        return resource
-          .save({ onSaveConflict: hasSaveConflict })
-          .catch((error_) =>
-            // FEATURE: if form save fails, should make the error message dismissible (if safe)
-            Object.getOwnPropertyDescriptor(error_ ?? {}, 'handledBy')
-              ?.value === hasSaveConflict
-              ? undefined
-              : error(error_)
-          )
-          .finally(() => {
-            unsetUnloadProtect();
-            handleSaved?.();
-            setIsSaving(false);
-          });
-      })
->>>>>>> 84485ab2
     );
   }
 
