--- conflicted
+++ resolved
@@ -24,11 +24,8 @@
 import { smoothScroll } from '../QueryBuilder/helpers';
 import { FormContext } from './BaseResourceView';
 import { FORBID_ADDING, NO_CLONE } from './ResourceView';
-<<<<<<< HEAD
-import { resourceOn } from '../DataModel/resource';
-=======
 import { useSaveBlockers } from '../../hooks/resource';
->>>>>>> 0dedadc6
+
 
 export const saveFormUnloadProtect = formsText.unsavedFormUnloadProtect();
 
