import React from 'react';
import type { LocalizedString } from 'typesafe-i18n';

import { useUnloadProtect } from '../../hooks/navigation';
import { useBooleanState } from '../../hooks/useBooleanState';
import { useId } from '../../hooks/useId';
import { useIsModified } from '../../hooks/useIsModified';
import { commonText } from '../../localization/common';
import { formsText } from '../../localization/forms';
import { listen } from '../../utils/events';
import { camelToHuman, replaceKey } from '../../utils/utils';
import { H3, Ul } from '../Atoms';
import { Button } from '../Atoms/Button';
import { className } from '../Atoms/className';
import { Submit } from '../Atoms/Submit';
import { LoadingContext } from '../Core/Contexts';
import type { AnySchema } from '../DataModel/helperTypes';
import type { SpecifyResource } from '../DataModel/legacyTypes';
import { resourceOn } from '../DataModel/resource';
import type { Tables } from '../DataModel/types';
import { error } from '../Errors/assert';
import { errorHandledBy } from '../Errors/FormatError';
import { Dialog } from '../Molecules/Dialog';
import { hasTablePermission } from '../Permissions/helpers';
import { userPreferences } from '../Preferences/userPreferences';
import { smoothScroll } from '../QueryBuilder/helpers';
import { FormContext } from './BaseResourceView';
import { FORBID_ADDING, NO_CLONE } from './ResourceView';

export const saveFormUnloadProtect = formsText.unsavedFormUnloadProtect();

/*
 * REFACTOR: move this logic into ResourceView, so that <form> and button is
 *   defined in the same place
 * BUG: if required field is set as readonly in the form, it will prevent
 *   saving, but validation error won't be shown
 */
/**
 * A button to save a resource
 * Checks for save blockers and validation errors
 * Handles save conflicts
 */
export function SaveButton<SCHEMA extends AnySchema = AnySchema>({
  resource,
  form,
  disabled = false,
  saveRequired: externalSaveRequired = false,
  onSaving: handleSaving,
  onSaved: handleSaved,
  onAdd: handleAdd,
  onIgnored: handleIgnored,
}: {
  readonly resource: SpecifyResource<SCHEMA>;
  readonly form: HTMLFormElement;
  readonly disabled?: boolean;
  /*
   * Can enable Save button even if no save is required (i.e., when there were
   * changes to fields that are not stored with the resource
   */
  readonly saveRequired?: boolean;
  // Returning false would cancel the save proces (allowing to trigger custom behaviour)
<<<<<<< HEAD
  readonly onSaving?: (unsetUnloadProtect: () => void) => false | void;
=======
  readonly onSaving?: (
    unsetUnloadProtect: () => void
  ) => false | undefined | void;
>>>>>>> 9e3bd0e3
  readonly onSaved?: () => void;
  readonly onAdd?: (newResource: SpecifyResource<SCHEMA>) => void;
  /**
   * Sometimes a save button click is ignored (mostly because of a validation
   * error). By default, this would focus the first erroring field on the form.
   * However, if the save blocker is not caused by some field on the form,
   * need to handle the ignored click manually.
   */
  readonly onIgnored?: () => void;
}): JSX.Element {
  const id = useId('save-button');
  const saveRequired = useIsModified(resource);
  const unsetUnloadProtect = useUnloadProtect(
    saveRequired || externalSaveRequired,
    saveFormUnloadProtect
  );

  const [saveBlocked, setSaveBlocked] = React.useState(false);
  React.useEffect(() => {
    setSaveBlocked(false);
    return resourceOn(
      resource,
      'blockersChanged',
      (): void => {
        const onlyDeferredBlockers = Array.from(
          resource.saveBlockers?.blockingResources ?? []
        ).every((resource) => resource.saveBlockers?.hasOnlyDeferredBlockers());
        setSaveBlocked(!onlyDeferredBlockers);
      },
      true
    );
  }, [resource]);

  const [isSaving, setIsSaving] = React.useState(false);
  const [showSaveBlockedDialog, setShowBlockedDialog] = React.useState(false);
  const [isSaveConflict, hasSaveConflict] = useBooleanState();

  const [formId, setFormId] = React.useState(id('form'));
  React.useEffect(() => {
    if (form.id === '') form.id = id('form');
    setFormId(form.id);
  }, [form, id]);

  const loading = React.useContext(LoadingContext);
  const [_, setFormContext] = React.useContext(FormContext);

  const { showClone, showCarry, showAdd } = useEnabledButtons(
    resource.specifyTable.name
  );

  const canCreate = hasTablePermission(resource.specifyTable.name, 'create');
  const canUpdate = hasTablePermission(resource.specifyTable.name, 'update');
  const canSave = resource.isNew() ? canCreate : canUpdate;

  const isSaveDisabled =
    disabled ||
    isSaving ||
    !canSave ||
    (!saveRequired &&
      !externalSaveRequired &&
      /*
       * Don't disable the button if saveBlocked, so that clicking the
       * button would make browser focus the invalid field
       */
      !saveBlocked &&
      /*
       * Enable the button for new resources, even if there are no
       * unsaved changes so that empty resources can be saved. If that
       * is not desirable, remove the following line
       */
      !resource.isNew());

  function handleSubmit(): void {
    if (typeof setFormContext === 'function')
      setFormContext((formContext) =>
        replaceKey(formContext, 'triedToSubmit', true)
      );

    if (isSaveDisabled) {
      handleIgnored?.();
      return;
    }

    loading(
      (resource.businessRuleMgr?.pending ?? Promise.resolve()).then(() => {
        const blockingResources = Array.from(
          resource.saveBlockers?.blockingResources ?? []
        );
        blockingResources.forEach((resource) =>
          resource.saveBlockers?.fireDeferredBlockers()
        );
        if (blockingResources.length > 0) {
          setShowBlockedDialog(true);
          return undefined;
        }

        /*
         * Save process is canceled if false was returned. This also allows to
         * implement custom save behavior
         */
        if (handleSaving?.(unsetUnloadProtect) === false) return undefined;

        setIsSaving(true);
        return resource
          .save({ onSaveConflict: hasSaveConflict })
          .catch((error_) =>
            // FEATURE: if form save fails, should make the error message dismissible (if safe)
            Object.getOwnPropertyDescriptor(error_ ?? {}, errorHandledBy)
              ?.value === hasSaveConflict
              ? undefined
              : error(error_)
          )
          .finally(() => {
            unsetUnloadProtect();
            handleSaved?.();
            setIsSaving(false);
          });
      })
    );
  }

  const handleSubmitRef = React.useRef(handleSubmit);
  handleSubmitRef.current = handleSubmit;

  React.useEffect(
    () =>
      listen(form, 'submit', (event) => {
        /*
         * TEST: this line might actually be not needed as browsers only fire
         *  submit event for valid forms
         */
        if (!form.reportValidity()) return;
        event.preventDefault();
        event.stopPropagation();
        handleSubmitRef.current();
      }),
    [loading, form]
  );

  const ButtonComponent = saveBlocked ? Button.Red : Button.Specify;
  const SubmitComponent = saveBlocked ? Submit.Red : Submit.Specify;
  // Don't allow cloning the resource if it changed
  const isChanged = saveRequired || externalSaveRequired;

  const copyButton = (
    label: LocalizedString,
    description: LocalizedString,
    handleClick: () => Promise<SpecifyResource<SCHEMA>>
  ): JSX.Element => (
    <ButtonComponent
      className={saveBlocked ? '!cursor-not-allowed' : undefined}
      disabled={resource.isNew() || isChanged || isSaving}
      title={description}
      onClick={(): void => {
        // Scroll to the top of the form on clone
        smoothScroll(form, 0);
        loading(handleClick().then(handleAdd));
      }}
    >
      {label}
    </ButtonComponent>
  );

  return (
    <>
      {typeof handleAdd === 'function' && canCreate ? (
        <>
          {showClone &&
            copyButton(
              formsText.clone(),
              formsText.cloneDescription(),
              async () => resource.clone(true)
            )}
          {showCarry &&
            copyButton(
              formsText.carryForward(),
              formsText.carryForwardDescription(),
              async () => resource.clone(false)
            )}
          {showAdd &&
            copyButton(
              commonText.add(),
              formsText.addButtonDescription(),
              async () => new resource.specifyTable.Resource()
            )}
        </>
      ) : undefined}
      {canSave && (
        <SubmitComponent
          className={saveBlocked ? '!cursor-not-allowed' : undefined}
          disabled={isSaveDisabled}
          form={formId}
          onClick={(): void =>
            form.classList.remove(className.notSubmittedForm)
          }
        >
          {commonText.save()}
        </SubmitComponent>
      )}
      {isSaveConflict ? (
        <Dialog
          buttons={
            <Button.Red onClick={(): void => globalThis.location.reload()}>
              {commonText.close()}
            </Button.Red>
          }
          header={formsText.saveConflict()}
          onClose={undefined}
        >
          {formsText.saveConflictDescription()}
        </Dialog>
      ) : showSaveBlockedDialog ? (
        <Dialog
          buttons={commonText.close()}
          header={formsText.saveBlocked()}
          onClose={(): void => setShowBlockedDialog(false)}
        >
          <p>{formsText.saveBlockedDescription()}</p>
          <Ul>
            {Array.from(
              resource.saveBlockers?.blockingResources ?? [],
              (resource) => (
                <li key={resource.cid}>
                  <H3>{resource.specifyTable.label}</H3>
                  <dl>
                    {Object.entries(resource.saveBlockers?.blockers ?? []).map(
                      ([key, blocker]) => (
                        <React.Fragment key={key}>
                          <dt>
                            {typeof blocker.fieldName === 'string'
                              ? resource.specifyTable.strictGetField(
                                  blocker.fieldName
                                ).label
                              : camelToHuman(key)}
                          </dt>
                          <dd>{blocker.reason}</dd>
                        </React.Fragment>
                      )
                    )}
                  </dl>
                </li>
              )
            )}
          </Ul>
        </Dialog>
      ) : undefined}
    </>
  );
}

/**
 * Decide which of the "new resource" buttons to show
 */
function useEnabledButtons(tableName: keyof Tables): {
  readonly showClone: boolean;
  readonly showCarry: boolean;
  readonly showAdd: boolean;
} {
  const [enableCarryForward] = userPreferences.use(
    'form',
    'preferences',
    'enableCarryForward'
  );
  const [disableClone] = userPreferences.use(
    'form',
    'preferences',
    'disableClone'
  );
  const [disableAdd] = userPreferences.use('form', 'preferences', 'disableAdd');
  const showCarry =
    enableCarryForward.includes(tableName) && !NO_CLONE.has(tableName);
  const showClone =
    !disableClone.includes(tableName) && !NO_CLONE.has(tableName);
  const showAdd =
    !disableAdd.includes(tableName) && !FORBID_ADDING.has(tableName);

  return { showClone, showCarry, showAdd };
}<|MERGE_RESOLUTION|>--- conflicted
+++ resolved
@@ -59,13 +59,9 @@
    */
   readonly saveRequired?: boolean;
   // Returning false would cancel the save proces (allowing to trigger custom behaviour)
-<<<<<<< HEAD
-  readonly onSaving?: (unsetUnloadProtect: () => void) => false | void;
-=======
   readonly onSaving?: (
     unsetUnloadProtect: () => void
   ) => false | undefined | void;
->>>>>>> 9e3bd0e3
   readonly onSaved?: () => void;
   readonly onAdd?: (newResource: SpecifyResource<SCHEMA>) => void;
   /**
