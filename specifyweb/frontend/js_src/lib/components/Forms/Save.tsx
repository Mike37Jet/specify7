import React from 'react';
import type { LocalizedString } from 'typesafe-i18n';

import { useUnloadProtect } from '../../hooks/navigation';
import { useSaveBlockers } from '../../hooks/resource';
import { useBooleanState } from '../../hooks/useBooleanState';
import { useId } from '../../hooks/useId';
import { useIsModified } from '../../hooks/useIsModified';
import { commonText } from '../../localization/common';
import { formsText } from '../../localization/forms';
import { listen } from '../../utils/events';
import { camelToHuman, replaceKey } from '../../utils/utils';
import { H3, Ul } from '../Atoms';
import { Button } from '../Atoms/Button';
import { className } from '../Atoms/className';
import { Submit } from '../Atoms/Submit';
import { LoadingContext } from '../Core/Contexts';
import type { AnySchema } from '../DataModel/helperTypes';
import type { SpecifyResource } from '../DataModel/legacyTypes';
import type { Tables } from '../DataModel/types';
import { error } from '../Errors/assert';
import { errorHandledBy } from '../Errors/FormatError';
import { Dialog } from '../Molecules/Dialog';
import { hasTablePermission } from '../Permissions/helpers';
import { userPreferences } from '../Preferences/userPreferences';
import { smoothScroll } from '../QueryBuilder/helpers';
import { FormContext } from './BaseResourceView';
import { FORBID_ADDING, NO_CLONE } from './ResourceView';

export const saveFormUnloadProtect = formsText.unsavedFormUnloadProtect();

/*
 * REFACTOR: move this logic into ResourceView, so that <form> and button is
 *   defined in the same place
 * BUG: if required field is set as readonly in the form, it will prevent
 *   saving, but validation error won't be shown
 */
/**
 * A button to save a resource
 * Checks for save blockers and validation errors
 * Handles save conflicts
 */
export function SaveButton<SCHEMA extends AnySchema = AnySchema>({
  resource,
  form,
  disabled = false,
  saveRequired: externalSaveRequired = false,
  onSaving: handleSaving,
  onSaved: handleSaved,
  onAdd: handleAdd,
}: {
  readonly resource: SpecifyResource<SCHEMA>;
  readonly form: HTMLFormElement;
  readonly disabled?: boolean;
  /*
   * Can enable Save button even if no save is required (i.e., when there were
   * changes to fields that are not stored with the resource
   */
  readonly saveRequired?: boolean;
  // Returning false would cancel the save proces (allowing to trigger custom behaviour)
  readonly onSaving?: (
    unsetUnloadProtect: () => void
  ) => false | undefined | void;
  readonly onSaved?: () => void;
  readonly onAdd?: (newResource: SpecifyResource<SCHEMA>) => void;
  /**
   * Sometimes a save button click is ignored (mostly because of a validation
   * error). By default, this would focus the first erroring field on the form.
   * However, if the save blocker is not caused by some field on the form,
   * need to handle the ignored click manually.
   */
  readonly onIgnored?: () => void;
}): JSX.Element {
  const id = useId('save-button');
  const saveRequired = useIsModified(resource);
  const unsetUnloadProtect = useUnloadProtect(
    saveRequired || externalSaveRequired,
    saveFormUnloadProtect
  );

  const [saveBlocked, setSaveBlocked] = React.useState(false);
<<<<<<< HEAD
  useSaveBlockers({
    resource,
    beforeCleanup: () => setSaveBlocked(false),
    callback: () =>
      setSaveBlocked(!resource.saveBlockers?.blockingHasOnlyDeferredBlockers()),
=======
  const blockers = useSaveBlockers({ resource: resource });

  React.useEffect(() => {
    setSaveBlocked(!blockers.every((blocker) => blocker.deferred));
>>>>>>> 0dedadc6
  });

  const [isSaving, setIsSaving] = React.useState(false);
  const [showSaveBlockedDialog, setShowBlockedDialog] = React.useState(false);
  const [isSaveConflict, hasSaveConflict] = useBooleanState();

  const [formId, setFormId] = React.useState(id('form'));
  React.useEffect(() => {
    if (form.id === '') form.id = id('form');
    setFormId(form.id);
  }, [form, id]);

  const loading = React.useContext(LoadingContext);
  const [_, setFormContext] = React.useContext(FormContext);

  const { showClone, showCarry, showAdd } = useEnabledButtons(
    resource.specifyTable.name
  );

  const canCreate = hasTablePermission(resource.specifyTable.name, 'create');
  const canUpdate = hasTablePermission(resource.specifyTable.name, 'update');
  const canSave = resource.isNew() ? canCreate : canUpdate;

  const isSaveDisabled =
    disabled ||
    isSaving ||
    !canSave ||
    (!saveRequired &&
      !externalSaveRequired &&
      /*
       * Don't disable the button if saveBlocked, so that clicking the
       * button would make browser focus the invalid field
       */
      !saveBlocked &&
      /*
       * Enable the button for new resources, even if there are no
       * unsaved changes so that empty resources can be saved. If that
       * is not desirable, remove the following line
       */
      !resource.isNew());

  function handleSubmit(): void {
    if (typeof setFormContext === 'function')
      setFormContext((formContext) =>
        replaceKey(formContext, 'triedToSubmit', true)
      );

    loading(
      (resource.businessRuleManager?.pendingPromises ?? Promise.resolve()).then(
        async () => {
          const blockingResources = Array.from(
            resource.saveBlockers?.blockingResources ?? []
          );
          blockingResources.forEach((resource) =>
            resource.saveBlockers?.fireDeferredBlockers()
          );
          if (blockingResources.length > 0) {
            setShowBlockedDialog(true);
            return undefined;
          }

          /*
           * Save process is canceled if false was returned. This also allows to
           * implement custom save behavior
           */
          if (handleSaving?.(unsetUnloadProtect) === false) return undefined;

          setIsSaving(true);
          return resource
            .save({ onSaveConflict: hasSaveConflict })
            .catch((error_) =>
              // FEATURE: if form save fails, should make the error message dismissible (if safe)
              Object.getOwnPropertyDescriptor(error_ ?? {}, errorHandledBy)
                ?.value === hasSaveConflict
                ? undefined
                : error(error_)
            )
            .finally(() => {
              unsetUnloadProtect();
              handleSaved?.();
              setIsSaving(false);
            });
        }
      )
    );
  }

  const handleSubmitRef = React.useRef(handleSubmit);
  handleSubmitRef.current = handleSubmit;

  React.useEffect(
    () =>
      listen(form, 'submit', (event) => {
        event.preventDefault();
        event.stopPropagation();
        handleSubmitRef.current();
      }),
    [loading, form]
  );

  const ButtonComponent = saveBlocked ? Button.Red : Button.Specify;
  const SubmitComponent = saveBlocked ? Submit.Red : Submit.Specify;
  // Don't allow cloning the resource if it changed
  const isChanged = saveRequired || externalSaveRequired;

  const copyButton = (
    label: LocalizedString,
    description: LocalizedString,
    handleClick: () => Promise<SpecifyResource<SCHEMA>>
  ): JSX.Element => (
    <ButtonComponent
      className={saveBlocked ? '!cursor-not-allowed' : undefined}
      disabled={resource.isNew() || isChanged || isSaving}
      title={description}
      onClick={(): void => {
        // Scroll to the top of the form on clone
        smoothScroll(form, 0);
        loading(handleClick().then(handleAdd));
      }}
    >
      {label}
    </ButtonComponent>
  );

  return (
    <>
      {typeof handleAdd === 'function' && canCreate ? (
        <>
          {showClone &&
            copyButton(
              formsText.clone(),
              formsText.cloneDescription(),
              async () => resource.clone(true)
            )}
          {showCarry &&
            copyButton(
              formsText.carryForward(),
              formsText.carryForwardDescription(),
              async () => resource.clone(false)
            )}
          {showAdd &&
            copyButton(
              commonText.add(),
              formsText.addButtonDescription(),
              async () => new resource.specifyTable.Resource()
            )}
        </>
      ) : undefined}
      {canSave && (
        <SubmitComponent
          className={saveBlocked ? '!cursor-not-allowed' : undefined}
          disabled={isSaveDisabled}
          form={formId}
          onClick={(): void =>
            form.classList.remove(className.notSubmittedForm)
          }
        >
          {commonText.save()}
        </SubmitComponent>
      )}
      {isSaveConflict ? (
        <Dialog
          buttons={
            <Button.Red onClick={(): void => globalThis.location.reload()}>
              {commonText.close()}
            </Button.Red>
          }
          header={formsText.saveConflict()}
          onClose={undefined}
        >
          {formsText.saveConflictDescription()}
        </Dialog>
      ) : showSaveBlockedDialog ? (
        <SaveBlockedDialog
          resource={resource}
          onClose={() => setShowBlockedDialog(false)}
        />
      ) : undefined}
    </>
  );
}

export function SaveBlockedDialog<SCHEMA extends AnySchema>({
  resource,
  onClose: handleClose,
}: {
  readonly resource: SpecifyResource<SCHEMA>;
  readonly onClose: () => void;
}): JSX.Element {
  return (
    <Dialog
      buttons={commonText.close()}
      header={formsText.saveBlocked()}
      onClose={() => handleClose()}
    >
      <p>{formsText.saveBlockedDescription()}</p>
      <Ul>
        {Array.from(
          resource.saveBlockers?.blockingResources ?? [],
          (resource) => (
            <li key={resource.cid}>
              <H3>{resource.specifyTable.label}</H3>
              <dl>
                {Object.entries(resource.saveBlockers?.blockers ?? []).map(
                  ([key, blocker]) => (
                    <React.Fragment key={key}>
                      <dt>
                        {typeof blocker.fieldName === 'string'
                          ? resource.specifyTable.strictGetField(
                              blocker.fieldName
                            ).label
                          : camelToHuman(key)}
                      </dt>
                      <dd>{blocker.reason}</dd>
                    </React.Fragment>
                  )
                )}
              </dl>
            </li>
          )
        )}
      </Ul>
    </Dialog>
  );
}

/**
 * Decide which of the "new resource" buttons to show
 */
function useEnabledButtons(tableName: keyof Tables): {
  readonly showClone: boolean;
  readonly showCarry: boolean;
  readonly showAdd: boolean;
} {
  const [enableCarryForward] = userPreferences.use(
    'form',
    'preferences',
    'enableCarryForward'
  );
  const [disableClone] = userPreferences.use(
    'form',
    'preferences',
    'disableClone'
  );
  const [disableAdd] = userPreferences.use('form', 'preferences', 'disableAdd');
  const showCarry =
    enableCarryForward.includes(tableName) && !NO_CLONE.has(tableName);
  const showClone =
    !disableClone.includes(tableName) && !NO_CLONE.has(tableName);
  const showAdd =
    !disableAdd.includes(tableName) && !FORBID_ADDING.has(tableName);

  return { showClone, showCarry, showAdd };
}<|MERGE_RESOLUTION|>--- conflicted
+++ resolved
@@ -78,20 +78,10 @@
     saveFormUnloadProtect
   );
 
-  const [saveBlocked, setSaveBlocked] = React.useState(false);
-<<<<<<< HEAD
-  useSaveBlockers({
+  const blockers = useSaveBlockers({
     resource,
-    beforeCleanup: () => setSaveBlocked(false),
-    callback: () =>
-      setSaveBlocked(!resource.saveBlockers?.blockingHasOnlyDeferredBlockers()),
-=======
-  const blockers = useSaveBlockers({ resource: resource });
-
-  React.useEffect(() => {
-    setSaveBlocked(!blockers.every((blocker) => blocker.deferred));
->>>>>>> 0dedadc6
   });
+  const saveBlocked = blockers.length > 0;
 
   const [isSaving, setIsSaving] = React.useState(false);
   const [showSaveBlockedDialog, setShowBlockedDialog] = React.useState(false);
