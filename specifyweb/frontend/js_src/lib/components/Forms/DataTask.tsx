/**
 * Handle URLs that correspond to displaying a resource or a record set
 */

import React from 'react';
import { useNavigate, useParams } from 'react-router-dom';
import type { State } from 'typesafe-reducer';

import { useSearchParameter } from '../../hooks/navigation';
import { useAsyncState } from '../../hooks/useAsyncState';
import { useCachedState } from '../../hooks/useCachedState';
import { commonText } from '../../localization/common';
import { userText } from '../../localization/user';
import { f } from '../../utils/functools';
import type { RA } from '../../utils/types';
import { LoadingContext } from '../Core/Contexts';
import { fetchCollection } from '../DataModel/collection';
import {
  fetchCollectionsForResource,
  getCollectionForResource,
} from '../DataModel/domain';
import { getField } from '../DataModel/helpers';
import type { AnySchema } from '../DataModel/helperTypes';
import type { SpecifyResource } from '../DataModel/legacyTypes';
import { getResourceViewUrl } from '../DataModel/resource';
import { getModel, getModelById, schema } from '../DataModel/schema';
import type { SpecifyModel } from '../DataModel/specifyModel';
import type { CollectionObject, RecordSet } from '../DataModel/types';
import { userInformation } from '../InitialContext/userInformation';
import { Dialog } from '../Molecules/Dialog';
import { ProtectedTable, ProtectedTool } from '../Permissions/PermissionDenied';
import { NotFoundView } from '../Router/NotFoundView';
import { formatUrl } from '../Router/queryString';
import { switchCollection } from '../RouterCommands/SwitchCollection';
import { OtherCollection } from './OtherCollectionView';
import { ViewResourceById } from './ShowResource';
<<<<<<< HEAD
import { useSearchParameter } from '../../hooks/navigation';
import { RA } from '../../utils/types';
import { State } from 'typesafe-reducer';
import { LoadingContext } from '../Core/Contexts';
import { useCachedState } from '../../hooks/useCachedState';
import { Dialog } from '../Molecules/Dialog';
import { commonText } from '../../localization/common';
import { userText } from '../../localization/user';
import { getField } from '../DataModel/helpers';
import { userPreferences } from '../Preferences/userPreferences';
=======
>>>>>>> 7e500c2e

export function ViewRecordSet(): JSX.Element {
  const { id, index } = useParams();
  const recordSetId = f.parseInt(id);
  const resourceIndex = f.parseInt(index) ?? 0;

  return typeof recordSetId === 'number' &&
    typeof resourceIndex === 'number' ? (
    <ProtectedTool action="read" tool="recordSets">
      <RecordSetView recordSetId={recordSetId} resourceIndex={resourceIndex} />
    </ProtectedTool>
  ) : (
    <NotFoundView />
  );
}

function RecordSetView({
  resourceIndex,
  recordSetId,
}: {
  readonly resourceIndex: number;
  readonly recordSetId: number;
}): JSX.Element | null {
  const [recordSet] = useAsyncState(
    React.useCallback(
      async () =>
        new schema.models.RecordSet.Resource({
          id: recordSetId,
        })
          .fetch()
          .then((recordSet) => recordSet ?? false),
      [recordSetId]
    ),
    true
  );
  // eslint-disable-next-line no-nested-ternary
  return typeof recordSet === 'object' ? (
    <CheckLoggedInCollection resource={recordSet}>
      <DisplayRecordSet recordSet={recordSet} resourceIndex={resourceIndex} />
    </CheckLoggedInCollection>
  ) : recordSet === false ? (
    <NotFoundView />
  ) : null;
}

function DisplayRecordSet({
  recordSet,
  resourceIndex,
}: {
  readonly recordSet: SpecifyResource<RecordSet>;
  readonly resourceIndex: number;
<<<<<<< HEAD
}): null | JSX.Element {
  const [recordToOpen] = userPreferences.use(
    'form',
    'recordSet',
    'recordToOpen'
  );
=======
}): JSX.Element | null {
  const [recordToOpen] = usePref('form', 'recordSet', 'recordToOpen');
>>>>>>> 7e500c2e
  const navigate = useNavigate();

  const [isReadOnly = false] = useCachedState('forms', 'readOnlyMode');

  const [readOnlyState, setReadOnlyState] = React.useState(false);

  useAsyncState(
    React.useCallback(
      async () =>
        fetchCollection('RecordSetItem', {
          recordSet: recordSet.id,
          offset: resourceIndex,
          orderBy: recordToOpen === 'first' ? 'id' : '-id',
          limit: 1,
        }).then(({ records }) =>
          isReadOnly && records.length === 0
            ? setReadOnlyState(true)
            : navigate(
                formatUrl(
                  getResourceViewUrl(
                    getModelById(recordSet.get('dbTableId')).name,
                    records[0]?.recordId ?? 'new'
                  ),
                  { recordSetId: recordSet.id.toString() }
                ),
                {
                  replace: true,
                }
              )
        ),
      [recordSet, resourceIndex, recordToOpen]
    ),
    true
  );
  return readOnlyState ? (
    <Dialog
      buttons={commonText.close()}
      header={userText.permissionDeniedError()}
      onClose={(): void => navigate('/specify/')}
    >
      {userText.emptyRecordSetsReadOnly({
        recordSetTable: schema.models.RecordSet.label,
      })}
    </Dialog>
  ) : null;
}

/** Begins the process of creating a new resource */
export function ViewResource(): JSX.Element {
  const { tableName = '', id } = useParams();
  const parsedTableName = getModel(tableName)?.name;

  return typeof parsedTableName === 'string' ? (
    <ViewResourceById id={id} tableName={parsedTableName} />
  ) : (
    <NotFoundView />
  );
}

// FEATURE: consider displaying the resource without changing the URL
export function ViewResourceByGuid({
  model,
  guid,
}: {
  readonly model: SpecifyModel;
  readonly guid: string;
}): JSX.Element | null {
  const [id] = useAsyncState<number | false>(
    React.useCallback(
      async () =>
        fetchCollection((model as SpecifyModel<CollectionObject>).name, {
          guid,
          limit: 1,
        }).then(({ records }) => records[0]?.id ?? false),
      [model, guid]
    ),
    true
  );

  const navigate = useNavigate();
  React.useEffect(
    () =>
      typeof id === 'number'
        ? navigate(getResourceViewUrl(model.name, id), { replace: true })
        : undefined,
    [id]
  );
  return id === false ? <NotFoundView /> : null;
}

export function ViewResourceByCatalog(): JSX.Element {
  return (
    <ProtectedTable action="read" tableName="CollectionObject">
      <ViewByCatalogProtected />
    </ProtectedTable>
  );
}

function ViewByCatalogProtected(): JSX.Element | null {
  const { collectionCode = '', catalogNumber = '' } = useParams();
  const [recordSetId] = useSearchParameter('recordsetid');

  const navigate = useNavigate();
  const [id] = useAsyncState<number | false>(
    React.useCallback(async () => {
      const collection = userInformation.availableCollections.find(
        ({ code }) => code?.trim() === collectionCode.trim()
      );
      if (collection === undefined) {
        console.error(
          `Unable to find the collection with code ${collectionCode}\n` +
            `Please make sure collection code is specified correctly and ` +
            `the user has access to the collection.`
        );
        return false;
      }
      if (collection.id !== schema.domainLevelIds.collection) {
        switchCollection(navigate, collection.id);
        return undefined;
      }

      /*
       * It's important that this is run after switchCollection() (if needed)
       * so that the formatter for correct collection is fetched
       */
      const formatter = getField(
        schema.models.CollectionObject,
        'catalogNumber'
      ).getUiFormatter();

      let formattedNumber = catalogNumber;
      if (typeof formatter === 'object') {
        const formatted = formatter.format(catalogNumber);
        if (formatted === undefined) {
          console.error('bad catalog number:', catalogNumber);
          return false;
        }
        formattedNumber = formatted;
      }

      return fetchCollection('CollectionObject', {
        catalogNumber: formattedNumber,
        domainFilter: true,
        limit: 1,
      }).then(({ records }) => {
        const id = records[0]?.id;
        if (typeof id === 'number') return id;
        console.error('Unable to find the resource');
        return false;
      });
    }, [collectionCode, catalogNumber, navigate]),
    true
  );

  React.useEffect(
    () =>
      typeof id === 'number'
        ? navigate(
            getResourceViewUrl('CollectionObject', id, f.parseInt(recordSetId)),
            {
              replace: true,
            }
          )
        : undefined,
    [navigate, id, recordSetId]
  );

  return id === false ? <NotFoundView /> : null;
}

/**
 * Check if it makes sense to view this resource when logged into current
 * collection
 */
export function CheckLoggedInCollection({
  resource,
  children,
  /*
   * As a performance optimization, don't check if in record set. Safe to assume
   * that if any record set item is from this collection, than all record set
   * items are from this collection (this will initially be called with
   * isInRecordSet=false when you open the record set)
   */
  isInRecordSet = false,
}: {
  readonly resource: SpecifyResource<AnySchema>;
  readonly children: JSX.Element;
  readonly isInRecordSet?: boolean;
}): JSX.Element | null {
  const [otherCollections, setOtherCollections] = React.useState<
    | State<'Accessible'>
    | State<'Inaccessible', { readonly collectionIds: RA<number> }>
    | State<'Loading'>
  >({ type: 'Loading' });
  const loading = React.useContext(LoadingContext);
  React.useEffect(() => {
    if (isInRecordSet || resource.isNew()) {
      setOtherCollections({ type: 'Accessible' });
      return;
    }
    setOtherCollections({ type: 'Loading' });
    loading(
      resource
        .fetch()
        .then<typeof otherCollections>(async () => {
          const collectionId = getCollectionForResource(resource);
          if (schema.domainLevelIds.collection === collectionId)
            return { type: 'Accessible' };
          else if (typeof collectionId === 'number')
            return {
              type: 'Inaccessible',
              collectionIds: [collectionId],
            } as const;
          else {
            const collectionIds = await fetchCollectionsForResource(resource);
            return !Array.isArray(collectionIds) ||
              collectionIds.includes(schema.domainLevelIds.collection)
              ? { type: 'Accessible' }
              : { type: 'Inaccessible', collectionIds };
          }
        })
        .then(setOtherCollections)
    );
  }, [resource, isInRecordSet]);

  return otherCollections.type === 'Accessible' ? (
    children
  ) : otherCollections.type === 'Inaccessible' ? (
    <OtherCollection collectionIds={otherCollections.collectionIds} />
  ) : null;
}<|MERGE_RESOLUTION|>--- conflicted
+++ resolved
@@ -29,24 +29,12 @@
 import { userInformation } from '../InitialContext/userInformation';
 import { Dialog } from '../Molecules/Dialog';
 import { ProtectedTable, ProtectedTool } from '../Permissions/PermissionDenied';
+import { userPreferences } from '../Preferences/userPreferences';
 import { NotFoundView } from '../Router/NotFoundView';
 import { formatUrl } from '../Router/queryString';
 import { switchCollection } from '../RouterCommands/SwitchCollection';
 import { OtherCollection } from './OtherCollectionView';
 import { ViewResourceById } from './ShowResource';
-<<<<<<< HEAD
-import { useSearchParameter } from '../../hooks/navigation';
-import { RA } from '../../utils/types';
-import { State } from 'typesafe-reducer';
-import { LoadingContext } from '../Core/Contexts';
-import { useCachedState } from '../../hooks/useCachedState';
-import { Dialog } from '../Molecules/Dialog';
-import { commonText } from '../../localization/common';
-import { userText } from '../../localization/user';
-import { getField } from '../DataModel/helpers';
-import { userPreferences } from '../Preferences/userPreferences';
-=======
->>>>>>> 7e500c2e
 
 export function ViewRecordSet(): JSX.Element {
   const { id, index } = useParams();
@@ -98,17 +86,12 @@
 }: {
   readonly recordSet: SpecifyResource<RecordSet>;
   readonly resourceIndex: number;
-<<<<<<< HEAD
-}): null | JSX.Element {
+}): JSX.Element | null {
   const [recordToOpen] = userPreferences.use(
     'form',
     'recordSet',
     'recordToOpen'
   );
-=======
-}): JSX.Element | null {
-  const [recordToOpen] = usePref('form', 'recordSet', 'recordToOpen');
->>>>>>> 7e500c2e
   const navigate = useNavigate();
 
   const [isReadOnly = false] = useCachedState('forms', 'readOnlyMode');
