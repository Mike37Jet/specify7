--- conflicted
+++ resolved
@@ -9,38 +9,27 @@
 import type { RA } from '../../utils/types';
 import { filterArray } from '../../utils/types';
 import { sortFunction } from '../../utils/utils';
-<<<<<<< HEAD
-import { serializeResource } from '../DataModel/helpers';
 import { schema } from '../DataModel/schema';
 import type { SpecifyModel } from '../DataModel/specifyModel';
 import type { SpQueryField, Tables } from '../DataModel/types';
-=======
 import { serializeResource } from '../DataModel/serializers';
 import type { SpecifyTable } from '../DataModel/specifyTable';
 import { genericTables } from '../DataModel/tables';
-import type { Tables } from '../DataModel/types';
->>>>>>> e7d7e29c
 import { createQuery } from '../QueryBuilder';
 import { queryFieldFilters } from '../QueryBuilder/FieldFilter';
 import { QueryFieldSpec } from '../QueryBuilder/fieldSpec';
 import { flippedSortTypes } from '../QueryBuilder/helpers';
-<<<<<<< HEAD
 import { SpecifyResource } from '../DataModel/legacyTypes';
-=======
 import { runQuery } from '../QueryBuilder/ResultsWrapper';
->>>>>>> e7d7e29c
 
 export function DateRange({
   table,
   filterQueryField,
 }: {
-<<<<<<< HEAD
-  readonly table: SpecifyModel;
+//   readonly table: SpecifyModel;
   readonly filterQueryField: SpecifyResource<SpQueryField>;
-=======
   readonly table: SpecifyTable;
   readonly ids: RA<number>;
->>>>>>> e7d7e29c
 }): JSX.Element | null {
   const dateFields = rangeDateFields()[table.name];
   return dateFields === undefined ? null : (
@@ -57,12 +46,9 @@
   dateFields,
   filterQueryField,
 }: {
-<<<<<<< HEAD
-  readonly table: SpecifyModel;
-=======
+//   readonly table: SpecifyModel;
   readonly table: SpecifyTable;
   readonly ids: RA<number>;
->>>>>>> e7d7e29c
   readonly dateFields: RA<string>;
   readonly filterQueryField: SpecifyResource<SpQueryField>;
 }): JSX.Element | null {
@@ -78,15 +64,11 @@
 }
 
 function useRange(
-<<<<<<< HEAD
-  table: SpecifyModel,
-  dateFields: RA<string>,
-  filterQueryField: SpecifyResource<SpQueryField>
-=======
+//   table: SpecifyModel,
+  filterQueryField: SpecifyResource<SpQueryField>,
   table: SpecifyTable,
   ids: RA<number>,
   dateFields: RA<string>
->>>>>>> e7d7e29c
 ): { readonly from: string; readonly to: string } | undefined {
   return useAsyncState(
     React.useCallback(
