--- conflicted
+++ resolved
@@ -10,19 +10,14 @@
 import type { SpecifyResource } from '../DataModel/legacyTypes';
 import { resourceOn } from '../DataModel/resource';
 import { softFail } from '../Errors/Crash';
+import { format } from '../Formatters/formatters';
 import { FormMeta } from '../FormMeta';
 import type { FormMode } from '../FormParse';
 import { LoadingScreen } from '../Molecules/Dialog';
 import { TableIcon } from '../Molecules/TableIcon';
 import { displaySpecifyNetwork, SpecifyNetworkBadge } from '../SpecifyNetwork';
 import { usePref } from '../UserPreferences/usePref';
-<<<<<<< HEAD
-import { format } from '../Formatters/formatters';
-import { RenderForm } from './SpecifyForm';
-=======
-import { format } from './dataObjFormatters';
 import { SpecifyForm } from './SpecifyForm';
->>>>>>> 3ea6689c
 import { useViewDefinition } from './useViewDefinition';
 
 export type ResourceViewProps<SCHEMA extends AnySchema> = {
