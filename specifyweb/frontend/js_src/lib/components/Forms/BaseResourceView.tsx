import React from 'react';
import type { LocalizedString } from 'typesafe-i18n';

import { useId } from '../../hooks/useId';
import { useStateForContext } from '../../hooks/useStateForContext';
import { commonText } from '../../localization/common';
import { formsText } from '../../localization/forms';
import { Form } from '../Atoms/Form';
import type { AnySchema } from '../DataModel/helperTypes';
import type { SpecifyResource } from '../DataModel/legacyTypes';
import { resourceOn } from '../DataModel/resource';
import { softFail } from '../Errors/Crash';
import { format } from '../Formatters/formatters';
import { FormMeta } from '../FormMeta';
import type { FormMode } from '../FormParse';
import { LoadingScreen } from '../Molecules/Dialog';
import { TableIcon } from '../Molecules/TableIcon';
import { userPreferences } from '../Preferences/userPreferences';
import { displaySpecifyNetwork, SpecifyNetworkBadge } from '../SpecifyNetwork';
<<<<<<< HEAD
import { usePref } from '../UserPreferences/usePref';
=======
import { format } from './dataObjFormatters';
>>>>>>> dbb15abb
import { SpecifyForm } from './SpecifyForm';
import { useViewDefinition } from './useViewDefinition';

export type ResourceViewProps<SCHEMA extends AnySchema> = {
  readonly isLoading?: boolean;
  readonly resource: SpecifyResource<SCHEMA> | undefined;
  readonly mode: FormMode;
  readonly viewName?: string;
  readonly isSubForm: boolean;
};

export type ResourceViewState = {
  readonly formElement: HTMLFormElement | null;
  readonly formPreferences: JSX.Element;
  readonly form: (children?: JSX.Element, className?: string) => JSX.Element;
  readonly title: LocalizedString;
  readonly formatted: LocalizedString;
  readonly jsxFormatted: JSX.Element | string;
  readonly specifyNetworkBadge: JSX.Element | undefined;
};

export function useResourceView<SCHEMA extends AnySchema>({
  isLoading,
  resource,
  mode,
  viewName = resource?.specifyTable.view,
  isSubForm,
}: ResourceViewProps<SCHEMA>): ResourceViewState {
  // Update title when resource changes
  const [formatted, setFormatted] = React.useState<LocalizedString>('');
  React.useEffect(() => {
    setFormatted(resource?.specifyTable.label ?? commonText.loading());
    return typeof resource === 'object'
      ? resourceOn(
          resource,
          'change',
          (): void => {
            if (resource === undefined) return undefined;
            format(resource)
              .then((title) => {
                setFormatted(title ?? '');
                return undefined;
              })
              .catch(softFail);
          },
          true
        )
      : undefined;
  }, [resource]);

  const id = useId('resource-view');
  const [form, setForm] = React.useState<HTMLFormElement | null>(null);
  const formMeta = useStateForContext<FormMetaType>({
    triedToSubmit: false,
  });

  const viewDefinition = useViewDefinition({
    table: resource?.specifyTable,
    viewName,
    fallbackViewName: resource?.specifyTable.view,
    formType: 'form',
    mode,
  });

  const specifyForm =
    typeof resource === 'object' ? (
      <SpecifyForm
        display={isSubForm ? 'inline' : 'block'}
        isLoading={isLoading}
        resource={resource}
        viewDefinition={viewDefinition}
      />
    ) : isLoading === true ? (
      <LoadingScreen />
    ) : (
      <p>{formsText.noData()}</p>
    );

  const [tableNameInTitle] = userPreferences.use(
    'form',
    'behavior',
    'tableNameInTitle'
  );
  const [formHeaderFormat] = userPreferences.use(
    'form',
    'behavior',
    'formHeaderFormat'
  );
  const formattedTableName =
    resource === undefined
      ? ''
      : resource.isNew()
      ? formsText.newResourceTitle({ tableName: resource.specifyTable.label })
      : resource.specifyTable.label;
  const title =
    formatted.length > 0
      ? commonText.colonLine({
          label: formattedTableName,
          value: formatted,
        })
      : formattedTableName;

  return {
    formatted: tableNameInTitle ? title : formatted,
    jsxFormatted:
      formHeaderFormat === 'name' ? (
        title
      ) : (
        <>
          {typeof resource === 'object' && (
            <TableIcon label name={resource.specifyTable.name} />
          )}
          {formHeaderFormat === 'full' ? title : formatted}
        </>
      ),
    title,
    formElement: form,
    formPreferences: (
      <FormMeta resource={resource} viewDescription={viewDefinition} />
    ),
    form: (children, className) =>
      isSubForm ? (
        <>
          {specifyForm}
          {children}
        </>
      ) : (
        <FormContext.Provider value={formMeta}>
          <Form
            className={`h-full ${className ?? ''}`}
            forwardRef={setForm}
            id={id('form')}
          >
            {specifyForm}
            {children}
          </Form>
        </FormContext.Provider>
      ),
    specifyNetworkBadge: displaySpecifyNetwork(resource) ? (
      <SpecifyNetworkBadge resource={resource} />
    ) : undefined,
  };
}

export type FormMetaType = {
  /*
   * Whether user tried to submit a form. This causes deferred save blockers
   * to appear
   */
  readonly triedToSubmit: boolean;
};
export const FormContext = React.createContext<
  readonly [
    meta: FormMetaType,
    setMeta:
      | ((
          newState: FormMetaType | ((oldMeta: FormMetaType) => FormMetaType)
        ) => void)
      | undefined
  ]
>([
  {
    triedToSubmit: false,
  },
  undefined,
]);
FormContext.displayName = 'FormContext';<|MERGE_RESOLUTION|>--- conflicted
+++ resolved
@@ -17,11 +17,6 @@
 import { TableIcon } from '../Molecules/TableIcon';
 import { userPreferences } from '../Preferences/userPreferences';
 import { displaySpecifyNetwork, SpecifyNetworkBadge } from '../SpecifyNetwork';
-<<<<<<< HEAD
-import { usePref } from '../UserPreferences/usePref';
-=======
-import { format } from './dataObjFormatters';
->>>>>>> dbb15abb
 import { SpecifyForm } from './SpecifyForm';
 import { useViewDefinition } from './useViewDefinition';
 
