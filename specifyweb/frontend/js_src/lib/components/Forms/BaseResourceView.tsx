--- conflicted
+++ resolved
@@ -11,25 +11,16 @@
 import { resourceOn } from '../DataModel/resource';
 import { softFail } from '../Errors/Crash';
 import { ErrorBoundary } from '../Errors/ErrorBoundary';
-<<<<<<< HEAD
 import { format } from '../Formatters/formatters';
-=======
->>>>>>> b63632a7
 import { FormMeta } from '../FormMeta';
 import type { FormMode } from '../FormParse';
 import { LoadingScreen } from '../Molecules/Dialog';
 import { TableIcon } from '../Molecules/TableIcon';
 import { userPreferences } from '../Preferences/userPreferences';
 import { displaySpecifyNetwork, SpecifyNetworkBadge } from '../SpecifyNetwork';
-<<<<<<< HEAD
-import { SpecifyForm } from './SpecifyForm';
-import { useViewDefinition } from './useViewDefinition';
 import { localized } from '../../utils/types';
-=======
-import { format } from './dataObjFormatters';
 import { SpecifyForm, useFirstFocus } from './SpecifyForm';
 import { useViewDefinition } from './useViewDefinition';
->>>>>>> b63632a7
 
 export type ResourceViewProps<SCHEMA extends AnySchema> = {
   readonly isLoading?: boolean;
@@ -138,7 +129,7 @@
   const focusFirstField = useFirstFocus(formRef);
   React.useEffect(() => {
     focusFirstField();
-  }, [resource?.specifyModel, focusFirstField]);
+  }, [resource?.specifyTable, focusFirstField]);
 
   return {
     formatted: tableNameInTitle ? title : formatted,
