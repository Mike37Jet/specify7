--- conflicted
+++ resolved
@@ -131,11 +131,9 @@
   readonly children?: JSX.Element;
   readonly isSubForm: boolean;
   readonly isDependent: boolean;
-<<<<<<< HEAD
-  readonly title?: string | ((formatted: string) => string);
-=======
-  readonly title?: LocalizedString;
->>>>>>> 2cd66bce
+  readonly title?:
+    | LocalizedString
+    | ((formatted: LocalizedString) => LocalizedString);
 }): JSX.Element {
   const mode = augmentMode(
     initialMode,
