import React from 'react';
import { useNavigate } from 'react-router-dom';
import type { LocalizedString } from 'typesafe-i18n';
import type { State } from 'typesafe-reducer';

import { useBooleanState } from '../../hooks/useBooleanState';
import { useIsModified } from '../../hooks/useIsModified';
import { commonText } from '../../localization/common';
import { formsText } from '../../localization/forms';
import { Container } from '../Atoms';
import { Button } from '../Atoms/Button';
import { className } from '../Atoms/className';
import { DataEntry } from '../Atoms/DataEntry';
import { Link } from '../Atoms/Link';
import type { AnySchema } from '../DataModel/helperTypes';
import type { SpecifyResource } from '../DataModel/legacyTypes';
import type { Tables } from '../DataModel/types';
import { ErrorBoundary } from '../Errors/ErrorBoundary';
import type { FormMode } from '../FormParse';
import { AppTitle } from '../Molecules/AppTitle';
import { Dialog, dialogClassNames } from '../Molecules/Dialog';
import { hasTablePermission } from '../Permissions/helpers';
import { ReportsView } from '../Reports';
import { UnloadProtectDialog } from '../Router/Router';
import { getUserPref } from '../UserPreferences/helpers';
import { usePref } from '../UserPreferences/usePref';
import { useResourceView } from './BaseResourceView';
import { DeleteButton } from './DeleteButton';
import { SaveButton } from './Save';

/**
 * There is special behavior required when creating one of these resources,
 * or some additional things need to be done after resource is created, or
 * resource clone operation needs to be handled in a special way.
 */
export const FORBID_ADDING = new Set<keyof Tables>([
  'TaxonTreeDef',
  'TaxonTreeDefItem',
  'GeographyTreeDef',
  'GeographyTreeDefItem',
  'StorageTreeDef',
  'StorageTreeDefItem',
  'GeologicTimePeriodTreeDef',
  'GeologicTimePeriodTreeDefItem',
  'LithoStratTreeDef',
  'LithoStratTreeDefItem',
  'Institution',
  'Division',
  'Discipline',
  'Collection',
  // See https://github.com/specify/specify7/issues/1754
  'Attachment',
]);

/**
 * Same as FORBID_ADDING, but only apply for query combo boxes
 */
export const RESTRICT_ADDING = new Set<keyof Tables>([
  ...FORBID_ADDING,
  // Preparations should be created though their own workflow (interactions dialog)
  'Gift',
  'Borrow',
  'Loan',
  'ExchangeIn',
  'ExchangeOut',
]);

/**
 * Same as FORBID_ADDING, but apply only to "Clone" and "Carry Forward"
 */
export const NO_CLONE = new Set<keyof Tables>([
  ...FORBID_ADDING,
  // To properly clone a user need to also clone their roles and policies
  'SpecifyUser',
]);

export function augmentMode(
  initialMode: FormMode,
  isNew: boolean,
  tableName: keyof Tables | undefined
): FormMode {
  if (tableName === undefined) return 'view';
  else if (initialMode === 'edit')
    return hasTablePermission(tableName, isNew ? 'create' : 'update')
      ? 'edit'
      : 'view';
  else return initialMode;
}

// REFACTOR: split this into smaller components
export function ResourceView<SCHEMA extends AnySchema>({
  isLoading,
  resource,
  extraButtons,
  headerButtons,
  deletionMessage,
  dialog = false,
  onSaving: handleSaving,
  onClose: handleClose,
  onSaved: handleSaved = handleClose,
  onAdd: handleAdd,
  onDeleted: handleDeleted = handleClose,
  children,
  mode: initialMode,
  viewName,
  title: titleOverride,
  /*
   * The presence of these attributes kind of breaks the abstraction, but they
   * are required to change the behaviour in certain ways:
   */
  isSubForm,
  isDependent,
}: {
  readonly isLoading?: boolean;
  readonly resource: SpecifyResource<SCHEMA> | undefined;
  readonly mode: FormMode;
  readonly viewName?: string;
  readonly headerButtons?: (
    specifyNetworkBadge: JSX.Element | undefined
  ) => JSX.Element;
  readonly extraButtons?: JSX.Element | undefined;
  readonly deletionMessage?: string | undefined;
  readonly dialog: 'modal' | 'nonModal' | false;
  readonly onSaving?: (
    unsetUnloadProtect: () => void
  ) => false | undefined | void;
  readonly onSaved: (() => void) | undefined;
  readonly onAdd: ((newResource: SpecifyResource<SCHEMA>) => void) | undefined;
  readonly onDeleted: (() => void) | undefined;
  readonly onClose: () => void;
  readonly children?: JSX.Element;
  readonly isSubForm: boolean;
  readonly isDependent: boolean;
  readonly title?:
    | LocalizedString
    | ((formatted: LocalizedString) => LocalizedString);
}): JSX.Element {
  const mode = augmentMode(
    initialMode,
    resource?.isNew() === true,
    resource?.specifyModel.name
  );

  const [isDeleted, setDeleted, setNotDeleted] = useBooleanState();
  // Remove isDeleted status when resource changes
  React.useEffect(setNotDeleted, [resource, setNotDeleted]);

  function handleDelete(): void {
    setDeleted();
    handleDeleted();
  }

  const isModified = useIsModified(resource);

  const [showUnloadProtect, setShowUnloadProtect] = React.useState(false);

  const [state, setState] = React.useState<
    State<'Main'> | State<'Report', { readonly onDone: () => void }>
  >({ type: 'Main' });

  const [makeFormDialogsModal] = usePref(
    'form',
    'behavior',
    'makeFormDialogsModal'
  );

  const {
    formElement,
    formPreferences,
    form,
    title,
    formatted,
    jsxFormatted,
    specifyNetworkBadge,
  } = useResourceView({
    isLoading,
    isSubForm,
    mode,
    resource,
    viewName,
  });

  const navigate = useNavigate();
  if (isDeleted)
    return (
      <Dialog
        buttons={<Link.Blue href="/specify/">{commonText.close()}</Link.Blue>}
        header={formsText.resourceDeleted()}
        onClose={(): void => navigate('/specify/', { replace: true })}
      >
        {formsText.resourceDeletedDescription()}
      </Dialog>
    );

  const saveButtonElement =
    !isDependent &&
    !isSubForm &&
    typeof resource === 'object' &&
    formElement !== null ? (
      <SaveButton
        form={formElement}
        resource={resource}
        onAdd={handleAdd}
        onSaved={(): void => {
          const printOnSave = getUserPref('form', 'preferences', 'printOnSave');
          if (printOnSave[resource.specifyModel.name] === true)
            setState({
              type: 'Report',
              onDone: () => handleSaved(),
            });
          else handleSaved();
        }}
        onSaving={handleSaving}
      />
    ) : undefined;

  const report =
    state.type === 'Report' && typeof resource === 'object' ? (
      <ReportsView
        autoSelectSingle
        model={resource.specifyModel}
        resourceId={resource.id}
        onClose={(): void => {
          state.onDone();
          setState({ type: 'Main' });
        }}
      />
    ) : undefined;

  const deleteButton =
    !isDependent &&
    !isSubForm &&
    typeof resource === 'object' &&
    !resource.isNew() &&
    hasTablePermission(resource.specifyModel.name, 'delete') ? (
      <ErrorBoundary dismissible>
        <DeleteButton
          deletionMessage={deletionMessage}
          resource={resource}
          onDeleted={handleDelete}
        />
      </ErrorBoundary>
    ) : undefined;

  const headerContent = (
    <>
      {specifyNetworkBadge}
      {formPreferences}
    </>
  );
  const customTitle =
    typeof titleOverride === 'function'
      ? titleOverride(formatted)
      : titleOverride;

  if (dialog === false) {
    const formattedChildren = (
      <>
        {report}
        {form(children, 'overflow-y-auto')}
        {typeof deleteButton === 'object' ||
        typeof saveButtonElement === 'object' ||
        typeof extraButtons === 'object' ? (
          <DataEntry.Footer>
            {deleteButton}
            {extraButtons ?? <span className="-ml-2 md:flex-1" />}
            {saveButtonElement}
          </DataEntry.Footer>
        ) : undefined}
      </>
    );

    const headerComponents = headerButtons?.(headerContent) ?? (
      <>
        <span className="-ml-2 flex-1" />
        {headerContent}
      </>
    );

    return isSubForm ? (
      <DataEntry.SubForm>
        <DataEntry.SubFormHeader>
          <DataEntry.SubFormTitle>
            {customTitle ?? jsxFormatted}
          </DataEntry.SubFormTitle>
          {headerComponents}
        </DataEntry.SubFormHeader>
        {formattedChildren}
      </DataEntry.SubForm>
    ) : (
      <Container.FullGray>
        <Container.Center className="!w-auto">
          <DataEntry.Header>
            <AppTitle title={customTitle ?? formatted} />
            <DataEntry.Title>{customTitle ?? jsxFormatted}</DataEntry.Title>
            {headerComponents}
          </DataEntry.Header>
          {formattedChildren}
        </Container.Center>
      </Container.FullGray>
    );
  }

  /*
   * Make record selector dialog occupy full height so that the record
   * navigation buttons don't jump around a lot as you navigate between
   * records
   */
  const isFullHeight =
    dialog === 'modal' && typeof headerButtons === 'function' && !isSubForm;

  return (
    <Dialog
      buttons={
        isSubForm ? undefined : (
          <>
            {deleteButton}
            {extraButtons ?? <span className="-ml-2 flex-1" />}
            {isModified && !isDependent ? (
              <Button.Red onClick={handleClose}>
                {commonText.cancel()}
              </Button.Red>
            ) : (
              <Button.Blue onClick={handleClose}>
                {commonText.close()}
              </Button.Blue>
            )}
            {saveButtonElement}
          </>
        )
      }
      className={{
        container: `${dialogClassNames.normalContainer} ${
          isFullHeight ? 'h-full' : ''
        }`,
        content: `${className.formStyles} ${dialogClassNames.flexContent}`,
      }}
<<<<<<< HEAD
      header={customTitle ?? title}
=======
      dimensionsKey={viewName ?? resource?.specifyModel.view}
      header={titleOverride ?? title}
>>>>>>> e86f6da5
      headerButtons={
        <>
          {headerButtons?.(specifyNetworkBadge) ?? (
            <>
              <DataEntry.Visit resource={resource} />
              <span className="-ml-4 flex-1" />
              {headerContent}
            </>
          )}
        </>
      }
      icon="none"
      modal={dialog === 'modal' || makeFormDialogsModal}
      specialMode={isSubForm ? undefined : 'orangeBar'}
      onClose={(): void => {
        if (isModified) setShowUnloadProtect(true);
        else handleClose();
      }}
    >
      {form(children, 'overflow-y-hidden')}
      {showUnloadProtect && (
        <UnloadProtectDialog
          onCancel={(): void => setShowUnloadProtect(false)}
          onConfirm={handleClose}
        >
          {formsText.unsavedFormUnloadProtect()}
        </UnloadProtectDialog>
      )}
    </Dialog>
  );
}<|MERGE_RESOLUTION|>--- conflicted
+++ resolved
@@ -335,12 +335,8 @@
         }`,
         content: `${className.formStyles} ${dialogClassNames.flexContent}`,
       }}
-<<<<<<< HEAD
       header={customTitle ?? title}
-=======
       dimensionsKey={viewName ?? resource?.specifyModel.view}
-      header={titleOverride ?? title}
->>>>>>> e86f6da5
       headerButtons={
         <>
           {headerButtons?.(specifyNetworkBadge) ?? (
