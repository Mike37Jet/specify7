import React from 'react';
import { useNavigate } from 'react-router-dom';
import type { State } from 'typesafe-reducer';

import { useBooleanState } from '../../hooks/useBooleanState';
import { useIsModified } from '../../hooks/useIsModified';
import { commonText } from '../../localization/common';
import { formsText } from '../../localization/forms';
import { Container } from '../Atoms';
import { Button } from '../Atoms/Button';
import { className } from '../Atoms/className';
import { DataEntry } from '../Atoms/DataEntry';
import { Link } from '../Atoms/Link';
import type { AnySchema } from '../DataModel/helperTypes';
import type { SpecifyResource } from '../DataModel/legacyTypes';
import type { Tables } from '../DataModel/types';
import { ErrorBoundary } from '../Errors/ErrorBoundary';
import type { FormMode } from '../FormParse';
import { Dialog, dialogClassNames } from '../Molecules/Dialog';
import { hasTablePermission } from '../Permissions/helpers';
import { ReportsView } from '../Reports';
import { getUserPref } from '../UserPreferences/helpers';
import { usePref } from '../UserPreferences/usePref';
import { useResourceView } from './BaseResourceView';
import { DeleteButton } from './DeleteButton';
import { SaveButton } from './Save';
import { UnloadProtectDialog } from '../Router/Router';
import { LocalizedString } from 'typesafe-i18n';
import { AppTitle } from '../Molecules/AppTitle';

/**
 * There is special behavior required when creating one of these resources,
 * or some additional things need to be done after resource is created, or
 * resource clone operation needs to be handled in a special way.
 */
export const FORBID_ADDING = new Set<keyof Tables>([
  'TaxonTreeDef',
  'TaxonTreeDefItem',
  'GeographyTreeDef',
  'GeographyTreeDefItem',
  'StorageTreeDef',
  'StorageTreeDefItem',
  'GeologicTimePeriodTreeDef',
  'GeologicTimePeriodTreeDefItem',
  'LithoStratTreeDef',
  'LithoStratTreeDefItem',
  'Institution',
  'Division',
  'Discipline',
  'Collection',
  // See https://github.com/specify/specify7/issues/1754
  'Attachment',
]);

/**
 * Same as FORBID_ADDING, but only apply for query combo boxes
 */
export const RESTRICT_ADDING = new Set<keyof Tables>([
  ...FORBID_ADDING,
  // Preparations should be created though their own workflow (interactions dialog)
  'Gift',
  'Borrow',
  'Loan',
  'ExchangeIn',
  'ExchangeOut',
]);

/**
 * Same as FORBID_ADDING, but apply only to "Clone" and "Carry Forward"
 */
export const NO_CLONE = new Set<keyof Tables>([
  ...FORBID_ADDING,
  // To properly clone a user need to also clone their roles and policies
  'SpecifyUser',
]);

export function augmentMode(
  initialMode: FormMode,
  isNew: boolean,
  tableName: keyof Tables | undefined
): FormMode {
  if (tableName === undefined) return 'view';
  else if (initialMode === 'edit')
    return hasTablePermission(tableName, isNew ? 'create' : 'update')
      ? 'edit'
      : 'view';
  else return initialMode;
}

// REFACTOR: split this into smaller components
export function ResourceView<SCHEMA extends AnySchema>({
  isLoading,
  resource,
  extraButtons,
  headerButtons,
  deletionMessage,
  dialog = false,
  onSaving: handleSaving,
  onClose: handleClose,
  onSaved: handleSaved = handleClose,
  onAdd: handleAdd,
  onDeleted: handleDeleted = handleClose,
  children,
  mode: initialMode,
  viewName,
  title: titleOverride,
  /*
   * The presence of these attributes kind of breaks the abstraction, but they
   * are required to change the behaviour in certain ways:
   */
  isSubForm,
  isDependent,
}: {
  readonly isLoading?: boolean;
  readonly resource: SpecifyResource<SCHEMA> | undefined;
  readonly mode: FormMode;
  readonly viewName?: string;
  readonly headerButtons?: (
    specifyNetworkBadge: JSX.Element | undefined
  ) => JSX.Element;
  readonly extraButtons?: JSX.Element | undefined;
  readonly deletionMessage?: string | undefined;
  readonly dialog: 'modal' | 'nonModal' | false;
  readonly onSaving?: (
    unsetUnloadProtect: () => void
  ) => false | undefined | void;
  readonly onSaved: (() => void) | undefined;
  readonly onAdd: ((newResource: SpecifyResource<SCHEMA>) => void) | undefined;
  readonly onDeleted: (() => void) | undefined;
  readonly onClose: () => void;
  readonly children?: JSX.Element;
  readonly isSubForm: boolean;
  readonly isDependent: boolean;
  readonly title?:
    | LocalizedString
    | ((formatted: LocalizedString) => LocalizedString);
}): JSX.Element {
  const mode = augmentMode(
    initialMode,
    resource?.isNew() === true,
    resource?.specifyModel.name
  );

  const [isDeleted, setDeleted, setNotDeleted] = useBooleanState();
  // Remove isDeleted status when resource changes
  React.useEffect(setNotDeleted, [resource, setNotDeleted]);

  function handleDelete(): void {
    setDeleted();
    handleDeleted();
  }

  const isModified = useIsModified(resource);

  const [showUnloadProtect, setShowUnloadProtect] = React.useState(false);

  const [state, setState] = React.useState<
    State<'Main'> | State<'Report', { readonly onDone: () => void }>
  >({ type: 'Main' });

  const [makeFormDialogsModal] = usePref(
    'form',
    'behavior',
    'makeFormDialogsModal'
  );

  const {
    formElement,
    formPreferences,
    form,
    title,
    formatted,
    jsxFormatted,
    specifyNetworkBadge,
  } = useResourceView({
    isLoading,
    isSubForm,
    mode,
    resource,
    viewName,
  });

  const navigate = useNavigate();
  if (isDeleted)
    return (
      <Dialog
        buttons={<Link.Blue href="/specify/">{commonText.close()}</Link.Blue>}
        header={formsText.resourceDeleted()}
        onClose={(): void => navigate('/specify/', { replace: true })}
      >
        {formsText.resourceDeletedDescription()}
      </Dialog>
    );

  const saveButtonElement =
    !isDependent &&
    !isSubForm &&
    typeof resource === 'object' &&
    formElement !== null ? (
      <SaveButton
        form={formElement}
        resource={resource}
        onAdd={handleAdd}
        onSaved={(): void => {
          const printOnSave = getUserPref('form', 'preferences', 'printOnSave');
          if (printOnSave[resource.specifyModel.name] === true)
            setState({
              type: 'Report',
              onDone: () => handleSaved(),
            });
          else handleSaved();
        }}
        onSaving={handleSaving}
      />
    ) : undefined;
  const report =
    state.type === 'Report' && typeof resource === 'object' ? (
      <ReportsView
        autoSelectSingle
        model={resource.specifyModel}
        resourceId={resource.id}
        onClose={(): void => {
          state.onDone();
          setState({ type: 'Main' });
        }}
      />
    ) : undefined;
  const deleteButton =
    !isDependent &&
    !isSubForm &&
    typeof resource === 'object' &&
    !resource.isNew() &&
    hasTablePermission(resource.specifyModel.name, 'delete') ? (
      <ErrorBoundary dismissible>
        <DeleteButton
          deletionMessage={deletionMessage}
          resource={resource}
          onDeleted={handleDelete}
        />
      </ErrorBoundary>
    ) : undefined;
  const headerContent = (
    <>
      {specifyNetworkBadge}
      {formPreferences}
    </>
  );
  const customTitle =
    typeof titleOverride === 'function'
      ? titleOverride(formatted)
      : titleOverride;

  if (dialog === false) {
    const formattedChildren = (
      <>
        {report}
        {form(children, 'overflow-y-auto')}
        {typeof deleteButton === 'object' ||
        typeof saveButtonElement === 'object' ||
        typeof extraButtons === 'object' ? (
          <DataEntry.Footer>
            {deleteButton}
            {extraButtons ?? <span className="-ml-2 flex-1" />}
            {saveButtonElement}
          </DataEntry.Footer>
        ) : undefined}
      </>
    );
    const headerComponents = headerButtons?.(headerContent) ?? (
      <>
        <span className="-ml-2 flex-1" />
        {headerContent}
      </>
    );
    return isSubForm ? (
      <DataEntry.SubForm>
        <DataEntry.SubFormHeader>
          <DataEntry.SubFormTitle>
            {customTitle ?? jsxFormatted}
          </DataEntry.SubFormTitle>
          {headerComponents}
        </DataEntry.SubFormHeader>
        {formattedChildren}
      </DataEntry.SubForm>
    ) : (
      <Container.FullGray>
        <Container.Center className="!w-auto">
          <DataEntry.Header>
<<<<<<< HEAD
            <AppTitle title={customTitle ?? formatted} type="form" />
            <DataEntry.Title>{customTitle ?? jsxFormatted}</DataEntry.Title>
=======
            <AppTitle title={titleOverride ?? formatted} />
            <DataEntry.Title>{titleOverride ?? jsxFormatted}</DataEntry.Title>
>>>>>>> c8d80ecc
            {headerComponents}
          </DataEntry.Header>
          {formattedChildren}
        </Container.Center>
      </Container.FullGray>
    );
  }

  /*
   * Make record selector dialog occupy full height so that the record
   * navigation buttons don't jump around a lot as you navigate between
   * records
   */
  const isFullHeight =
    dialog === 'modal' && typeof headerButtons === 'function' && !isSubForm;
  return (
    <Dialog
      buttons={
        isSubForm ? undefined : (
          <>
            {deleteButton}
            {extraButtons ?? <span className="-ml-2 flex-1" />}
            {isModified && !isDependent ? (
              <Button.Red onClick={handleClose}>
                {commonText.cancel()}
              </Button.Red>
            ) : (
              <Button.Blue onClick={handleClose}>
                {commonText.close()}
              </Button.Blue>
            )}
            {saveButtonElement}
          </>
        )
      }
      className={{
        container: `${dialogClassNames.normalContainer} ${
          isFullHeight ? 'h-full' : ''
        }`,
        content: `${className.formStyles} ${dialogClassNames.flexContent}`,
      }}
      header={customTitle ?? title}
      headerButtons={
        <>
          {headerButtons?.(specifyNetworkBadge) ?? (
            <>
              <DataEntry.Visit resource={resource} />
              <span className="-ml-4 flex-1" />
              {headerContent}
            </>
          )}
        </>
      }
      icon="none"
      modal={dialog === 'modal' || makeFormDialogsModal}
      specialMode={isSubForm ? undefined : 'orangeBar'}
      onClose={(): void => {
        if (isModified) setShowUnloadProtect(true);
        else handleClose();
      }}
    >
      {form(children, 'overflow-y-hidden')}
      {showUnloadProtect && (
        <UnloadProtectDialog
          onCancel={(): void => setShowUnloadProtect(false)}
          onConfirm={handleClose}
        >
          {formsText.unsavedFormUnloadProtect()}
        </UnloadProtectDialog>
      )}
    </Dialog>
  );
}<|MERGE_RESOLUTION|>--- conflicted
+++ resolved
@@ -286,13 +286,8 @@
       <Container.FullGray>
         <Container.Center className="!w-auto">
           <DataEntry.Header>
-<<<<<<< HEAD
-            <AppTitle title={customTitle ?? formatted} type="form" />
+            <AppTitle title={customTitle ?? formatted} />
             <DataEntry.Title>{customTitle ?? jsxFormatted}</DataEntry.Title>
-=======
-            <AppTitle title={titleOverride ?? formatted} />
-            <DataEntry.Title>{titleOverride ?? jsxFormatted}</DataEntry.Title>
->>>>>>> c8d80ecc
             {headerComponents}
           </DataEntry.Header>
           {formattedChildren}
