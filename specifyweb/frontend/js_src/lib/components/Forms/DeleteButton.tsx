import React from 'react';

import { useAsyncState } from '../../hooks/useAsyncState';
import { useBooleanState } from '../../hooks/useBooleanState';
import { useLiveState } from '../../hooks/useLiveState';
import { commonText } from '../../localization/common';
import { formsText } from '../../localization/forms';
import { treeText } from '../../localization/tree';
import { StringToJsx } from '../../localization/utils';
import { ajax } from '../../utils/ajax';
import { Http } from '../../utils/ajax/definitions';
import { runQuery } from '../../utils/ajax/specifyApi';
import type { RA } from '../../utils/types';
import { overwriteReadOnly } from '../../utils/types';
import { group } from '../../utils/utils';
import { Button } from '../Atoms/Button';
import { icons } from '../Atoms/Icons';
import { LoadingContext } from '../Core/Contexts';
import { serializeResource } from '../DataModel/helpers';
import type { AnySchema } from '../DataModel/helperTypes';
import type { SpecifyResource } from '../DataModel/legacyTypes';
import { strictGetModel } from '../DataModel/schema';
import type { Tables } from '../DataModel/types';
import { loadingBar } from '../Molecules';
import { Dialog, dialogClassNames } from '../Molecules/Dialog';
<<<<<<< HEAD
import { createQuery } from '../QueryBuilder';
import { queryFieldFilters } from '../QueryBuilder/FieldFilter';
import { QueryFieldSpec } from '../QueryBuilder/fieldSpec';
=======
import { FormattedResource } from '../Molecules/FormattedResource';
import { TableIcon } from '../Molecules/TableIcon';
>>>>>>> e86f6da5
import type { DeleteBlocker } from './DeleteBlocked';
import { DeleteBlockers } from './DeleteBlocked';
import { parentTableRelationship } from './parentTables';

/**
 * A button to delele a resorce
 * Prompts before deletion
 * Checks for delete blockers (other resources depending on this one) before
 * deletion
 */
export function DeleteButton<SCHEMA extends AnySchema>({
  resource,
  deletionMessage = formsText.deleteConfirmationDescription(),
  deferred: initialDeferred = false,
  component: ButtonComponent = Button.Gray,
  onDeleted: handleDeleted,
}: {
  readonly resource: SpecifyResource<SCHEMA>;
  readonly deletionMessage?: React.ReactNode;
  /**
   * As a performance optimization, can defer checking for delete blockers
   * until the button is clicked. This is used in the tree viewer as delete
   * button's resource can change often.
   */
  readonly deferred?: boolean;
  readonly component?: typeof Button['Gray'];
  readonly onDeleted?: () => void;
}): JSX.Element {
  const [deferred, setDeferred] = useLiveState<boolean>(
    React.useCallback(() => initialDeferred, [initialDeferred, resource])
  );
  const [blockers, setBlockers] = useAsyncState<RA<DeleteBlocker>>(
    React.useCallback(
      async () => (deferred ? undefined : fetchBlockers(resource)),
      [resource, deferred]
    ),
    false
  );

  const [isOpen, handleOpen, handleClose] = useBooleanState();
  const loading = React.useContext(LoadingContext);

  const isBlocked = Array.isArray(blockers) && blockers.length > 0;

  const iconName = resource.specifyModel.name;

  return (
    <>
      <ButtonComponent
        title={isBlocked ? formsText.deleteBlocked() : undefined}
        onClick={(): void => {
          handleOpen();
          setDeferred(false);
        }}
      >
        {isBlocked ? icons.exclamation : undefined}
        {commonText.delete()}
      </ButtonComponent>
      {isOpen ? (
        blockers === undefined ? (
          <Dialog
            buttons={commonText.cancel()}
            className={{ container: dialogClassNames.narrowContainer }}
            header={commonText.loading()}
            onClose={handleClose}
          >
            {formsText.checkingIfResourceCanBeDeleted()}
            {loadingBar}
          </Dialog>
        ) : blockers.length === 0 ? (
          <Dialog
            buttons={
              <>
                <Button.Red
                  onClick={(): void => {
                    /*
                     * REFACTOR: move this into ResourceApi.js
                     */
                    overwriteReadOnly(resource, 'needsSaved', false);
                    loading(resource.destroy().then(handleDeleted));
                  }}
                >
                  {commonText.delete()}
                </Button.Red>
                <span className="-ml-2 flex-1" />
                <Button.DialogClose>{commonText.cancel()}</Button.DialogClose>
              </>
            }
            className={{
              container: dialogClassNames.narrowContainer,
            }}
            header={formsText.deleteConfirmation({
              tableName: resource.specifyModel.label,
            })}
            onClose={handleClose}
          >
            {deletionMessage}
            <div>
              <StringToJsx
                components={{
                  wrap: (
                    <i className="flex items-center gap-2">
                      <TableIcon label={false} name={iconName} />
                      <FormattedResource asLink={false} resource={resource} />
                    </i>
                  ),
                }}
                string={commonText.jsxColonLine({
                  label: treeText.resourceToDelete(),
                })}
              />
            </div>
          </Dialog>
        ) : (
          <Dialog
            buttons={commonText.close()}
            className={{
              container: dialogClassNames.wideContainer,
            }}
            header={formsText.deleteBlocked()}
            onClose={handleClose}
          >
            {formsText.deleteBlockedDescription()}
            <DeleteBlockers
              blockers={[blockers, setBlockers]}
              resource={resource}
            />
          </Dialog>
        )
      ) : undefined}
    </>
  );
}

export async function fetchBlockers(
  resource: SpecifyResource<AnySchema>,
  expectFailure: boolean = false
): Promise<RA<DeleteBlocker>> {
  const { data, status } = await ajax<
    RA<{
      readonly table: keyof Tables;
      readonly field: string;
      readonly ids: RA<number>;
    }>
  >(
    `/api/delete_blockers/${resource.specifyModel.name.toLowerCase()}/${
      resource.id
    }/`,
    {
      // eslint-disable-next-line @typescript-eslint/naming-convention
      headers: { Accept: 'application/json' },
      expectedErrors: expectFailure ? [Http.NOT_FOUND] : [],
    }
  );
  if (status === Http.NOT_FOUND) return [];

  const blockersPromise = data.map(async ({ ids, field, table: tableName }) => {
    const table = strictGetModel(tableName);
    const directRelationship = table.strictGetRelationship(field);
    const parentRelationship =
      parentTableRelationship()[directRelationship.model.name];
    return [
      parentRelationship?.relatedModel ?? directRelationship.model,
      {
        directRelationship,
        parentRelationship,
        ids:
          parentRelationship === undefined
            ? ids.map((id) => ({
                direct: id,
                parent: undefined,
              }))
            : await runQuery<readonly [number, number]>(
                serializeResource(
                  createQuery('Delete blockers', directRelationship.model).set(
                    'fields',
                    [
                      QueryFieldSpec.fromPath(directRelationship.model.name, [
                        directRelationship.model.idField.name,
                      ])
                        .toSpQueryField()
                        .set('isDisplay', false)
                        .set('operStart', queryFieldFilters.in.id)
                        .set('startValue', ids.join(',')),
                      QueryFieldSpec.fromPath(parentRelationship.model.name, [
                        parentRelationship.name,
                        parentRelationship.relatedModel.idField.name,
                      ]).toSpQueryField(),
                    ]
                  )
                ),
                {
                  limit: 0,
                }
              ).then((rows) =>
                rows.map(([direct, parent]) => ({
                  direct,
                  parent,
                }))
              ),
      },
    ] as const;
  });
  const blockers = await Promise.all(blockersPromise);
  return group(blockers).map(([table, blockers]) => ({ table, blockers }));
}<|MERGE_RESOLUTION|>--- conflicted
+++ resolved
@@ -23,14 +23,11 @@
 import type { Tables } from '../DataModel/types';
 import { loadingBar } from '../Molecules';
 import { Dialog, dialogClassNames } from '../Molecules/Dialog';
-<<<<<<< HEAD
 import { createQuery } from '../QueryBuilder';
 import { queryFieldFilters } from '../QueryBuilder/FieldFilter';
 import { QueryFieldSpec } from '../QueryBuilder/fieldSpec';
-=======
 import { FormattedResource } from '../Molecules/FormattedResource';
 import { TableIcon } from '../Molecules/TableIcon';
->>>>>>> e86f6da5
 import type { DeleteBlocker } from './DeleteBlocked';
 import { DeleteBlockers } from './DeleteBlocked';
 import { parentTableRelationship } from './parentTables';
