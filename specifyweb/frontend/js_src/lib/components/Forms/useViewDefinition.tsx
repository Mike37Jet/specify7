--- conflicted
+++ resolved
@@ -47,52 +47,33 @@
     Array.isArray(globalConfig) && f.includes(globalConfig, table?.name);
   const [viewDefinition] = useAsyncState<ViewDescription>(
     React.useCallback(async () => {
-<<<<<<< HEAD
       if (table === undefined) return undefined;
-      else if (viewName === 'ObjectAttachment')
-        return {
-          ...webOnlyViews().ObjectAttachment,
-          table,
-=======
-      if (model === undefined) return undefined;
       else if (viewName === attachmentView)
         return {
           ...webOnlyViews()[attachmentView],
-          model,
+          table,
           name: attachmentView,
->>>>>>> 3ea6689c
           formType,
           mode,
         };
       else if (useGeneratedForm)
-<<<<<<< HEAD
         return autoGenerateViewDefinition(table, formType, mode);
       const resolvedViewName = viewName ?? table.view;
       return fetchViewDefinition(resolvedViewName, table, formType, mode)
-=======
-        return autoGenerateViewDefinition(model, formType, mode);
-      const resolvedViewName = viewName || model.view;
-      return fetchViewDefinition(resolvedViewName, model, formType, mode)
->>>>>>> 3ea6689c
         .then(
           (definition) =>
             definition ??
             (typeof fallbackViewName === 'string' &&
-<<<<<<< HEAD
-            fallbackViewName !== resolvedViewName
-              ? fetchViewDefinition(fallbackViewName, table, formType, mode)
-=======
             fallbackViewName !== resolvedViewName &&
             fallbackViewName !== attachmentView
-              ? fetchViewDefinition(fallbackViewName, model, formType, mode)
->>>>>>> 3ea6689c
+              ? fetchViewDefinition(fallbackViewName, table, formType, mode)
               : undefined)
         )
         .then(
           (definition) =>
             definition ?? autoGenerateViewDefinition(table, formType, mode)
         );
-    }, [useGeneratedForm, viewName, formType, mode, table]),
+    }, [useGeneratedForm, viewName, formType, mode, table, fallbackViewName]),
     false
   );
 
