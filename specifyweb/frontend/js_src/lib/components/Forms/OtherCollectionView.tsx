--- conflicted
+++ resolved
@@ -12,12 +12,9 @@
 import { Button } from '../Atoms/Button';
 import { SerializedResource } from '../DataModel/helperTypes';
 import { usePref } from '../UserPreferences/usePref';
-<<<<<<< HEAD
 import { toLargeSortConfig } from '../Molecules/Sorting';
-=======
 import { userText } from '../../localization/user';
 import { LocalizedString } from 'typesafe-i18n';
->>>>>>> 50b4f162
 
 /**
  * Even though available collections do not change during lifecycle of a page,
