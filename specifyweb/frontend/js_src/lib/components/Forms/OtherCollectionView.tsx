--- conflicted
+++ resolved
@@ -10,16 +10,12 @@
 import { Container, Ul } from '../Atoms';
 import { Button } from '../Atoms/Button';
 import type { SerializedResource } from '../DataModel/helperTypes';
+import { tables } from '../DataModel/tables';
 import type { Collection } from '../DataModel/types';
 import { userInformation } from '../InitialContext/userInformation';
 import { toLargeSortConfig } from '../Molecules/Sorting';
 import { userPreferences } from '../Preferences/userPreferences';
 import { switchCollection } from '../RouterCommands/SwitchCollection';
-<<<<<<< HEAD
-import { usePref } from '../UserPreferences/usePref';
-import { tables } from '../DataModel/tables';
-=======
->>>>>>> dbb15abb
 
 /**
  * Even though available collections do not change during lifecycle of a page,
