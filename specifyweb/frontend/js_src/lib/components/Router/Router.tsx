--- conflicted
+++ resolved
@@ -25,10 +25,6 @@
 import { overlayRoutes } from './OverlayRoutes';
 import { toReactRoutes } from './RouterUtils';
 import { routes } from './Routes';
-<<<<<<< HEAD
-=======
-import { userPreferences } from '../Preferences/userPreferences';
->>>>>>> 2b106953
 
 let unsafeNavigateFunction: SafeNavigateFunction | undefined;
 export const unsafeNavigate = (
