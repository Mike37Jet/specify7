--- conflicted
+++ resolved
@@ -13,11 +13,6 @@
 import { listen } from '../../utils/events';
 import { GetOrSet, RA, setDevelopmentGlobal } from '../../utils/types';
 import { Button } from '../Atoms/Button';
-<<<<<<< HEAD
-import { unloadProtectEvents, UnloadProtectsContext } from '../Core/Contexts';
-=======
-import { className } from '../Atoms/className';
->>>>>>> c8d80ecc
 import { ErrorBoundary } from '../Errors/ErrorBoundary';
 import { Dialog } from '../Molecules/Dialog';
 import { getUserPref } from '../UserPreferences/helpers';
@@ -286,9 +281,6 @@
   );
 }
 
-<<<<<<< HEAD
-export const exportsForTests = { parseClickEvent };
-=======
 /**
  * List of current unload protects (used for preventing loss of unsaved changes)
  */
@@ -306,4 +298,5 @@
   GetOrSet<RA<string>>[1] | undefined
 >(undefined);
 SetUnloadProtectsContext.displayName = 'SetUnloadProtectsContext';
->>>>>>> c8d80ecc
+
+export const exportsForTests = { parseClickEvent };