import { commonText } from '../../localization/common';
import { headerText } from '../../localization/header';
import { interactionsText } from '../../localization/interactions';
import { mergingText } from '../../localization/merging';
import { queryText } from '../../localization/query';
import { reportsText } from '../../localization/report';
import { treeText } from '../../localization/tree';
import { userText } from '../../localization/user';
import { welcomeText } from '../../localization/welcome';
import { wbText } from '../../localization/workbench';
import type { RA } from '../../utils/types';
import type { EnhancedRoute } from './RouterUtils';

/* eslint-disable @typescript-eslint/promise-function-async */
/**
 * Overlay routes are rendered inside of a <Dialog>.
 * When linking to an overlay route, the previous route remains visible in
 * the background.
 * If opening overlay route in a new tab, the background is black.
 *
 * Overlay routes can also get a handleClose callback like this:
 *
 * ```js
 * const handleClose = React.useContext(OverlayContext);
 * ```
 *
 * Calling handleClose() would return user back to what was rendered behind
 * the overlay. If nothing was rendered behind the overlay, user is returned
 * to the Welcome Page
 */
export const overlayRoutes: RA<EnhancedRoute> = [
  {
    path: 'overlay',
    children: [
      {
        path: 'user-tools',
        title: headerText.userTools(),
        element: () =>
          import('../Header/UserTools').then(
            ({ UserToolsOverlay }) => UserToolsOverlay
          ),
      },
      {
        path: 'express-search',
        title: headerText.expressSearch(),
        element: () =>
          import('../Header/ExpressSearchTask').then(
            ({ ExpressSearchOverlay }) => ExpressSearchOverlay
          ),
      },
      {
        path: 'choose-collection',
        title: commonText.chooseCollection(),
        element: () =>
          import('../Header/ChooseCollection').then(
            ({ ChooseCollection }) => ChooseCollection
          ),
      },
      {
        path: 'data-entry',
        title: headerText.dataEntry(),
        element: () =>
          import('../DataEntryTables').then(
            ({ FormsDialogOverlay }) => FormsDialogOverlay
          ),
      },
      {
        path: 'trees',
        title: treeText.trees(),
        element: () =>
          import('../Toolbar/TreeRepair').then(
            ({ TreeSelectOverlay }) => TreeSelectOverlay
          ),
      },
      {
        path: 'interactions',
        title: interactionsText.interactions(),
        children: [
          {
            index: true,
            element: () =>
              import('../Interactions/InteractionsDialog').then(
                ({ InteractionsOverlay }) => InteractionsOverlay
              ),
          },
          {
            path: 'return-loan',
            element: () =>
              import('../Interactions/InteractionsDialog').then(
                ({ InteractionLoanReturn }) => InteractionLoanReturn
              ),
          },
          {
            path: 'create/:tableName',
            element: () =>
              import('../Interactions/InteractionsDialog').then(
                ({ InteractionAction }) => InteractionAction
              ),
          },
        ],
      },
      {
        path: 'queries',
        title: queryText.queries(),
        element: () =>
          import('../Toolbar/Query').then(
            ({ QueriesOverlay }) => QueriesOverlay
          ),
        children: [
          {
            index: true,
            element: () =>
              import('../Toolbar/Query').then(
                ({ QueryListOutlet }) => QueryListOutlet
              ),
          },
          {
            path: 'new',
            title: queryText.newQueryName(),
            element: () =>
              import('../Toolbar/Query').then(({ NewQuery }) => NewQuery),
          },
        ],
      },
      {
        path: 'record-sets',
        title: commonText.recordSets(),
        element: () =>
          import('../Toolbar/RecordSets').then(
            ({ RecordSetsOverlay }) => RecordSetsOverlay
          ),
      },
      {
        path: 'reports',
        title: reportsText.reports(),
        element: () =>
          import('../Reports').then(({ ReportsOverlay }) => ReportsOverlay),
      },
      {
        path: 'data-sets',
        title: wbText.workBench(),
        element: () =>
          import('../Toolbar/WbsDialog').then(
            ({ DataSetsOverlay }) => DataSetsOverlay
          ),
      },
      {
        path: 'workbench/:dataSetId/meta',
        element: () =>
          import('../Toolbar/WbsDialog').then(
            ({ DataSetMetaOverlay }) => DataSetMetaOverlay
          ),
      },
      {
        path: 'tree-repair',
        title: headerText.repairTree(),
        element: () =>
          import('../Toolbar/TreeRepair').then(
            ({ TreeRepairOverlay }) => TreeRepairOverlay
          ),
      },
      {
        path: 'master-key',
        title: userText.generateMasterKey(),
        element: () =>
          import('../Toolbar/MasterKey').then(
            ({ MasterKeyOverlay }) => MasterKeyOverlay
          ),
      },
      {
        path: 'make-dwca',
        title: headerText.makeDwca(),
        element: () =>
          import('../ExportFeed/Dwca').then(
            ({ MakeDwcaOverlay }) => MakeDwcaOverlay
          ),
      },
      {
        path: 'force-update-feed',
        title: headerText.updateExportFeed(),
        element: () =>
          import('../ExportFeed/ForceUpdate').then(
            ({ ForceUpdateFeedOverlay }) => ForceUpdateFeedOverlay
          ),
      },
      {
        path: 'about',
        title: welcomeText.aboutSpecify(),
        element: () =>
          import('../HomePage/AboutSpecify').then(
            ({ AboutOverlay }) => AboutOverlay
          ),
      },
      {
<<<<<<< HEAD
        path: 'resources/app-resource/:id/*',
        element: () =>
          import('../AppResources/DialogEditor').then(
            ({ DialogEditor }) => DialogEditor
          ),
        isSingleResource: true,
      },
      {
        // This path is used when an overlay triggered a 404 page
        path: 'not-found',
        element: () =>
          import('../Router/RouterUtils').then(
            ({ NotFoundDialog }) => NotFoundDialog
          ),
=======
        path: 'merge/:tableName/',
        title: mergingText.mergeRecords(),
        element: () =>
          import('../Merging/index').then(({ MergingDialog }) => MergingDialog),
>>>>>>> d0d280dc
      },
    ],
  },
];

/* eslint-enable @typescript-eslint/promise-function-async */<|MERGE_RESOLUTION|>--- conflicted
+++ resolved
@@ -192,7 +192,6 @@
           ),
       },
       {
-<<<<<<< HEAD
         path: 'resources/app-resource/:id/*',
         element: () =>
           import('../AppResources/DialogEditor').then(
@@ -207,12 +206,12 @@
           import('../Router/RouterUtils').then(
             ({ NotFoundDialog }) => NotFoundDialog
           ),
-=======
+      },
+      {
         path: 'merge/:tableName/',
         title: mergingText.mergeRecords(),
         element: () =>
           import('../Merging/index').then(({ MergingDialog }) => MergingDialog),
->>>>>>> d0d280dc
       },
     ],
   },
