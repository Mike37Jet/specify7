import React from 'react';

import { attachmentsText } from '../../localization/attachments';
import { commonText } from '../../localization/common';
import { headerText } from '../../localization/header';
import { interactionsText } from '../../localization/interactions';
import { mergingText } from '../../localization/merging';
import { queryText } from '../../localization/query';
import { reportsText } from '../../localization/report';
import { treeText } from '../../localization/tree';
import { userText } from '../../localization/user';
import { welcomeText } from '../../localization/welcome';
import { wbText } from '../../localization/workbench';
import type { RA } from '../../utils/types';
import { Redirect } from './Redirect';
import type { EnhancedRoute } from './RouterUtils';

/* eslint-disable @typescript-eslint/promise-function-async */
/**
 * Overlay routes are rendered inside of a <Dialog>.
 * When linking to an overlay route, the previous route remains visible in
 * the background.
 * If opening overlay route in a new tab, the background is black.
 *
 * Overlay routes can also get a handleClose callback like this:
 *
 * ```js
 * const handleClose = React.useContext(OverlayContext);
 * ```
 *
 * Calling handleClose() would return user back to what was rendered behind
 * the overlay. If nothing was rendered behind the overlay, user is returned
 * to the Welcome Page
 */
export const overlayRoutes: RA<EnhancedRoute> = [
  {
    path: 'overlay',
    children: [
      {
        path: 'user-tools',
        title: headerText.userTools(),
        element: () =>
          import('../Header/UserTools').then(
            ({ UserToolsOverlay }) => UserToolsOverlay
          ),
      },
      {
        path: 'simple-search',
        title: headerText.simpleSearch(),
        element: () =>
          import('../Header/ExpressSearchTask').then(
            ({ ExpressSearchOverlay }) => ExpressSearchOverlay
          ),
      },
      {
        path: 'express-search',
        element: <Redirect to="/specify/overlay/simple-search/" />,
      },
      {
        path: 'choose-collection',
        title: commonText.chooseCollection(),
        element: () =>
          import('../Header/ChooseCollection').then(
            ({ ChooseCollection }) => ChooseCollection
          ),
      },
      {
        path: 'data-entry',
        title: headerText.dataEntry(),
        element: () =>
          import('../DataEntryTables').then(
            ({ FormsDialogOverlay }) => FormsDialogOverlay
          ),
      },
      {
        path: 'trees',
        title: treeText.trees(),
        element: () =>
          import('../Toolbar/TreeRepair').then(
            ({ TreeSelectOverlay }) => TreeSelectOverlay
          ),
      },
      {
        path: 'interactions',
        title: interactionsText.interactions(),
        children: [
          {
            index: true,
            element: () =>
              import('../Interactions/InteractionsDialog').then(
                ({ InteractionsOverlay }) => InteractionsOverlay
              ),
          },
          {
            path: 'return-loan',
            element: () =>
              import('../Interactions/InteractionsDialog').then(
                ({ InteractionLoanReturn }) => InteractionLoanReturn
              ),
          },
          {
            path: 'create/:tableName',
            element: () =>
              import('../Interactions/InteractionsDialog').then(
                ({ InteractionAction }) => InteractionAction
              ),
          },
        ],
      },
      {
        path: 'queries',
        title: queryText.queries(),
        element: () =>
          import('../Toolbar/Query').then(
            ({ QueriesOverlay }) => QueriesOverlay
          ),
        children: [
          {
            index: true,
            element: () =>
              import('../Toolbar/Query').then(
                ({ QueryListOutlet }) => QueryListOutlet
              ),
          },
          {
            path: 'new',
            title: queryText.newQueryName(),
            element: () =>
              import('../Toolbar/Query').then(({ NewQuery }) => NewQuery),
          },
        ],
      },
      {
        path: 'record-sets',
        title: commonText.recordSets(),
        element: () =>
          import('../Toolbar/RecordSets').then(
            ({ RecordSetsOverlay }) => RecordSetsOverlay
          ),
      },
      {
        path: 'reports',
        title: reportsText.reports(),
        element: () =>
          import('../Reports').then(({ ReportsOverlay }) => ReportsOverlay),
      },
      {
        path: 'data-sets',
        title: wbText.workBench(),
        element: () =>
          import('../Toolbar/WbsDialog').then(
            ({ DataSetsOverlay }) => DataSetsOverlay
          ),
      },
      {
        path: 'workbench/:dataSetId/meta',
        element: () =>
          import('../Toolbar/WbsDialog').then(
            ({ DataSetMetaOverlay }) => DataSetMetaOverlay
          ),
      },
      {
        path: 'tree-repair',
        title: headerText.repairTree(),
        element: () =>
          import('../Toolbar/TreeRepair').then(
            ({ TreeRepairOverlay }) => TreeRepairOverlay
          ),
      },
      {
        path: 'master-key',
        title: userText.generateMasterKey(),
        element: () =>
          import('../Toolbar/MasterKey').then(
            ({ MasterKeyOverlay }) => MasterKeyOverlay
          ),
      },
      {
        path: 'make-dwca',
        title: headerText.makeDwca(),
        element: () =>
          import('../ExportFeed/Dwca').then(
            ({ MakeDwcaOverlay }) => MakeDwcaOverlay
          ),
      },
      {
        path: 'force-update-feed',
        title: headerText.updateExportFeed(),
        element: () =>
          import('../ExportFeed/ForceUpdate').then(
            ({ ForceUpdateFeedOverlay }) => ForceUpdateFeedOverlay
          ),
      },
      {
        path: 'about',
        title: welcomeText.aboutSpecify(),
        element: () =>
          import('../HomePage/AboutSpecify').then(
            ({ AboutOverlay }) => AboutOverlay
          ),
      },

      {
<<<<<<< HEAD
        path: 'resources/app-resource/:id/*',
        element: () =>
          import('../AppResources/DialogEditor').then(
            ({ DialogEditor }) => DialogEditor
          ),
        isSingleResource: true,
      },
      {
        // This path is used when an overlay triggered a 404 page
        path: 'not-found',
        element: () =>
          import('../Router/RouterUtils').then(
            ({ NotFoundDialog }) => NotFoundDialog
          ),
      },
      {
        path: 'merge/:tableName/',
=======
        path: 'merge/:tableName',
>>>>>>> 27e2be0d
        title: mergingText.mergeRecords(),
        element: () =>
          import('../Merging/index').then(({ MergingDialog }) => MergingDialog),
      },
      {
        path: 'attachments/import',
        title: attachmentsText.importAttachments(),
        element: () =>
          import('../AttachmentsBulkImport/Datasets').then(
            ({ AttachmentsImportOverlay }) => AttachmentsImportOverlay
          ),
      },
    ],
  },
];

/* eslint-enable @typescript-eslint/promise-function-async */<|MERGE_RESOLUTION|>--- conflicted
+++ resolved
@@ -201,7 +201,6 @@
       },
 
       {
-<<<<<<< HEAD
         path: 'resources/app-resource/:id/*',
         element: () =>
           import('../AppResources/DialogEditor').then(
@@ -218,10 +217,7 @@
           ),
       },
       {
-        path: 'merge/:tableName/',
-=======
         path: 'merge/:tableName',
->>>>>>> 27e2be0d
         title: mergingText.mergeRecords(),
         element: () =>
           import('../Merging/index').then(({ MergingDialog }) => MergingDialog),
