import React from 'react';

import { commonText } from '../../localization/common';
import { headerText } from '../../localization/header';
import { interactionsText } from '../../localization/interactions';
import { mergingText } from '../../localization/merging';
import { queryText } from '../../localization/query';
import { reportsText } from '../../localization/report';
import { treeText } from '../../localization/tree';
import { userText } from '../../localization/user';
import { welcomeText } from '../../localization/welcome';
import { wbText } from '../../localization/workbench';
import type { RA } from '../../utils/types';
import { Redirect } from './Redirect';
import type { EnhancedRoute } from './RouterUtils';

/* eslint-disable @typescript-eslint/promise-function-async */
/**
 * Overlay routes are rendered inside of a <Dialog>.
 * When linking to an overlay route, the previous route remains visible in
 * the background.
 * If opening overlay route in a new tab, the background is black.
 *
 * Overlay routes can also get a handleClose callback like this:
 *
 * ```js
 * const handleClose = React.useContext(OverlayContext);
 * ```
 *
 * Calling handleClose() would return user back to what was rendered behind
 * the overlay. If nothing was rendered behind the overlay, user is returned
 * to the Welcome Page
 */
export const overlayRoutes: RA<EnhancedRoute> = [
  {
    path: 'overlay',
    children: [
      {
        path: 'user-tools',
        title: headerText.userTools(),
        element: () =>
          import('../Header/UserTools').then(
            ({ UserToolsOverlay }) => UserToolsOverlay
          ),
      },
      {
        path: 'simple-search',
        title: headerText.simpleSearch(),
        element: () =>
          import('../Header/ExpressSearchTask').then(
            ({ ExpressSearchOverlay }) => ExpressSearchOverlay
          ),
      },
      {
        path: 'express-search',
        element: <Redirect to="/specify/overlay/simple-search/" />,
      },
      {
        path: 'choose-collection',
        title: commonText.chooseCollection(),
        element: () =>
          import('../Header/ChooseCollection').then(
            ({ ChooseCollection }) => ChooseCollection
          ),
      },
      {
        path: 'data-entry',
        title: headerText.dataEntry(),
        element: () =>
          import('../DataEntryTables').then(
            ({ FormsDialogOverlay }) => FormsDialogOverlay
          ),
      },
      {
        path: 'trees',
        title: treeText.trees(),
        element: () =>
          import('../Toolbar/TreeRepair').then(
            ({ TreeSelectOverlay }) => TreeSelectOverlay
          ),
      },
      {
        path: 'interactions',
        title: interactionsText.interactions(),
        children: [
          {
            index: true,
            element: () =>
              import('../Interactions/InteractionsDialog').then(
                ({ InteractionsOverlay }) => InteractionsOverlay
              ),
          },
          {
            path: 'return-loan',
            element: () =>
              import('../Interactions/InteractionsDialog').then(
                ({ InteractionLoanReturn }) => InteractionLoanReturn
              ),
          },
          {
            path: 'create/:tableName',
            element: () =>
              import('../Interactions/InteractionsDialog').then(
                ({ InteractionAction }) => InteractionAction
              ),
          },
        ],
      },
      {
        path: 'queries',
        title: queryText.queries(),
        element: () =>
          import('../Toolbar/Query').then(
            ({ QueriesOverlay }) => QueriesOverlay
          ),
        children: [
          {
            index: true,
            element: () =>
              import('../Toolbar/Query').then(
                ({ QueryListOutlet }) => QueryListOutlet
              ),
          },
          {
            path: 'new',
            title: queryText.newQueryName(),
            element: () =>
              import('../Toolbar/Query').then(({ NewQuery }) => NewQuery),
          },
        ],
      },
      {
        path: 'record-sets',
        title: commonText.recordSets(),
        element: () =>
          import('../Toolbar/RecordSets').then(
            ({ RecordSetsOverlay }) => RecordSetsOverlay
          ),
      },
      {
        path: 'reports',
        title: reportsText.reports(),
        element: () =>
          import('../Reports').then(({ ReportsOverlay }) => ReportsOverlay),
      },
      {
        path: 'data-sets',
        title: wbText.workBench(),
        element: () =>
          import('../Toolbar/WbsDialog').then(
            ({ DataSetsOverlay }) => DataSetsOverlay
          ),
      },
      {
        path: 'workbench/:dataSetId/meta',
        element: () =>
          import('../Toolbar/WbsDialog').then(
            ({ DataSetMetaOverlay }) => DataSetMetaOverlay
          ),
      },
      {
        path: 'tree-repair',
        title: headerText.repairTree(),
        element: () =>
          import('../Toolbar/TreeRepair').then(
            ({ TreeRepairOverlay }) => TreeRepairOverlay
          ),
      },
      {
        path: 'master-key',
        title: userText.generateMasterKey(),
        element: () =>
          import('../Toolbar/MasterKey').then(
            ({ MasterKeyOverlay }) => MasterKeyOverlay
          ),
      },
      {
        path: 'make-dwca',
        title: headerText.makeDwca(),
        element: () =>
          import('../ExportFeed/Dwca').then(
            ({ MakeDwcaOverlay }) => MakeDwcaOverlay
          ),
      },
      {
        path: 'force-update-feed',
        title: headerText.updateExportFeed(),
        element: () =>
          import('../ExportFeed/ForceUpdate').then(
            ({ ForceUpdateFeedOverlay }) => ForceUpdateFeedOverlay
          ),
      },
      {
        path: 'about',
        title: welcomeText.aboutSpecify(),
        element: () =>
          import('../HomePage/AboutSpecify').then(
            ({ AboutOverlay }) => AboutOverlay
          ),
      },
      {
<<<<<<< HEAD
        path: 'resources/app-resource/:id/*',
        element: () =>
          import('../AppResources/DialogEditor').then(
            ({ DialogEditor }) => DialogEditor
          ),
        isSingleResource: true,
      },
      {
        // This path is used when an overlay triggered a 404 page
        path: 'not-found',
        element: () =>
          import('../Router/RouterUtils').then(
            ({ NotFoundDialog }) => NotFoundDialog
          ),
      },
      {
=======
>>>>>>> b63632a7
        path: 'merge/:tableName/',
        title: mergingText.mergeRecords(),
        element: () =>
          import('../Merging/index').then(({ MergingDialog }) => MergingDialog),
      },
    ],
  },
];

/* eslint-enable @typescript-eslint/promise-function-async */<|MERGE_RESOLUTION|>--- conflicted
+++ resolved
@@ -199,7 +199,6 @@
           ),
       },
       {
-<<<<<<< HEAD
         path: 'resources/app-resource/:id/*',
         element: () =>
           import('../AppResources/DialogEditor').then(
@@ -216,8 +215,6 @@
           ),
       },
       {
-=======
->>>>>>> b63632a7
         path: 'merge/:tableName/',
         title: mergingText.mergeRecords(),
         element: () =>
