import React from 'react';
import type {
  IndexRouteObject,
  NonIndexRouteObject,
  RouteObject,
} from 'react-router';
import { Outlet, useOutletContext } from 'react-router';
import { useLocation, useParams } from 'react-router-dom';
import type { LocalizedString } from 'typesafe-i18n';

import type { IR, RA, WritableArray } from '../../utils/types';
import { softFail } from '../Errors/Crash';
import { ErrorBoundary } from '../Errors/ErrorBoundary';
import { AppTitle } from '../Molecules/AppTitle';
<<<<<<< HEAD
import { Dialog, LoadingScreen } from '../Molecules/Dialog';
import { OverlayContext, SetSingleResourceContext } from './Router';
import { useStableLocation } from './RouterState';
import { error } from '../Errors/assert';
import { NotFoundView } from './NotFoundView';
import { mainText } from '../../localization/main';
import { commonText } from '../../localization/common';
=======
import { LoadingScreen } from '../Molecules/Dialog';
>>>>>>> dbb15abb

/**
 * A wrapper for native React Routes object. Makes everything readonly.
 */
export type EnhancedRoute = Readonly<
  Omit<
    IndexRouteObject | NonIndexRouteObject,
    /*
     * Not using errorElement because of https://github.com/remix-run/react-router/discussions/9881
     */
    'children' | 'element' | 'errorElement'
  >
> & {
  readonly children?: RA<EnhancedRoute>;
  // Allow to define element as a function that returns an async
  readonly element?: React.ReactNode | (() => Promise<React.FunctionComponent>);
  /*
   * Add a title attribute for usage when displaying the route in user
   * preferences
   */
  readonly title?: LocalizedString;
  /*
   * If true, links within this route won't trigger unload protect. Useful
   * when a single resource has separate URLs for tabs/subtabs (e.g, in
   * DataObjectFormatter editor)
   *
   * This can only be used if path ends with '*' and only for the main router
   * (not entry point router or nested routers)
   */
  readonly isSingleResource?: boolean;
};

let index = 0;

/** Convert EnhancedRoutes to RouteObjects */
export const toReactRoutes = (
  enhancedRoutes: RA<EnhancedRoute>,
  title?: LocalizedString,
  dismissible: boolean = true
): WritableArray<RouteObject> =>
  enhancedRoutes.map<IndexRouteObject | NonIndexRouteObject>((data) => {
    const {
      element: rawElement,
      children,
      isSingleResource = false,
      ...enhancedRoute
    } = data;
    if (
      process.env.NODE_ENV !== 'production' &&
      isSingleResource &&
      (typeof enhancedRoute.path !== 'string' ||
        !enhancedRoute.path.endsWith('*'))
    )
      softFail(
        new Error(
          '"isSingleResource" only has effect for path\'s that end with "*"'
        )
      );

    const resolvedElement =
      typeof rawElement === 'function' ? (
        <Async
          Element={React.lazy(async () =>
            rawElement().then((element) => ({ default: element }))
          )}
          title={enhancedRoute.title ?? title}
        />
      ) : rawElement === undefined ? (
        enhancedRoute.index ? (
          <></>
        ) : undefined
      ) : (
        rawElement
      );

    index += 1;

    return {
      id: index.toString(),
      ...enhancedRoute,
      index: enhancedRoute.index as unknown as false,
      children: Array.isArray(children)
        ? toReactRoutes(children, title)
        : undefined,
      element:
        process.env.NODE_ENV === 'test' ||
        resolvedElement === undefined ? undefined : (
          <ErrorBoundary dismissible={dismissible}>
            {isSingleResource ? (
              <SingleResource>{resolvedElement}</SingleResource>
            ) : (
              resolvedElement
            )}
          </ErrorBoundary>
        ),
    };
  });

/**
 * Using this allows Webpack to split code bundles.
 * React Suspense takes care of rendering a loading screen if component is
 * being fetched.
 * Having a separate Suspense for each async component rather than a one main
 * suspense on the top level prevents all components from being un-rendered
 * when any component is being loaded.
 */
export function Async({
  Element,
  title,
}: {
  readonly Element: React.FunctionComponent;
  readonly title: LocalizedString | undefined;
}): JSX.Element {
  return (
    <React.Suspense fallback={<LoadingScreen />}>
      {typeof title === 'string' && (
<<<<<<< HEAD
        <AppTitle title={title} source={undefined} />
=======
        <AppTitle source={undefined} title={title} />
>>>>>>> dbb15abb
      )}
      <Element />
    </React.Suspense>
  );
}

/** Type-safe react-router outlet */
export function SafeOutlet<T extends IR<unknown>>(props: T): JSX.Element {
  return <Outlet context={props} />;
}

/**
 * Like <Outlet> but forwards all props from parent outlet
 */
export function ForwardOutlet(): JSX.Element {
  const context = useOutletContext();
  return <Outlet context={context} />;
}

function SingleResource({
  children,
}: {
  readonly children: React.ReactNode;
}): JSX.Element {
  const handleSet = React.useContext(SetSingleResourceContext);
  const parameters = useParams();
  const location = useStableLocation(useLocation());

  const parsedUrl = decodeURIComponent(location.pathname);
  const index =
    parameters['*'] === undefined ? -1 : parsedUrl.indexOf(parameters['*']);
  const path =
    index === -1
      ? undefined
      : index === 0
      ? location.pathname
      : location.pathname.slice(0, index);
  if (process.env.NODE_ENV !== 'production') {
    if (path === undefined)
      throw new Error(
        'Unable to extract the base path for the single resource URL'
      );
    else if (index > 0) {
      const decodedPath = decodeURIComponent(location.pathname.slice(0, index));
      if (path !== decodedPath)
        error(
          "Path and decoded path don't match.\n" +
            'To fix this, make sure base URL does not contain any escaped characters',
          {
            path,
            decodedPath,
            location,
            parameters,
          }
        );
    }
  }

  React.useEffect(() => {
    handleSet(path);
    return () => handleSet(undefined);
  }, [handleSet, path]);
  return <>{children}</>;
}

export function NotFoundDialog({
  onClose: handleCloseDialog,
}: {
  readonly onClose?: () => void;
}): JSX.Element {
  const handleClose = React.useContext(OverlayContext);
  return (
    <Dialog
      header={mainText.pageNotFound()}
      onClose={handleCloseDialog ?? handleClose}
      buttons={commonText.close()}
    >
      <NotFoundView container={false} />
    </Dialog>
  );
}<|MERGE_RESOLUTION|>--- conflicted
+++ resolved
@@ -8,21 +8,17 @@
 import { useLocation, useParams } from 'react-router-dom';
 import type { LocalizedString } from 'typesafe-i18n';
 
+import { commonText } from '../../localization/common';
+import { mainText } from '../../localization/main';
 import type { IR, RA, WritableArray } from '../../utils/types';
+import { error } from '../Errors/assert';
 import { softFail } from '../Errors/Crash';
 import { ErrorBoundary } from '../Errors/ErrorBoundary';
 import { AppTitle } from '../Molecules/AppTitle';
-<<<<<<< HEAD
 import { Dialog, LoadingScreen } from '../Molecules/Dialog';
+import { NotFoundView } from './NotFoundView';
 import { OverlayContext, SetSingleResourceContext } from './Router';
 import { useStableLocation } from './RouterState';
-import { error } from '../Errors/assert';
-import { NotFoundView } from './NotFoundView';
-import { mainText } from '../../localization/main';
-import { commonText } from '../../localization/common';
-=======
-import { LoadingScreen } from '../Molecules/Dialog';
->>>>>>> dbb15abb
 
 /**
  * A wrapper for native React Routes object. Makes everything readonly.
@@ -139,11 +135,7 @@
   return (
     <React.Suspense fallback={<LoadingScreen />}>
       {typeof title === 'string' && (
-<<<<<<< HEAD
-        <AppTitle title={title} source={undefined} />
-=======
         <AppTitle source={undefined} title={title} />
->>>>>>> dbb15abb
       )}
       <Element />
     </React.Suspense>
@@ -217,9 +209,9 @@
   const handleClose = React.useContext(OverlayContext);
   return (
     <Dialog
+      buttons={commonText.close()}
       header={mainText.pageNotFound()}
       onClose={handleCloseDialog ?? handleClose}
-      buttons={commonText.close()}
     >
       <NotFoundView container={false} />
     </Dialog>
