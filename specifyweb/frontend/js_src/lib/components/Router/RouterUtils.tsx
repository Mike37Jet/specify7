--- conflicted
+++ resolved
@@ -1,34 +1,19 @@
 import React from 'react';
-<<<<<<< HEAD
-import type { RouteObject } from 'react-router';
-import { Outlet, useOutletContext } from 'react-router';
-import type {
-  IndexRouteObject,
-  NonIndexRouteObject,
-} from 'react-router/dist/lib/context';
-import type { LocalizedString } from 'typesafe-i18n';
-
-import type { IR, RA, WritableArray } from '../../utils/types';
-import { useTitle } from '../Molecules/AppTitle';
-import { LoadingScreen } from '../Molecules/Dialog';
-import { SetSingleResourceContext } from './Router';
-import { useLocation, useParams } from 'react-router-dom';
-import { useStableLocation } from './RouterState';
-import { ErrorBoundary } from '../Errors/ErrorBoundary';
-=======
 import type {
   IndexRouteObject,
   NonIndexRouteObject,
   RouteObject,
 } from 'react-router';
-import { Outlet } from 'react-router';
+import { Outlet, useOutletContext } from 'react-router';
+import { useLocation, useParams } from 'react-router-dom';
 import type { LocalizedString } from 'typesafe-i18n';
 
 import type { IR, RA, WritableArray } from '../../utils/types';
 import { ErrorBoundary } from '../Errors/ErrorBoundary';
 import { useTitle } from '../Molecules/AppTitle';
 import { LoadingScreen } from '../Molecules/Dialog';
->>>>>>> 4cb5b149
+import { SetSingleResourceContext } from './Router';
+import { useStableLocation } from './RouterState';
 
 /**
  * A wrapper for native React Routes object. Makes everything readonly.
@@ -70,7 +55,6 @@
   dismissible: boolean = true
 ): WritableArray<RouteObject> =>
   enhancedRoutes.map<IndexRouteObject | NonIndexRouteObject>((data) => {
-<<<<<<< HEAD
     const {
       element: rawElement,
       children,
@@ -86,9 +70,6 @@
       throw new Error(
         '"isSingleResource" only has effect for path\'s that end with "*"'
       );
-=======
-    const { element: rawElement, children, ...enhancedRoute } = data;
->>>>>>> 4cb5b149
 
     const resolvedElement =
       typeof rawElement === 'function' ? (
@@ -118,15 +99,11 @@
       element:
         resolvedElement === undefined ? undefined : (
           <ErrorBoundary dismissible={dismissible}>
-<<<<<<< HEAD
             {isSingleResource ? (
               <SingleResource>{resolvedElement}</SingleResource>
             ) : (
               resolvedElement
             )}
-=======
-            {resolvedElement}
->>>>>>> 4cb5b149
           </ErrorBoundary>
         ),
     };
@@ -144,10 +121,6 @@
   Element,
   title,
 }: {
-<<<<<<< HEAD
-  // eslint-disable-next-line @typescript-eslint/naming-convention
-=======
->>>>>>> 4cb5b149
   readonly Element: React.FunctionComponent;
   readonly title: LocalizedString | undefined;
 }): JSX.Element {
