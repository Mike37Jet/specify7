/**
 * Login screen when using third party identity providers
 */

import React from 'react';
import type { LocalizedString } from 'typesafe-i18n';

import { useSearchParameter } from '../../hooks/navigation';
import { userText } from '../../localization/user';
import type { Language } from '../../localization/utils/config';
import type { RA } from '../../utils/types';
import { Button } from '../Atoms/Button';
<<<<<<< HEAD
import { className } from '../Atoms/className';
=======
>>>>>>> 4cb5b149
import { Form } from '../Atoms/Form';
import { Link } from '../Atoms/Link';
import { Submit } from '../Atoms/Submit';
import { SplashScreen } from '../Core/SplashScreen';
import { formatUrl } from '../Router/queryString';
import { LoginLanguageChooser } from './index';

export type OicProvider = {
  readonly provider: string;
  readonly title: LocalizedString;
};

export function OicLogin({
  data,
  nextUrl,
}: {
  readonly data: {
    readonly inviteToken: '' | { readonly username: string };
    readonly providers: RA<OicProvider>;
    readonly languages: RA<readonly [code: Language, name: string]>;
    readonly csrfToken: string;
  };
  readonly nextUrl: string;
}): JSX.Element {
  const providerRef = React.useRef<HTMLInputElement | null>(null);
  const formRef = React.useRef<HTMLFormElement | null>(null);
  const [next = ''] = useSearchParameter('next');
  return (
    <SplashScreen>
      <LoginLanguageChooser languages={data.languages} />
      <Form forwardRef={formRef} method="post">
        {typeof data.inviteToken === 'object' && (
          <p>
            {userText.helloMessage({ userName: data.inviteToken.username })}
            <br />
            {userText.oicWelcomeMessage()}
          </p>
        )}
        <input
          name="csrfmiddlewaretoken"
          type="hidden"
          value={data.csrfToken}
        />
        <input
          name="provider"
          ref={providerRef}
          type="hidden"
          value={data.providers[0].provider}
        />
        {data.providers.map(({ provider, title }) => (
          <Button.Fancy
            key={provider}
            onClick={(): void => {
              if (providerRef.current === null) return;
              providerRef.current.value = provider;
              formRef.current?.submit();
            }}
          >
            {title}
          </Button.Fancy>
        ))}
        {data.inviteToken === '' && (
          <Link.Fancy
            className={className.navigationHandled}
            href={formatUrl('/accounts/legacy_login/', {
              next,
            })}
          >
            {userText.legacyLogin()}
          </Link.Fancy>
        )}
        <input name="next" type="hidden" value={nextUrl} />
        <Submit.Fancy className="sr-only">{userText.logIn()}</Submit.Fancy>
      </Form>
    </SplashScreen>
  );
}<|MERGE_RESOLUTION|>--- conflicted
+++ resolved
@@ -10,10 +10,6 @@
 import type { Language } from '../../localization/utils/config';
 import type { RA } from '../../utils/types';
 import { Button } from '../Atoms/Button';
-<<<<<<< HEAD
-import { className } from '../Atoms/className';
-=======
->>>>>>> 4cb5b149
 import { Form } from '../Atoms/Form';
 import { Link } from '../Atoms/Link';
 import { Submit } from '../Atoms/Submit';
@@ -77,7 +73,6 @@
         ))}
         {data.inviteToken === '' && (
           <Link.Fancy
-            className={className.navigationHandled}
             href={formatUrl('/accounts/legacy_login/', {
               next,
             })}
