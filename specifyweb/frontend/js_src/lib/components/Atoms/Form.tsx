import type React from 'react';
import { dayjs } from '../../utils/dayJs';
import { databaseDateFormat } from '../../utils/parser/dateConfig';
import { parseRelativeDate } from '../../utils/relativeDate';

import type { RA } from '../../utils/types';
import { split } from '../../utils/utils';
import type { Input as InputType } from '../DataModel/saveBlockers';
import { parseDate } from '../FormPlugins/PartialDateUi';
import { className } from './className';
import { wrap } from './wrapper';
import { softFail } from '../Errors/Crash';

export const Label = {
  Block: wrap('Label.Block', 'label', className.label),
  Inline: wrap('Label.Inline', 'label', className.labelForCheckbox),
};
/**
 * Forms are used throughout for accessibility and usability reasons (helps
 * screen readers describe the page, allows for submitting the form with the
 * ENTER key, helps browsers with auto complete)
 */
export const Form = wrap(
  'Form',
  'form',
  `${className.notSubmittedForm} flex flex-col gap-4`,
  (props) => ({
    ...props,
    /*
     * Don't highlight invalid [required] and pattern mismatch fields until tried
     * to submit the form
     */
    onSubmit(event): void {
      const form = event.target as HTMLFormElement;
      if (form.classList.contains(className.notSubmittedForm))
        form.classList.remove(className.notSubmittedForm);
      if (typeof props?.onSubmit === 'function') {
        /*
         * If container has a <form>, and it summons a dialog (which uses a React
         * Portal) which renders another <form>, the child <form>, while not be
         * in the same DOM hierarchy, but would still have its onSubmit event
         * bubble (because React Portals resolve event bubbles).
         * Thus, have to stop propagation
         */
        event.stopPropagation();
        // Prevent default just so that I don't have to do it in the callback
        event.preventDefault();
        props.onSubmit(event);
      }
    },
  })
);
/*
 * Don't highlight missing required and pattern mismatch fields until focus
 * loss
 */
export const withHandleBlur = <TYPE extends InputType>(
  handleBlur: ((event: React.FocusEvent<TYPE>) => void) | undefined
) => ({
  onBlur(event: React.FocusEvent<TYPE>): void {
    const input = event.target as TYPE;
    if (input.classList.contains(className.notTouchedInput))
      input.classList.remove(className.notTouchedInput);
    handleBlur?.(event);
  },
});

export const Input = {
  Radio: wrap<
    'input',
    {
      readonly readOnly?: never;
      readonly isReadOnly?: boolean;
      readonly type?: never;
      // This is used to forbid accidentally passing children
      readonly children?: undefined;
    }
  >(
    'Input.Radio',
    'input',
    className.notTouchedInput,
    ({ isReadOnly, onBlur: handleBlur, ...props }) => ({
      ...props,
      type: 'radio',
      readOnly: isReadOnly,
      // Disable onChange when readOnly
      onChange(event): void {
        if (props.disabled !== true && isReadOnly !== true)
          props.onChange?.(event);
      },
      onBlur(event: React.FocusEvent<HTMLInputElement>): void {
        const input = event.target as HTMLInputElement;
        if (
          input.classList.contains(className.notTouchedInput) &&
          typeof props.name === 'string'
        )
          Array.from(
            document.body.querySelectorAll(
              `input[type="radio"][name="${props.name}"].${className.notTouchedInput}`
            )
          ).forEach((input) =>
            input.classList.remove(className.notTouchedInput)
          );
        handleBlur?.(event);
      },
    })
  ),
  Checkbox: wrap<
    'input',
    {
      readonly onValueChange?: (isChecked: boolean) => void;
      readonly readOnly?: never;
      readonly isReadOnly?: boolean;
      readonly type?: never;
      readonly children?: undefined;
    }
  >(
    'Input.Checkbox',
    'input',
    `${className.notTouchedInput} rounded-xs`,
    ({ onValueChange, isReadOnly, ...props }) => ({
      ...props,
      type: 'checkbox',
      onChange(event): void {
        // Disable onChange when readOnly
        if (props.disabled === true || isReadOnly === true) return;
        onValueChange?.((event.target as HTMLInputElement).checked);
        props.onChange?.(event);
      },
      readOnly: isReadOnly,
    })
  ),
  Text: wrap<
    'input',
    {
      readonly onValueChange?: (value: string) => void;
      readonly type?: 'If you need to specify type, use Input.Generic';
      readonly readOnly?: never;
      readonly isReadOnly?: boolean;
      readonly children?: undefined;
    }
  >(
    'Input.Text',
    'input',
    `${className.notTouchedInput} w-full`,
    ({ onValueChange, isReadOnly, ...props }) => ({
      ...props,
      type: 'text',
      ...withHandleBlur(props.onBlur),
      onChange(event): void {
        onValueChange?.((event.target as HTMLInputElement).value);
        props.onChange?.(event);
      },
      readOnly: isReadOnly,
    })
  ),
  Generic: wrap<
    'input',
    {
      readonly onValueChange?: (value: string) => void;
      readonly onDatePaste?: (value: string) => void;
      readonly readOnly?: never;
      readonly isReadOnly?: boolean;
      readonly children?: undefined;
    }
  >(
    'Input.Generic',
    'input',
    `${className.notTouchedInput} w-full`,
    ({ onValueChange, isReadOnly, ...props }) => ({
      ...props,
      ...withHandleBlur(props.onBlur),
      onChange(event): void {
        onValueChange?.((event.target as HTMLInputElement).value);
        props.onChange?.(event);
      },
      onDoubleClick(event): void {
        const input = event.target as HTMLInputElement;
        if (input.type === 'date') {
          input.type = 'text';
<<<<<<< HEAD
          const parsed = parseDate('full', input.value);
          if (parsed.isValid()) input.value = parsed.format(databaseDateFormat);
        }
        props.onDoubleClick?.(event);
      },
      onBlur(event): void {
        const input = event.target as HTMLInputElement;
        if (props.type === 'date' && input.type !== 'date') {
          const relativeDate = parseRelativeDate(input.value);
          if (relativeDate !== undefined) {
            const parsed = dayjs(relativeDate);
            if (parsed.isValid())
              input.value = parsed.format(databaseDateFormat);
=======
          try {
            const value =
              // @ts-expect-error globalThis.clipboardData does not have typings
              (event.clipboardData ?? globalThis.clipboardData).getData(
                'text/plain'
              );
            handleDatePaste(value);
          } catch (error: unknown) {
            softFail(error);
>>>>>>> c8d80ecc
          }
          input.type = 'date';
        }
        withHandleBlur(props.onBlur).onBlur(event);
      },
      readOnly: isReadOnly,
    })
  ),
  Number: wrap<
    'input',
    {
      readonly onValueChange?: (value: number) => void;
      readonly type?: never;
      readonly readOnly?: never;
      readonly isReadOnly?: boolean;
      readonly children?: undefined;
    }
  >(
    'Input.Number',
    'input',
    `${className.notTouchedInput} w-full`,
    ({ onValueChange, isReadOnly, ...props }) => ({
      ...props,
      type: 'number',
      ...withHandleBlur(props.onBlur),
      onChange(event): void {
        onValueChange?.(
          Number.parseInt((event.target as HTMLInputElement).value)
        );
        props.onChange?.(event);
      },
      readOnly: isReadOnly,
    })
  ),
};
export const Textarea = wrap<
  'textarea',
  {
    readonly children?: undefined;
    readonly onValueChange?: (value: string) => void;
    readonly readOnly?: never;
    readonly isReadOnly?: boolean;
    readonly autoGrow?: boolean;
  }
>(
  'Textarea',
  'textarea',
  // Ensures Textarea can't grow past max dialog width
  `${className.notTouchedInput} ${className.textArea}`,
  ({ onValueChange, isReadOnly, ...props }) => ({
    ...props,
    ...withHandleBlur(props.onBlur),
    onChange(event): void {
      onValueChange?.((event.target as HTMLTextAreaElement).value);
      props.onChange?.(event);
    },
    readOnly: isReadOnly,
  })
);
export const selectMultipleSize = 4;
export const Select = wrap<
  'select',
  {
    readonly onValueChange?: (value: string) => void;
    readonly onValuesChange?: (value: RA<string>) => void;
  }
>(
  'Select',
  'select',
  `${className.notTouchedInput} w-full pr-5 bg-right cursor-pointer`,
  ({ onValueChange, onValuesChange, ...props }) => ({
    ...props,
    /*
     * Required fields have blue background. Selected <option> in a select
     * multiple also has blue background. Those clash. Need to make required
     * select background slightly lighter
     */
    className: `${props.className ?? ''}${
      props.required === true &&
      (props.multiple === true ||
        (typeof props.size === 'number' && props.size > 1))
        ? ' bg-blue-100 dark:bg-blue-900'
        : ''
    }`,
    ...withHandleBlur(props.onBlur),
    /*
     * REFACTOR: don't set event listener if both onValueChange and onValuesChange
     *   are undefined
     */
    onChange(event): void {
      const options = Array.from(
        (event.target as HTMLSelectElement).querySelectorAll('option')
      );
      const [unselected, selected] = split(options, ({ selected }) => selected);
      /*
       * Selected options in an optional multiple select are clashing with
       * the background in dark-mode. This is a fix:
       */
      if (props.required !== true && props.multiple === true) {
        selected.map((option) => option.classList.add('dark:bg-neutral-100'));
        unselected.map((option) =>
          option.classList.remove('dark:bg-neutral-100')
        );
      }
      const value = (event.target as HTMLSelectElement).value;

      /*
       * Workaround for Safari weirdness. See more:
       * https://github.com/specify/specify7/issues/1371#issuecomment-1115156978
       */
      if (typeof props.size !== 'number' || props.size < 2 || value !== '')
        onValueChange?.(value);
      onValuesChange?.(selected.map(({ value }) => value));
      props.onChange?.(event);
    },
  })
);<|MERGE_RESOLUTION|>--- conflicted
+++ resolved
@@ -9,7 +9,7 @@
 import { parseDate } from '../FormPlugins/PartialDateUi';
 import { className } from './className';
 import { wrap } from './wrapper';
-import { softFail } from '../Errors/Crash';
+import { fullDateFormat } from '../../utils/parser/dateFormat';
 
 export const Label = {
   Block: wrap('Label.Block', 'label', className.label),
@@ -64,7 +64,6 @@
     handleBlur?.(event);
   },
 });
-
 export const Input = {
   Radio: wrap<
     'input',
@@ -178,9 +177,8 @@
         const input = event.target as HTMLInputElement;
         if (input.type === 'date') {
           input.type = 'text';
-<<<<<<< HEAD
           const parsed = parseDate('full', input.value);
-          if (parsed.isValid()) input.value = parsed.format(databaseDateFormat);
+          if (parsed.isValid()) input.value = parsed.format(fullDateFormat());
         }
         props.onDoubleClick?.(event);
       },
@@ -192,17 +190,6 @@
             const parsed = dayjs(relativeDate);
             if (parsed.isValid())
               input.value = parsed.format(databaseDateFormat);
-=======
-          try {
-            const value =
-              // @ts-expect-error globalThis.clipboardData does not have typings
-              (event.clipboardData ?? globalThis.clipboardData).getData(
-                'text/plain'
-              );
-            handleDatePaste(value);
-          } catch (error: unknown) {
-            softFail(error);
->>>>>>> c8d80ecc
           }
           input.type = 'date';
         }
