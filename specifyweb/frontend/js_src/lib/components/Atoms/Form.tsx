import type React from 'react';

import { dayjs } from '../../utils/dayJs';
import { databaseDateFormat } from '../../utils/parser/dateConfig';
import { fullDateFormat } from '../../utils/parser/dateFormat';
import { parseRelativeDate } from '../../utils/relativeDate';
import type { RA } from '../../utils/types';
import { split } from '../../utils/utils';
import type { Input as InputType } from '../DataModel/saveBlockers';
import { parseDate } from '../FormPlugins/PartialDateUi';
import { className } from './className';
import { wrap } from './wrapper';

export const Label = {
  Block: wrap('Label.Block', 'label', className.label),
  Inline: wrap('Label.Inline', 'label', className.labelForCheckbox),
};
/**
 * Forms are used throughout for accessibility and usability reasons (helps
 * screen readers describe the page, allows for submitting the form with the
 * ENTER key, helps browsers with auto complete)
 */
export const Form = wrap(
  'Form',
  'form',
  `${className.notSubmittedForm} flex flex-col gap-4`,
  (props) => ({
    ...props,
    /*
     * Don't highlight invalid [required] and pattern mismatch fields until tried
     * to submit the form
     */
    onSubmit(event): void {
      const form = event.target as HTMLFormElement;
      if (form.classList.contains(className.notSubmittedForm))
        form.classList.remove(className.notSubmittedForm);
      if (typeof props?.onSubmit === 'function') {
        /*
         * If container has a <form>, and it summons a dialog (which uses a React
         * Portal) which renders another <form>, the child <form>, while not be
         * in the same DOM hierarchy, but would still have its onSubmit event
         * bubble (because React Portals resolve event bubbles).
         * Thus, have to stop propagation
         */
        event.stopPropagation();
        // Prevent default just so that I don't have to do it in the callback
        event.preventDefault();
        props.onSubmit(event);
      }
    },
  })
);
/*
 * Don't highlight missing required and pattern mismatch fields until focus
 * loss
 */
export const withHandleBlur = <TYPE extends InputType>(
  handleBlur: ((event: React.FocusEvent<TYPE>) => void) | undefined
) => ({
  onBlur(event: React.FocusEvent<TYPE>): void {
    const input = event.target as TYPE;
    if (input.classList.contains(className.notTouchedInput))
      input.classList.remove(className.notTouchedInput);
    handleBlur?.(event);
  },
});
export const Input = {
  Radio: wrap<
    'input',
    {
      readonly readOnly?: 'Use isReadOnly instead';
      readonly isReadOnly?: boolean;
      readonly type?: 'If you need to specify type, use Input.Generic';
      // This is used to forbid accidentally passing children
      readonly children?: undefined;
    }
  >(
    'Input.Radio',
    'input',
    className.notTouchedInput,
    ({ isReadOnly, onBlur: handleBlur, ...props }) => ({
      ...props,
      type: 'radio',
      readOnly: isReadOnly,
      // Disable onChange when readOnly
      onChange(event): void {
        if (props.disabled !== true && isReadOnly !== true)
          props.onChange?.(event);
      },
      onBlur(event: React.FocusEvent<HTMLInputElement>): void {
        const input = event.target as HTMLInputElement;
        if (
          input.classList.contains(className.notTouchedInput) &&
          typeof props.name === 'string'
        )
          Array.from(
            document.body.querySelectorAll(
              `input[type="radio"][name="${props.name}"].${className.notTouchedInput}`
            )
          ).forEach((input) =>
            input.classList.remove(className.notTouchedInput)
          );
        handleBlur?.(event);
      },
    })
  ),
  Checkbox: wrap<
    'input',
    {
      readonly onValueChange?: (isChecked: boolean) => void;
      readonly readOnly?: 'Use isReadOnly instead';
      readonly isReadOnly?: boolean;
      readonly type?: 'If you need to specify type, use Input.Generic';
      readonly children?: undefined;
    }
  >(
    'Input.Checkbox',
    'input',
    `${className.notTouchedInput} rounded-xs`,
    ({ onValueChange, isReadOnly, ...props }) => ({
      ...props,
      type: 'checkbox',
      onChange(event): void {
        // Disable onChange when readOnly
        if (props.disabled === true || isReadOnly === true) return;
        onValueChange?.((event.target as HTMLInputElement).checked);
        props.onChange?.(event);
      },
      readOnly: isReadOnly,
    })
  ),
  Text: wrap<
    'input',
    {
      readonly onValueChange?: (value: string) => void;
      readonly type?: 'If you need to specify type, use Input.Generic';
      readonly readOnly?: 'Use isReadOnly instead';
      readonly isReadOnly?: boolean;
      readonly children?: undefined;
    }
  >(
    'Input.Text',
    'input',
    `${className.notTouchedInput} w-full`,
    ({ onValueChange, isReadOnly, ...props }) => ({
      ...props,
      type: 'text',
      ...withHandleBlur(props.onBlur),
      onChange(event): void {
        onValueChange?.((event.target as HTMLInputElement).value);
        props.onChange?.(event);
      },
      readOnly: isReadOnly,
    })
  ),
  Generic: wrap<
    'input',
    {
      readonly onValueChange?: (value: string) => void;
      readonly onDatePaste?: (value: string) => void;
      readonly readOnly?: 'Use isReadOnly instead';
      readonly isReadOnly?: boolean;
      readonly children?: undefined;
    }
  >(
    'Input.Generic',
    'input',
    `${className.notTouchedInput} w-full`,
    ({ onValueChange, isReadOnly, ...props }) => ({
      ...props,
      ...withHandleBlur(props.onBlur),
      onChange(event): void {
        onValueChange?.((event.target as HTMLInputElement).value);
        props.onChange?.(event);
      },
      onDoubleClick(event): void {
        const input = event.target as HTMLInputElement;
        if (input.type === 'date') {
          input.type = 'text';
<<<<<<< HEAD
          try {
            const value =
              // @ts-expect-error globalThis.clipboardData does not have typings
              (event.clipboardData ?? globalThis.clipboardData).getData(
                'text/plain'
              );
            handleDatePaste(value);
          } catch (error) {
            softFail(error as Error);
=======
          const parsed = parseDate('full', input.value);
          if (parsed.isValid()) input.value = parsed.format(fullDateFormat());
        }
        props.onDoubleClick?.(event);
      },
      onBlur(event): void {
        const input = event.target as HTMLInputElement;
        if (props.type === 'date' && input.type !== 'date') {
          const relativeDate = parseRelativeDate(input.value);
          if (relativeDate !== undefined) {
            const parsed = dayjs(relativeDate);
            if (parsed.isValid())
              input.value = parsed.format(databaseDateFormat);
>>>>>>> 3ea6689c
          }
          input.type = 'date';
        }
        withHandleBlur(props.onBlur).onBlur(event);
      },
      readOnly: isReadOnly,
    })
  ),
  Number: wrap<
    'input',
    {
      readonly onValueChange?: (value: number) => void;
      readonly type?: 'If you need to specify type, use Input.Generic';
      readonly readOnly?: 'Use isReadOnly instead';
      readonly isReadOnly?: boolean;
      readonly children?: undefined;
    }
  >(
    'Input.Number',
    'input',
    `${className.notTouchedInput} w-full`,
    ({ onValueChange, isReadOnly, ...props }) => ({
      ...props,
      type: 'number',
      ...withHandleBlur(props.onBlur),
      onChange(event): void {
        onValueChange?.(
          Number.parseInt((event.target as HTMLInputElement).value)
        );
        props.onChange?.(event);
      },
      readOnly: isReadOnly,
    })
  ),
};
export const Textarea = wrap<
  'textarea',
  {
    readonly children?: undefined;
    readonly onValueChange?: (value: string) => void;
    readonly readOnly?: 'Use isReadOnly instead';
    readonly isReadOnly?: boolean;
    readonly autoGrow?: boolean;
  }
>(
  'Textarea',
  'textarea',
  // Ensures Textarea can't grow past max dialog width
  `${className.notTouchedInput} ${className.textArea}`,
  ({ onValueChange, isReadOnly, ...props }) => ({
    ...props,
    ...withHandleBlur(props.onBlur),
    onChange(event): void {
      onValueChange?.((event.target as HTMLTextAreaElement).value);
      props.onChange?.(event);
    },
    readOnly: isReadOnly,
  })
);
export const selectMultipleSize = 4;
export const Select = wrap<
  'select',
  {
    readonly onValueChange?: (value: string) => void;
    readonly onValuesChange?: (value: RA<string>) => void;
  }
>(
  'Select',
  'select',
  `${className.notTouchedInput} w-full pr-5 bg-right cursor-pointer min-w-[theme(spacing.40)]`,
  ({ onValueChange, onValuesChange, ...props }) => ({
    ...props,
    /*
     * Required fields have blue background. Selected <option> in a select
     * multiple also has blue background. Those clash. Need to make required
     * select background slightly lighter
     */
    className: `${props.className ?? ''}${
      props.required === true &&
      (props.multiple === true ||
        (typeof props.size === 'number' && props.size > 1))
        ? ' bg-blue-100 dark:bg-blue-900'
        : ''
    }`,
    ...withHandleBlur(props.onBlur),
    /*
     * REFACTOR: don't set event listener if both onValueChange and onValuesChange
     *   are undefined
     */
    onChange(event): void {
      const options = Array.from(
        (event.target as HTMLSelectElement).querySelectorAll('option')
      );
      const [unselected, selected] = split(options, ({ selected }) => selected);
      /*
       * Selected options in an optional multiple select are clashing with
       * the background in dark-mode. This is a fix:
       */
      if (props.required !== true && props.multiple === true) {
        selected.map((option) => option.classList.add('dark:bg-neutral-100'));
        unselected.map((option) =>
          option.classList.remove('dark:bg-neutral-100')
        );
      }
      const value = (event.target as HTMLSelectElement).value;

      /*
       * Workaround for Safari weirdness. See more:
       * https://github.com/specify/specify7/issues/1371#issuecomment-1115156978
       */
      if (typeof props.size !== 'number' || props.size < 2 || value !== '')
        onValueChange?.(value);
      onValuesChange?.(selected.map(({ value }) => value));
      props.onChange?.(event);
    },
  })
);<|MERGE_RESOLUTION|>--- conflicted
+++ resolved
@@ -177,17 +177,6 @@
         const input = event.target as HTMLInputElement;
         if (input.type === 'date') {
           input.type = 'text';
-<<<<<<< HEAD
-          try {
-            const value =
-              // @ts-expect-error globalThis.clipboardData does not have typings
-              (event.clipboardData ?? globalThis.clipboardData).getData(
-                'text/plain'
-              );
-            handleDatePaste(value);
-          } catch (error) {
-            softFail(error as Error);
-=======
           const parsed = parseDate('full', input.value);
           if (parsed.isValid()) input.value = parsed.format(fullDateFormat());
         }
@@ -201,7 +190,6 @@
             const parsed = dayjs(relativeDate);
             if (parsed.isValid())
               input.value = parsed.format(databaseDateFormat);
->>>>>>> 3ea6689c
           }
           input.type = 'date';
         }
