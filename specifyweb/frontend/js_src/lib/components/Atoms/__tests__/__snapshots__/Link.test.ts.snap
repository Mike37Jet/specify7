// Jest Snapshot v1, https://goo.gl/fbAQLP

exports[`Link.BorderedGray renders without errors 1`] = `
<DocumentFragment>
  <a
    class="button rounded cursor-pointer active:brightness-80 px-4 py-2
<<<<<<< HEAD
    disabled:bg-gray-200 disabled:text-gray-500 dark:disabled:!bg-neutral-700 gap-2
    inline-flex items-center capitalize justify-center shadow-sm button hover:brightness-90 dark:hover:brightness-125 bg-[color:var(--secondary-button-color)] text-gray-800 shadow-sm
dark:text-gray-100 ring-1 ring-gray-400 shadow-sm dark:ring-0
    disabled:ring-gray-400 disabled:dark:ring-neutral-500"
=======
    disabled:bg-gray-200 disabled:dark:ring-neutral-500 disabled:ring-gray-400 disabled:text-gray-500 
    dark:disabled:!bg-neutral-700 gap-2 inline-flex items-center capitalize justify-center shadow-sm dialog-icon-info hover:brightness-90 dark:hover:brightness-150 bg-[color:var(--info-button-color)] text-white"
>>>>>>> 27e2be0d
    href="#"
  >
    Close
  </a>
</DocumentFragment>
`;

exports[`Link.Danger renders without errors 1`] = `
<DocumentFragment>
  <a
    class="button rounded cursor-pointer active:brightness-80 px-4 py-2
<<<<<<< HEAD
    disabled:bg-gray-200 disabled:text-gray-500 dark:disabled:!bg-neutral-700 gap-2
    inline-flex items-center capitalize justify-center shadow-sm dialog-icon-error hover:brightness-90 dark:hover:brightness-150 bg-[color:var(--danger-button-color)] text-white"
=======
    disabled:bg-gray-200 disabled:dark:ring-neutral-500 disabled:ring-gray-400 disabled:text-gray-500 
    dark:disabled:!bg-neutral-700 gap-2 inline-flex items-center capitalize justify-center shadow-sm button hover:brightness-90 dark:hover:brightness-125 bg-[color:var(--secondary-button-color)] text-gray-800 shadow-sm
dark:text-gray-100 ring-1 ring-gray-400 shadow-sm dark:ring-0
    disabled:ring-gray-400 disabled:dark:ring-neutral-500"
>>>>>>> 27e2be0d
    href="#"
  >
    Close
  </a>
</DocumentFragment>
`;

exports[`Link.Default renders without errors 1`] = `
<DocumentFragment>
  <a
    class="link"
    href="#"
  >
    Close
  </a>
</DocumentFragment>
`;

exports[`Link.Fancy renders without errors 1`] = `
<DocumentFragment>
  <a
    class="button rounded cursor-pointer active:brightness-80 px-4 py-2
    disabled:bg-gray-200 disabled:dark:ring-neutral-500 disabled:ring-gray-400 disabled:text-gray-500 
    dark:disabled:!bg-neutral-700 gap-2 inline-flex items-center capitalize justify-center shadow-sm bg-gray-300 hover:bg-brand-200 dark:bg-neutral-600
    hover:dark:bg-brand:400 text-gray-800 dark:text-white text-center"
    href="#"
  >
<<<<<<< HEAD
    Close
=======
    Link
  </a>
</DocumentFragment>
`;

exports[`Link.Gray renders without errors 1`] = `
<DocumentFragment>
  <a
    class="button rounded cursor-pointer active:brightness-80 px-4 py-2
    disabled:bg-gray-200 disabled:dark:ring-neutral-500 disabled:ring-gray-400 disabled:text-gray-500 
    dark:disabled:!bg-neutral-700 gap-2 inline-flex items-center capitalize justify-center shadow-sm button hover:brightness-90 dark:hover:brightness-125 bg-[color:var(--secondary-button-color)] text-gray-800 shadow-sm
dark:text-gray-100"
    href="#"
  >
    Link
  </a>
</DocumentFragment>
`;

exports[`Link.Green renders without errors 1`] = `
<DocumentFragment>
  <a
    class="button rounded cursor-pointer active:brightness-80 px-4 py-2
    disabled:bg-gray-200 disabled:dark:ring-neutral-500 disabled:ring-gray-400 disabled:text-gray-500 
    dark:disabled:!bg-neutral-700 gap-2 inline-flex items-center capitalize justify-center shadow-sm dialog-icon-success hover:brightness-90 dark:hover:brightness-150 bg-[color:var(--success-button-color)] text-white"
    href="#"
  >
    Link
>>>>>>> 27e2be0d
  </a>
</DocumentFragment>
`;

exports[`Link.Icon renders without errors 1`] = `
<DocumentFragment>
  <a
    aria-label="Close"
    class="icon link rounded"
    href="#"
    title="Close"
  >
    <svg
      aria-hidden="true"
      class="w-6 h-6 flex-shrink-0"
      fill="currentColor"
      viewBox="0 0 20 20"
      xmlns="http://www.w3.org/2000/svg"
    >
      <path
        clip-rule="evenodd"
        d="M11.49 3.17c-.38-1.56-2.6-1.56-2.98 0a1.532 1.532 0 01-2.286.948c-1.372-.836-2.942.734-2.106 2.106.54.886.061 2.042-.947 2.287-1.561.379-1.561 2.6 0 2.978a1.532 1.532 0 01.947 2.287c-.836 1.372.734 2.942 2.106 2.106a1.532 1.532 0 012.287.947c.379 1.561 2.6 1.561 2.978 0a1.533 1.533 0 012.287-.947c1.372.836 2.942-.734 2.106-2.106a1.533 1.533 0 01.947-2.287c1.561-.379 1.561-2.6 0-2.978a1.532 1.532 0 01-.947-2.287c.836-1.372-.734-2.942-2.106-2.106a1.532 1.532 0 01-2.287-.947zM10 13a3 3 0 100-6 3 3 0 000 6z"
        fill-rule="evenodd"
      />
    </svg>
  </a>
</DocumentFragment>
`;

exports[`Link.Info renders without errors 1`] = `
<DocumentFragment>
  <a
    class="button rounded cursor-pointer active:brightness-80 px-4 py-2
    disabled:bg-gray-200 disabled:text-gray-500 dark:disabled:!bg-neutral-700 gap-2
    inline-flex items-center capitalize justify-center shadow-sm dialog-icon-info hover:brightness-90 dark:hover:brightness-150 bg-[color:var(--info-button-color)] text-white"
    href="#"
  >
    Close
  </a>
</DocumentFragment>
`;

exports[`Link.NewTab renders without errors 1`] = `
<DocumentFragment>
  <a
    class="link"
    href="#"
    rel="noopener"
    target="_blank"
  >
    Close
    <span
      title="(opens in a new tab)"
    >
      <span
        class="sr-only"
      >
        (opens in a new tab)
      </span>
      <svg
        aria-hidden="true"
        class="w-6 h-6 flex-shrink-0"
        fill="currentColor"
        viewBox="0 0 20 20"
        xmlns="http://www.w3.org/2000/svg"
      >
        <path
          d="M11 3a1 1 0 100 2h2.586l-6.293 6.293a1 1 0 101.414 1.414L15 6.414V9a1 1 0 102 0V4a1 1 0 00-1-1h-5z"
        />
        <path
          d="M5 5a2 2 0 00-2 2v8a2 2 0 002 2h8a2 2 0 002-2v-3a1 1 0 10-2 0v3H5V7h3a1 1 0 000-2H5z"
        />
      </svg>
    </span>
  </a>
</DocumentFragment>
`;

exports[`Link.Secondary renders without errors 1`] = `
<DocumentFragment>
  <a
    class="button rounded cursor-pointer active:brightness-80 px-4 py-2
<<<<<<< HEAD
    disabled:bg-gray-200 disabled:text-gray-500 dark:disabled:!bg-neutral-700 gap-2
    inline-flex items-center capitalize justify-center shadow-sm button hover:brightness-90 dark:hover:brightness-125 bg-[color:var(--secondary-button-color)] text-gray-800 shadow-sm
dark:text-gray-100"
=======
    disabled:bg-gray-200 disabled:dark:ring-neutral-500 disabled:ring-gray-400 disabled:text-gray-500 
    dark:disabled:!bg-neutral-700 gap-2 inline-flex items-center capitalize justify-center shadow-sm dialog-icon-warning hover:brightness-90 dark:hover:brightness-150 bg-[color:var(--warning-button-color)] text-white"
>>>>>>> 27e2be0d
    href="#"
  >
    Close
  </a>
</DocumentFragment>
`;

exports[`Link.Small custom variant 1`] = `
<DocumentFragment>
  <a
    class="button rounded cursor-pointer active:brightness-80 px-4 py-2
<<<<<<< HEAD
    disabled:bg-gray-200 disabled:text-gray-500 dark:disabled:!bg-neutral-700 gap-2
    inline-flex items-center capitalize justify-center shadow-sm !py-1 !px-2 a dialog-icon-info hover:brightness-90 dark:hover:brightness-150 bg-[color:var(--info-button-color)] text-white"
=======
    disabled:bg-gray-200 disabled:dark:ring-neutral-500 disabled:ring-gray-400 disabled:text-gray-500 
    dark:disabled:!bg-neutral-700 gap-2 inline-flex items-center capitalize justify-center shadow-sm dialog-icon-error hover:brightness-90 dark:hover:brightness-150 bg-[color:var(--danger-button-color)] text-white"
>>>>>>> 27e2be0d
    href="#"
  />
</DocumentFragment>
`;

exports[`Link.Small default variant 1`] = `
<DocumentFragment>
  <a
    class="button rounded cursor-pointer active:brightness-80 px-4 py-2
<<<<<<< HEAD
    disabled:bg-gray-200 disabled:text-gray-500 dark:disabled:!bg-neutral-700 gap-2
    inline-flex items-center capitalize justify-center shadow-sm !py-1 !px-2 button hover:brightness-90 dark:hover:brightness-125 bg-[color:var(--secondary-button-color)] text-gray-800 shadow-sm
dark:text-gray-100 ring-1 ring-gray-400 shadow-sm dark:ring-0
    disabled:ring-gray-400 disabled:dark:ring-neutral-500"
=======
    disabled:bg-gray-200 disabled:dark:ring-neutral-500 disabled:ring-gray-400 disabled:text-gray-500 
    dark:disabled:!bg-neutral-700 gap-2 inline-flex items-center capitalize justify-center shadow-sm !py-1 !px-2 a dialog-icon-info hover:brightness-90 dark:hover:brightness-150 bg-[color:var(--info-button-color)] text-white"
>>>>>>> 27e2be0d
    href="#"
  />
</DocumentFragment>
`;

exports[`Link.Success renders without errors 1`] = `
<DocumentFragment>
  <a
    class="button rounded cursor-pointer active:brightness-80 px-4 py-2
<<<<<<< HEAD
    disabled:bg-gray-200 disabled:text-gray-500 dark:disabled:!bg-neutral-700 gap-2
    inline-flex items-center capitalize justify-center shadow-sm dialog-icon-success hover:brightness-90 dark:hover:brightness-150 bg-[color:var(--success-button-color)] text-white"
=======
    disabled:bg-gray-200 disabled:dark:ring-neutral-500 disabled:ring-gray-400 disabled:text-gray-500 
    dark:disabled:!bg-neutral-700 gap-2 inline-flex items-center capitalize justify-center shadow-sm !py-1 !px-2 button hover:brightness-90 dark:hover:brightness-125 bg-[color:var(--secondary-button-color)] text-gray-800 shadow-sm
dark:text-gray-100 ring-1 ring-gray-400 shadow-sm dark:ring-0
    disabled:ring-gray-400 disabled:dark:ring-neutral-500"
>>>>>>> 27e2be0d
    href="#"
  >
    Close
  </a>
</DocumentFragment>
`;

exports[`Link.Warning renders without errors 1`] = `
<DocumentFragment>
  <a
    class="button rounded cursor-pointer active:brightness-80 px-4 py-2
    disabled:bg-gray-200 disabled:text-gray-500 dark:disabled:!bg-neutral-700 gap-2
    inline-flex items-center capitalize justify-center shadow-sm dialog-icon-warning hover:brightness-90 dark:hover:brightness-150 bg-[color:var(--warning-button-color)] text-white"
    href="#"
  >
    Close
  </a>
</DocumentFragment>
`;<|MERGE_RESOLUTION|>--- conflicted
+++ resolved
@@ -4,15 +4,10 @@
 <DocumentFragment>
   <a
     class="button rounded cursor-pointer active:brightness-80 px-4 py-2
-<<<<<<< HEAD
-    disabled:bg-gray-200 disabled:text-gray-500 dark:disabled:!bg-neutral-700 gap-2
-    inline-flex items-center capitalize justify-center shadow-sm button hover:brightness-90 dark:hover:brightness-125 bg-[color:var(--secondary-button-color)] text-gray-800 shadow-sm
+    disabled:bg-gray-200 disabled:dark:ring-neutral-500 disabled:ring-gray-400 disabled:text-gray-500 
+    dark:disabled:!bg-neutral-700 gap-2 inline-flex items-center capitalize justify-center shadow-sm button hover:brightness-90 dark:hover:brightness-125 bg-[color:var(--secondary-button-color)] text-gray-800 shadow-sm
 dark:text-gray-100 ring-1 ring-gray-400 shadow-sm dark:ring-0
     disabled:ring-gray-400 disabled:dark:ring-neutral-500"
-=======
-    disabled:bg-gray-200 disabled:dark:ring-neutral-500 disabled:ring-gray-400 disabled:text-gray-500 
-    dark:disabled:!bg-neutral-700 gap-2 inline-flex items-center capitalize justify-center shadow-sm dialog-icon-info hover:brightness-90 dark:hover:brightness-150 bg-[color:var(--info-button-color)] text-white"
->>>>>>> 27e2be0d
     href="#"
   >
     Close
@@ -24,15 +19,8 @@
 <DocumentFragment>
   <a
     class="button rounded cursor-pointer active:brightness-80 px-4 py-2
-<<<<<<< HEAD
-    disabled:bg-gray-200 disabled:text-gray-500 dark:disabled:!bg-neutral-700 gap-2
-    inline-flex items-center capitalize justify-center shadow-sm dialog-icon-error hover:brightness-90 dark:hover:brightness-150 bg-[color:var(--danger-button-color)] text-white"
-=======
     disabled:bg-gray-200 disabled:dark:ring-neutral-500 disabled:ring-gray-400 disabled:text-gray-500 
-    dark:disabled:!bg-neutral-700 gap-2 inline-flex items-center capitalize justify-center shadow-sm button hover:brightness-90 dark:hover:brightness-125 bg-[color:var(--secondary-button-color)] text-gray-800 shadow-sm
-dark:text-gray-100 ring-1 ring-gray-400 shadow-sm dark:ring-0
-    disabled:ring-gray-400 disabled:dark:ring-neutral-500"
->>>>>>> 27e2be0d
+    dark:disabled:!bg-neutral-700 gap-2 inline-flex items-center capitalize justify-center shadow-sm dialog-icon-error hover:brightness-90 dark:hover:brightness-150 bg-[color:var(--danger-button-color)] text-white"
     href="#"
   >
     Close
@@ -60,38 +48,7 @@
     hover:dark:bg-brand:400 text-gray-800 dark:text-white text-center"
     href="#"
   >
-<<<<<<< HEAD
     Close
-=======
-    Link
-  </a>
-</DocumentFragment>
-`;
-
-exports[`Link.Gray renders without errors 1`] = `
-<DocumentFragment>
-  <a
-    class="button rounded cursor-pointer active:brightness-80 px-4 py-2
-    disabled:bg-gray-200 disabled:dark:ring-neutral-500 disabled:ring-gray-400 disabled:text-gray-500 
-    dark:disabled:!bg-neutral-700 gap-2 inline-flex items-center capitalize justify-center shadow-sm button hover:brightness-90 dark:hover:brightness-125 bg-[color:var(--secondary-button-color)] text-gray-800 shadow-sm
-dark:text-gray-100"
-    href="#"
-  >
-    Link
-  </a>
-</DocumentFragment>
-`;
-
-exports[`Link.Green renders without errors 1`] = `
-<DocumentFragment>
-  <a
-    class="button rounded cursor-pointer active:brightness-80 px-4 py-2
-    disabled:bg-gray-200 disabled:dark:ring-neutral-500 disabled:ring-gray-400 disabled:text-gray-500 
-    dark:disabled:!bg-neutral-700 gap-2 inline-flex items-center capitalize justify-center shadow-sm dialog-icon-success hover:brightness-90 dark:hover:brightness-150 bg-[color:var(--success-button-color)] text-white"
-    href="#"
-  >
-    Link
->>>>>>> 27e2be0d
   </a>
 </DocumentFragment>
 `;
@@ -125,8 +82,8 @@
 <DocumentFragment>
   <a
     class="button rounded cursor-pointer active:brightness-80 px-4 py-2
-    disabled:bg-gray-200 disabled:text-gray-500 dark:disabled:!bg-neutral-700 gap-2
-    inline-flex items-center capitalize justify-center shadow-sm dialog-icon-info hover:brightness-90 dark:hover:brightness-150 bg-[color:var(--info-button-color)] text-white"
+    disabled:bg-gray-200 disabled:dark:ring-neutral-500 disabled:ring-gray-400 disabled:text-gray-500 
+    dark:disabled:!bg-neutral-700 gap-2 inline-flex items-center capitalize justify-center shadow-sm dialog-icon-info hover:brightness-90 dark:hover:brightness-150 bg-[color:var(--info-button-color)] text-white"
     href="#"
   >
     Close
@@ -174,14 +131,9 @@
 <DocumentFragment>
   <a
     class="button rounded cursor-pointer active:brightness-80 px-4 py-2
-<<<<<<< HEAD
-    disabled:bg-gray-200 disabled:text-gray-500 dark:disabled:!bg-neutral-700 gap-2
-    inline-flex items-center capitalize justify-center shadow-sm button hover:brightness-90 dark:hover:brightness-125 bg-[color:var(--secondary-button-color)] text-gray-800 shadow-sm
+    disabled:bg-gray-200 disabled:dark:ring-neutral-500 disabled:ring-gray-400 disabled:text-gray-500 
+    dark:disabled:!bg-neutral-700 gap-2 inline-flex items-center capitalize justify-center shadow-sm button hover:brightness-90 dark:hover:brightness-125 bg-[color:var(--secondary-button-color)] text-gray-800 shadow-sm
 dark:text-gray-100"
-=======
-    disabled:bg-gray-200 disabled:dark:ring-neutral-500 disabled:ring-gray-400 disabled:text-gray-500 
-    dark:disabled:!bg-neutral-700 gap-2 inline-flex items-center capitalize justify-center shadow-sm dialog-icon-warning hover:brightness-90 dark:hover:brightness-150 bg-[color:var(--warning-button-color)] text-white"
->>>>>>> 27e2be0d
     href="#"
   >
     Close
@@ -193,13 +145,8 @@
 <DocumentFragment>
   <a
     class="button rounded cursor-pointer active:brightness-80 px-4 py-2
-<<<<<<< HEAD
-    disabled:bg-gray-200 disabled:text-gray-500 dark:disabled:!bg-neutral-700 gap-2
-    inline-flex items-center capitalize justify-center shadow-sm !py-1 !px-2 a dialog-icon-info hover:brightness-90 dark:hover:brightness-150 bg-[color:var(--info-button-color)] text-white"
-=======
     disabled:bg-gray-200 disabled:dark:ring-neutral-500 disabled:ring-gray-400 disabled:text-gray-500 
-    dark:disabled:!bg-neutral-700 gap-2 inline-flex items-center capitalize justify-center shadow-sm dialog-icon-error hover:brightness-90 dark:hover:brightness-150 bg-[color:var(--danger-button-color)] text-white"
->>>>>>> 27e2be0d
+    dark:disabled:!bg-neutral-700 gap-2 inline-flex items-center capitalize justify-center shadow-sm !py-1 !px-2 a dialog-icon-info hover:brightness-90 dark:hover:brightness-150 bg-[color:var(--info-button-color)] text-white"
     href="#"
   />
 </DocumentFragment>
@@ -209,15 +156,10 @@
 <DocumentFragment>
   <a
     class="button rounded cursor-pointer active:brightness-80 px-4 py-2
-<<<<<<< HEAD
-    disabled:bg-gray-200 disabled:text-gray-500 dark:disabled:!bg-neutral-700 gap-2
-    inline-flex items-center capitalize justify-center shadow-sm !py-1 !px-2 button hover:brightness-90 dark:hover:brightness-125 bg-[color:var(--secondary-button-color)] text-gray-800 shadow-sm
+    disabled:bg-gray-200 disabled:dark:ring-neutral-500 disabled:ring-gray-400 disabled:text-gray-500 
+    dark:disabled:!bg-neutral-700 gap-2 inline-flex items-center capitalize justify-center shadow-sm !py-1 !px-2 button hover:brightness-90 dark:hover:brightness-125 bg-[color:var(--secondary-button-color)] text-gray-800 shadow-sm
 dark:text-gray-100 ring-1 ring-gray-400 shadow-sm dark:ring-0
     disabled:ring-gray-400 disabled:dark:ring-neutral-500"
-=======
-    disabled:bg-gray-200 disabled:dark:ring-neutral-500 disabled:ring-gray-400 disabled:text-gray-500 
-    dark:disabled:!bg-neutral-700 gap-2 inline-flex items-center capitalize justify-center shadow-sm !py-1 !px-2 a dialog-icon-info hover:brightness-90 dark:hover:brightness-150 bg-[color:var(--info-button-color)] text-white"
->>>>>>> 27e2be0d
     href="#"
   />
 </DocumentFragment>
@@ -227,15 +169,8 @@
 <DocumentFragment>
   <a
     class="button rounded cursor-pointer active:brightness-80 px-4 py-2
-<<<<<<< HEAD
-    disabled:bg-gray-200 disabled:text-gray-500 dark:disabled:!bg-neutral-700 gap-2
-    inline-flex items-center capitalize justify-center shadow-sm dialog-icon-success hover:brightness-90 dark:hover:brightness-150 bg-[color:var(--success-button-color)] text-white"
-=======
     disabled:bg-gray-200 disabled:dark:ring-neutral-500 disabled:ring-gray-400 disabled:text-gray-500 
-    dark:disabled:!bg-neutral-700 gap-2 inline-flex items-center capitalize justify-center shadow-sm !py-1 !px-2 button hover:brightness-90 dark:hover:brightness-125 bg-[color:var(--secondary-button-color)] text-gray-800 shadow-sm
-dark:text-gray-100 ring-1 ring-gray-400 shadow-sm dark:ring-0
-    disabled:ring-gray-400 disabled:dark:ring-neutral-500"
->>>>>>> 27e2be0d
+    dark:disabled:!bg-neutral-700 gap-2 inline-flex items-center capitalize justify-center shadow-sm dialog-icon-success hover:brightness-90 dark:hover:brightness-150 bg-[color:var(--success-button-color)] text-white"
     href="#"
   >
     Close
@@ -247,8 +182,8 @@
 <DocumentFragment>
   <a
     class="button rounded cursor-pointer active:brightness-80 px-4 py-2
-    disabled:bg-gray-200 disabled:text-gray-500 dark:disabled:!bg-neutral-700 gap-2
-    inline-flex items-center capitalize justify-center shadow-sm dialog-icon-warning hover:brightness-90 dark:hover:brightness-150 bg-[color:var(--warning-button-color)] text-white"
+    disabled:bg-gray-200 disabled:dark:ring-neutral-500 disabled:ring-gray-400 disabled:text-gray-500 
+    dark:disabled:!bg-neutral-700 gap-2 inline-flex items-center capitalize justify-center shadow-sm dialog-icon-warning hover:brightness-90 dark:hover:brightness-150 bg-[color:var(--warning-button-color)] text-white"
     href="#"
   >
     Close
