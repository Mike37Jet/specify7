--- conflicted
+++ resolved
@@ -12,11 +12,8 @@
 import { unsafeTriggerNotFound } from '../Router/Router';
 import { ErrorDialog } from './ErrorDialog';
 import { formatJsonBackendResponse } from './JsonError';
-<<<<<<< HEAD
 import { AjaxErrorMode } from '../../utils/ajax';
-=======
 import { produceStackTrace } from './stackTrace';
->>>>>>> dab8c6a2
 
 export function formatError(
   error: unknown,
