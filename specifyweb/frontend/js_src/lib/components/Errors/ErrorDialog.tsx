import React from 'react';
import type { LocalizedString } from 'typesafe-i18n';

import { useBooleanState } from '../../hooks/useBooleanState';
import { useCachedState } from '../../hooks/useCachedState';
import { useId } from '../../hooks/useId';
import { commonText } from '../../localization/common';
import { headerText } from '../../localization/header';
import { mainText } from '../../localization/main';
import { StringToJsx } from '../../localization/utils';
import { Button } from '../Atoms/Button';
import { Input, Label } from '../Atoms/Form';
import { Link } from '../Atoms/Link';
import { legacyLoadingContext } from '../Core/Contexts';
import { Dialog } from '../Molecules/Dialog';
import { downloadFile } from '../Molecules/FilePicker';
<<<<<<< HEAD
=======
import { userPreferences } from '../Preferences/userPreferences';
>>>>>>> a89a552d
import {
  SetUnloadProtectsContext,
  UnloadProtectsContext,
} from '../Router/Router';
import { clearCache } from '../RouterCommands/CacheBuster';
<<<<<<< HEAD
import { usePref } from '../UserPreferences/usePref';
import type { ToastMessage } from './Toasts';
import { SetToastsContext } from './Toasts';
=======
>>>>>>> a89a552d

const supportEmail = 'support@specifysoftware.org' as LocalizedString;
export const supportLink = (
  <Link.NewTab href={`mailto:${supportEmail}`} rel="noreferrer">
    {supportEmail}
  </Link.NewTab>
);
const errors = new Set<string>();

const errorBody = (
  <p>
    <StringToJsx
      components={{ email: supportLink }}
      string={mainText.errorResolutionDescription()}
    />
    <br />
    <br />
    <StringToJsx
      components={{
        memberLink: (label): JSX.Element => (
          <Link.NewTab href="https://www.specifysoftware.org/members/#:~:text=Members%20can%20contact%20support%40specifysoftware.org%20for%20assistance%20updating.">
            {label}
          </Link.NewTab>
        ),
        discourseLink: (label): JSX.Element => (
          <Link.NewTab href="https://discourse.specifysoftware.org/">
            {label}
          </Link.NewTab>
        ),
      }}
      string={mainText.errorResolutionSecondDescription()}
    />
  </p>
);

export function ErrorDialog({
  header = mainText.errorOccurred(),
  children,
  copiableMessage,
  // Error dialog is only closable in Development
  onClose: handleClose,
  dismissible = false,
}: {
  readonly children: React.ReactNode;
  readonly copiableMessage: string;
  readonly header?: LocalizedString;
  readonly onClose?: () => void;
  readonly dismissible?: boolean;
}): JSX.Element | null {
  const id = useId('error-dialog')('');
  // If there is more than one error, all but the last one should be dismissible
  const isLastError = React.useRef(errors.size === 0).current;
  React.useEffect(() => {
    errors.add(id);
    return (): void => void errors.delete(id);
  }, [id]);

  const [canDismiss] = userPreferences.use(
    'general',
    'application',
    'allowDismissingErrors'
  );
  const isDismissible = dismissible && typeof handleClose === 'function';
  const canClose =
    (canDismiss ||
      isDismissible ||
      process.env.NODE_ENV === 'development' ||
      !isLastError) &&
    typeof handleClose === 'function';
  const [clearCacheOnException = false, setClearCache] = useCachedState(
    'general',
    'clearCacheOnException'
  );

  const unloadProtects = React.useContext(UnloadProtectsContext)!;
  const setUnloadProtects = React.useContext(SetUnloadProtectsContext)!;
  /**
   * Clear unload protects when error occurs, but return them back if error
   * is dismissed
   */
  const initialUnloadProtects = React.useRef(unloadProtects);
  React.useCallback(() => setUnloadProtects?.([]), [setUnloadProtects]);

  // Display dismissible errors as toasts
  const [showAsDialog, handleShowAsDialog] = useBooleanState(!isDismissible);
  const setToasts = React.useContext(SetToastsContext);
  React.useEffect(() => {
    if (showAsDialog || handleClose === undefined) return undefined;
    const toast: ToastMessage = {
      type: 'Error',
      message: header,
      onDismiss: handleClose,
      onClick: handleShowAsDialog,
    };
    setToasts((oldToasts) => [...oldToasts, toast]);
    return (): void =>
      setToasts((oldToasts) => oldToasts.filter((item) => item !== toast));
  }, [showAsDialog, header, handleClose, handleShowAsDialog, setToasts]);

  return isDismissible && !showAsDialog ? null : (
    <Dialog
      buttons={
        <>
          <Button.Blue
            onClick={(): void =>
              void downloadFile(
                /*
                 * Even though the file is in a JSON format, the `.txt` file
                 * extension is used since `.json` files can't be attached to
                 * a GitHub issue (I know, that's crazy). Alternative solution
                 * is to create a `.zip` archive with a `.json` file instead,
                 * but that would require some giant zipping library.
                 */
                `Specify 7 Crash Report - ${new Date().toJSON()}.txt`,
                copiableMessage
              )
            }
          >
            {commonText.downloadErrorMessage()}
          </Button.Blue>
          <span className="-ml-2 flex-1" />
          <Label.Inline>
            <Input.Checkbox
              checked={clearCacheOnException}
              onValueChange={setClearCache}
            />
            {headerText.clearCache()}
          </Label.Inline>
          <Button.Red
            onClick={(): void =>
              legacyLoadingContext(
                (clearCacheOnException
                  ? clearCache()
                  : Promise.resolve(undefined)
                ).then(() => globalThis.location.assign('/specify/'))
              )
            }
          >
            {commonText.goToHomepage()}
          </Button.Red>
          {canClose && (
            <Button.Blue
              onClick={(): void => {
                setUnloadProtects?.(
                  initialUnloadProtects.current.length === 0
                    ? unloadProtects
                    : initialUnloadProtects.current
                );
                handleClose();
              }}
            >
              {commonText.dismiss()}
            </Button.Blue>
          )}
        </>
      }
      forceToTop
      header={header}
      onClose={undefined}
    >
      <p>
        {mainText.errorOccurredDescription()}{' '}
        {!canClose && mainText.criticalErrorOccurredDescription()}
      </p>
      <br />
      {errorBody}
      <details
        className="flex-1 whitespace-pre-wrap"
        open={process.env.NODE_ENV === 'development'}
      >
        <summary>{mainText.errorMessage()}</summary>
        {children}
      </details>
    </Dialog>
  );
}<|MERGE_RESOLUTION|>--- conflicted
+++ resolved
@@ -14,21 +14,14 @@
 import { legacyLoadingContext } from '../Core/Contexts';
 import { Dialog } from '../Molecules/Dialog';
 import { downloadFile } from '../Molecules/FilePicker';
-<<<<<<< HEAD
-=======
 import { userPreferences } from '../Preferences/userPreferences';
->>>>>>> a89a552d
 import {
   SetUnloadProtectsContext,
   UnloadProtectsContext,
 } from '../Router/Router';
 import { clearCache } from '../RouterCommands/CacheBuster';
-<<<<<<< HEAD
-import { usePref } from '../UserPreferences/usePref';
 import type { ToastMessage } from './Toasts';
 import { SetToastsContext } from './Toasts';
-=======
->>>>>>> a89a552d
 
 const supportEmail = 'support@specifysoftware.org' as LocalizedString;
 export const supportLink = (
