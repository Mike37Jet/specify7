--- conflicted
+++ resolved
@@ -1,27 +1,25 @@
 import React from 'react';
+
 import { backEndText } from '../../localization/backEnd';
 import { preferencesText } from '../../localization/preferences';
 import { jsonStringify } from '../../utils/utils';
 import { className } from '../Atoms/className';
+import { getField } from '../DataModel/helpers';
+import { schema } from '../DataModel/schema';
 import { TableIcon } from '../Molecules/TableIcon';
-<<<<<<< HEAD
-=======
-import { schema } from '../DataModel/schema';
-import { getField } from '../DataModel/helpers';
->>>>>>> 7e500c2e
 
 type JsonResponse = {
-  exception: string;
-  message: string;
-  data: any;
-  formattedData: string;
-  traceback: string;
+  readonly exception: string;
+  readonly message: string;
+  readonly data: any;
+  readonly formattedData: string;
+  readonly traceback: string;
 };
 
 function createJsonResponse(error: string): JsonResponse {
   const json = JSON.parse(error);
   const hasLocalizationKey = typeof json.data?.localizationKey === 'string';
-  const jsonResponse = {
+  return {
     exception: json.exception,
     message: hasLocalizationKey
       ? resolveBackendLocalization(json)
@@ -30,7 +28,6 @@
     formattedData: jsonStringify(json.data, 2),
     traceback: json.traceback,
   };
-  return jsonResponse;
 }
 
 export function formatJsonBackendResponse(error: string): JSX.Element {
@@ -57,7 +54,7 @@
   readonly response: JsonResponse;
   readonly isDataOpen?: boolean;
 }): JSX.Element {
-  const hasData = response.data == null ? false : true;
+  const hasData = response.data != null;
   return (
     <>
       {hasData && (
@@ -87,11 +84,11 @@
 }): JSX.Element {
   return (
     <>
-      <div className={`flex space-x-2`}>
-        <TableIcon name={table} label={false} />
+      <div className="flex space-x-2">
+        <TableIcon label={false} name={table} />
         <h2 className={className.headerPrimary}>{exception}</h2>
       </div>
-      <div className={`flex space-x-2`}>
+      <div className="flex space-x-2">
         <em className={className.label} title={message}>
           {message}
         </em>
@@ -111,7 +108,7 @@
       <em className={className.label} title={response.message}>
         {response.message}
       </em>
-      <JsonBackendResponseFooter isDataOpen={true} response={response} />
+      <JsonBackendResponseFooter isDataOpen response={response} />
     </>
   );
 }
@@ -121,8 +118,8 @@
   const table: string = response.data.table;
   return (
     <>
-      <BusinessRuleExceptionHeader table={table} response={response} />
-      <JsonBackendResponseFooter response={response} isDataOpen={true} />
+      <BusinessRuleExceptionHeader response={response} table={table} />
+      <JsonBackendResponseFooter isDataOpen response={response} />
     </>
   );
 }
@@ -139,8 +136,8 @@
   const table: string = response.data.tree;
   return (
     <>
-      <BusinessRuleExceptionHeader table={table} response={response} />
-      <JsonBackendResponseFooter response={response} isDataOpen={true} />
+      <BusinessRuleExceptionHeader response={response} table={table} />
+      <JsonBackendResponseFooter isDataOpen response={response} />
     </>
   );
 }
@@ -208,28 +205,20 @@
       resource: jsonResponseData.resource,
     });
   else if (localizationKey === 'actorIsNotSpecifyUser')
-<<<<<<< HEAD
-    return backEndText.actorIsNotSpecifyUser({ actor: jsonResponseData.actor });
-=======
     return backEndText.actorIsNotSpecifyUser({
       agentTable: schema.models.Agent.label,
       specifyUserTable: schema.models.SpecifyUser.label,
       actor: jsonResponseData.actor,
     });
->>>>>>> 7e500c2e
   else if (localizationKey === 'unexpectedCollectionType')
     return backEndText.unexpectedCollectionType({
       unexpectedTypeName: jsonResponseData.unexpectedTypeName,
       collectionName: jsonResponseData.collectionName,
     });
   else if (localizationKey === 'invalidReportMimetype')
-<<<<<<< HEAD
-    return backEndText.invalidReportMimetype();
-=======
     return backEndText.invalidReportMimetype({
       mimeTypeField: getField(schema.models.SpAppResource, 'mimeType').label,
     });
->>>>>>> 7e500c2e
   else if (localizationKey === 'fieldNotRelationship')
     return backEndText.fieldNotRelationship({ field: jsonResponseData.field });
   else if (localizationKey === 'unexpectedTableId')
