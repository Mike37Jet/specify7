--- conflicted
+++ resolved
@@ -3,15 +3,9 @@
 import { backEndText } from '../../localization/backEnd';
 import { preferencesText } from '../../localization/preferences';
 import { className } from '../Atoms/className';
-<<<<<<< HEAD
-import { TableIcon } from '../Molecules/TableIcon';
 import { getField } from '../DataModel/helpers';
 import { tables } from '../DataModel/tables';
-=======
-import { getField } from '../DataModel/helpers';
-import { schema } from '../DataModel/schema';
 import { TableIcon } from '../Molecules/TableIcon';
->>>>>>> 3ea6689c
 
 type JsonResponse = {
   readonly exception: string;
@@ -94,13 +88,7 @@
         <h2 className={className.headerPrimary}>{exception}</h2>
       </div>
       <div className="flex space-x-2">
-<<<<<<< HEAD
-        <em className={className.label} title={message}>
-          {message}
-        </em>
-=======
         <em className={className.label}>{message}</em>
->>>>>>> 3ea6689c
       </div>
     </>
   );
@@ -114,13 +102,7 @@
   return (
     <>
       <h2 className={className.headerPrimary}>{response.exception}</h2>
-<<<<<<< HEAD
-      <em className={className.label} title={response.message}>
-        {response.message}
-      </em>
-=======
       <em className={className.label}>{response.message}</em>
->>>>>>> 3ea6689c
       <JsonBackendResponseFooter isDataOpen response={response} />
     </>
   );
