import { errorContext } from '../../hooks/useErrorContext';
import type { R } from '../../utils/types';
<<<<<<< HEAD
import { consoleLog, toSafeObject } from './interceptLogs';
=======
import { jsonStringify, removeKey, sortFunction } from '../../utils/utils';
import { consoleLog } from './interceptLogs';
>>>>>>> b63632a7

const resolvedStackTrace: R<unknown> = {};
Promise.all(
  Object.entries({
    systemInformation: import('../InitialContext/systemInfo').then(
      async ({ fetchContext, getSystemInfo }) =>
        fetchContext.then(getSystemInfo)
    ),
    tablePermissions: import('../Permissions').then(
      async ({ getTablePermissions, fetchContext }) =>
        fetchContext.then(getTablePermissions)
    ),
    operationPermissions: import('../Permissions').then(
      async ({ getOperationPermissions, fetchContext }) =>
        fetchContext.then(getOperationPermissions)
    ),
    schema: import('../DataModel/schema').then(
      async ({ fetchContext }) => fetchContext
    ),
    remotePrefs: import('../InitialContext/remotePrefs').then(
      async ({ fetchContext }) => fetchContext
    ),
    userPreferences: import('../Preferences/userPreferences').then(
<<<<<<< HEAD
      async ({ userPreferences }) =>
        userPreferences.fetch().then(() => userPreferences.getRaw())
    ),
    collectionPreferences: import('../Preferences/collectionPreferences').then(
      async ({ collectionPreferences }) =>
=======
      ({ userPreferences }) =>
        userPreferences.fetch().then(() => userPreferences.getRaw())
    ),
    collectionPreferences: import('../Preferences/collectionPreferences').then(
      ({ collectionPreferences }) =>
>>>>>>> b63632a7
        collectionPreferences.fetch().then(() => collectionPreferences.getRaw())
    ),
    userInformation: import('../InitialContext/userInformation').then(
      async ({ fetchContext }) => fetchContext
    ),
  }).map(async ([key, promise]) => {
    resolvedStackTrace[key] = await promise;
  })
)
  // Can't use softFail here because of circular dependency
  .catch(console.error);

/**
 * The stack trace is about 83KB in size
 */
export const produceStackTrace = (message: unknown): string =>
<<<<<<< HEAD
  JSON.stringify(
    toSafeObject({
      message,
      ...resolvedStackTrace,
      href: globalThis.location.href,
      consoleLog,
      errorContext: Array.from(errorContext),
      pageHtml: document.documentElement.outerHTML,
      localStorage: { ...localStorage },
      // Network log and page load telemetry
      eventLog:
        process.env.NODE_ENV === 'test'
          ? []
          : globalThis.performance.getEntries(),
      navigator: {
        userAgent: navigator.userAgent,
        language: navigator.language,
      },
    })
  );
=======
  jsonStringify(
    Object.fromEntries(
      Object.entries({
        message,
        ...resolvedStackTrace,
        href: globalThis.location.href,
        consoleLog,
        errorContext: Array.from(errorContext),
        pageHtml: document.documentElement.outerHTML,
        localStorage: { ...localStorage },
        // Network log and page load telemetry
        eventLog: globalThis.performance.getEntries(),
        navigator: {
          userAgent: navigator.userAgent,
          language: navigator.language,
        },
      }).sort(
        sortFunction(([key]) => {
          const order = errorSorted.indexOf(key);
          return order === -1 ? Number.POSITIVE_INFINITY : order;
        })
      )
    )
  );

const errorSorted = [
  'message',
  'userInformation',
  'systemInformation',
  'pageHtml',
  'href',
  'errorContext',
  'navigator',
  'consoleLog',
];
>>>>>>> b63632a7
<|MERGE_RESOLUTION|>--- conflicted
+++ resolved
@@ -1,11 +1,7 @@
 import { errorContext } from '../../hooks/useErrorContext';
 import type { R } from '../../utils/types';
-<<<<<<< HEAD
-import { consoleLog, toSafeObject } from './interceptLogs';
-=======
-import { jsonStringify, removeKey, sortFunction } from '../../utils/utils';
+import { sortFunction } from '../../utils/utils';
 import { consoleLog } from './interceptLogs';
->>>>>>> b63632a7
 
 const resolvedStackTrace: R<unknown> = {};
 Promise.all(
@@ -29,19 +25,11 @@
       async ({ fetchContext }) => fetchContext
     ),
     userPreferences: import('../Preferences/userPreferences').then(
-<<<<<<< HEAD
       async ({ userPreferences }) =>
         userPreferences.fetch().then(() => userPreferences.getRaw())
     ),
     collectionPreferences: import('../Preferences/collectionPreferences').then(
       async ({ collectionPreferences }) =>
-=======
-      ({ userPreferences }) =>
-        userPreferences.fetch().then(() => userPreferences.getRaw())
-    ),
-    collectionPreferences: import('../Preferences/collectionPreferences').then(
-      ({ collectionPreferences }) =>
->>>>>>> b63632a7
         collectionPreferences.fetch().then(() => collectionPreferences.getRaw())
     ),
     userInformation: import('../InitialContext/userInformation').then(
@@ -58,29 +46,7 @@
  * The stack trace is about 83KB in size
  */
 export const produceStackTrace = (message: unknown): string =>
-<<<<<<< HEAD
   JSON.stringify(
-    toSafeObject({
-      message,
-      ...resolvedStackTrace,
-      href: globalThis.location.href,
-      consoleLog,
-      errorContext: Array.from(errorContext),
-      pageHtml: document.documentElement.outerHTML,
-      localStorage: { ...localStorage },
-      // Network log and page load telemetry
-      eventLog:
-        process.env.NODE_ENV === 'test'
-          ? []
-          : globalThis.performance.getEntries(),
-      navigator: {
-        userAgent: navigator.userAgent,
-        language: navigator.language,
-      },
-    })
-  );
-=======
-  jsonStringify(
     Object.fromEntries(
       Object.entries({
         message,
@@ -114,5 +80,4 @@
   'errorContext',
   'navigator',
   'consoleLog',
-];
->>>>>>> b63632a7
+];