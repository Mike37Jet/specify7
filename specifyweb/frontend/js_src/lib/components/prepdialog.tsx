import React from 'react';
import type { State } from 'typesafe-reducer';

import type {
  Disposal,
  DisposalPreparation,
  ExchangeOut,
  Gift,
  GiftPreparation,
  Loan,
  LoanPreparation,
} from '../datamodel';
import { group, replaceItem } from '../helpers';
import type { SpecifyResource } from '../legacytypes';
import { commonText } from '../localization/common';
import { formsText } from '../localization/forms';
import { getResourceApiUrl, getResourceViewUrl } from '../resource';
import { getModel, schema } from '../schema';
import type { Preparations } from '../specifyapi';
import { getInteractionsForPrepId } from '../specifyapi';
import type { Collection, SpecifyModel } from '../specifymodel';
import { toTable } from '../specifymodel';
import type { RA, RR } from '../types';
import { defined, filterArray } from '../types';
import { syncFieldFormat } from '../uiparse';
import { Button, Form, Input, Submit } from './basic';
import { LoadingContext } from './contexts';
import { useId, useLiveState } from './hooks';
import { Dialog } from './modaldialog';
import { ResourceView } from './resourceview';
import { useNavigate } from 'react-router-dom';
import { serializeResource } from '../datamodelutils';

export function PrepDialog({
  onClose: handleClose,
  isReadOnly,
  preparations: rawPreparations,
  action,
  itemCollection,
}: {
  readonly onClose: () => void;
  readonly isReadOnly: boolean;
  readonly preparations: Preparations;
  readonly action: {
    readonly model: SpecifyModel<Disposal | Gift | Loan>;
    readonly name?: string;
  };
  readonly itemCollection?: Collection<
    DisposalPreparation | GiftPreparation | LoanPreparation
  >;
}): JSX.Element {
  const preparations = React.useMemo(() => {
    if (itemCollection === undefined) return rawPreparations;
    const mutatedPreparations = rawPreparations.map((item) =>
      Object.fromEntries(Object.entries(item))
    );
    const indexedPreparations = Object.fromEntries(
      group(
        mutatedPreparations.map((preparation) => [
          getResourceApiUrl('Preparation', preparation.preparationId),
          preparation,
        ])
      )
    );
    itemCollection.models.forEach((preparation) => {
      if (!preparation.isNew()) return;
      const preparationUrl = preparation.get('preparation');
      const indexed = indexedPreparations[preparationUrl ?? ''];
      if (indexed === undefined) return;
      const loanPreparation = toTable(preparation, 'LoanPreparation');
      if (loanPreparation === undefined) return;
      const resolved = loanPreparation.get('quantityResolved') ?? 0;
      // @ts-expect-error REFACTOR: make this algorithm immutable
      indexed[0].available -= loanPreparation.get('quantity') - resolved;
    });
    return mutatedPreparations as Preparations;
  }, [rawPreparations, itemCollection]);

  const [selected, setSelected] = useLiveState<RA<number>>(
    React.useCallback(
      () => Array.from({ length: preparations.length }).fill(0),
      [preparations.length]
    )
  );
  const canDeselect = selected.some((value) => value > 0);
  const canSelectAll = selected.some(
    (value, index) => value < preparations[index].available
  );

  const id = useId('prep-dialog');
  const navigate = useNavigate();

  return (
    <Dialog
      buttons={
        isReadOnly ? (
          commonText('close')
        ) : (
          <>
            <Button.DialogClose>{commonText('cancel')}</Button.DialogClose>
            <Button.Blue
              disabled={!canSelectAll}
              title={formsText('selectAllAvailablePreparations')}
              onClick={(): void =>
                setSelected(preparations.map(({ available }) => available))
              }
            >
              {formsText('selectAll')}
            </Button.Blue>
            <Button.Blue
              disabled={!canDeselect}
              title={commonText('clearAll')}
              onClick={(): void => setSelected(Array.from(selected).fill(0))}
            >
              {formsText('deselectAll')}
            </Button.Blue>
            <Submit.Green
              form={id('form')}
              title={
                typeof itemCollection === 'object'
                  ? formsText('addItems')
                  : formsText('createRecord', action.model.label)
              }
            >
              {commonText('apply')}
            </Submit.Green>
          </>
        )
      }
      header={formsText('preparationsDialogTitle')}
      onClose={handleClose}
    >
      <Form
        id={id('form')}
        onSubmit={(): void => {
          const itemModel = defined(
            getModel(`${action.model.name}Preparation`)
          ) as SpecifyModel<
            DisposalPreparation | GiftPreparation | LoanPreparation
          >;
          const items = filterArray(
            preparations.map((preparation, index) => {
              if (selected[index] === 0) return undefined;
              const result = new itemModel.Resource();
              result.set(
                'preparation',
                getResourceApiUrl('Preparation', preparation.preparationId)
              );
              result.set('quantity', selected[index]);
              const loanPreparation = toTable(result, 'LoanPreparation');
              loanPreparation?.set('quantityReturned', 0);
              loanPreparation?.set('quantityResolved', 0);
              return result;
            })
          );

          if (typeof itemCollection === 'object') {
            itemCollection.add(items);
            handleClose();
          } else {
            const interaction = new action.model.Resource();
            const loan = toTable(interaction, 'Loan');
            loan?.set(
              'loanPreparations',
              items as RA<SpecifyResource<LoanPreparation>>
            );
            loan?.set('isClosed', false);
            toTable(interaction, 'Gift')?.set(
              'giftPreparations',
              items as RA<SpecifyResource<GiftPreparation>>
            );
            toTable(interaction, 'Disposal')?.set(
              'disposalPreparations',
              items as RA<SpecifyResource<DisposalPreparation>>
            );
            navigate(getResourceViewUrl(action.model.name, undefined), {
              state: { resource: serializeResource(interaction) },
            });
          }
        }}
      >
        <table className="grid-table grid-cols-[min-content_repeat(6,auto)] gap-2">
          <thead>
            <tr>
              <th scope="col">
                <span className="sr-only">{formsText('selectAll')}</span>
              </th>
              <th scope="col">
                {
                  defined(
                    schema.models.CollectionObject.getLiteralField(
                      'catalogNumber'
                    )
                  ).label
                }
              </th>
              <th scope="col">
                {
                  defined(schema.models.Determination.getRelationship('taxon'))
                    .label
                }
              </th>
              <th scope="col">
                {
                  defined(schema.models.Preparation.getRelationship('prepType'))
                    .label
                }
              </th>
              <th scope="col">{commonText('selected')}</th>
              <th scope="col">{formsText('available')}</th>
              <th scope="col">{formsText('unavailable')}</th>
            </tr>
          </thead>
          <tbody>
            {preparations.map((preparation, index) => (
              <Row
                key={index}
                preparation={preparation}
                selected={selected[index]}
                onChange={(newSelected): void =>
                  setSelected(replaceItem(selected, index, newSelected))
                }
              />
            ))}
          </tbody>
        </table>
      </Form>
    </Dialog>
  );
}

function Row({
  preparation,
  selected,
  onChange: handleChange,
}: {
  readonly preparation: Preparations[number];
  readonly selected: number;
  readonly onChange: (newSelected: number) => void;
}): JSX.Element {
  const unavailableCount = preparation.countAmount - preparation.available;

  const available = Math.max(0, preparation.available);
  const checked = selected !== 0;
  const loading = React.useContext(LoadingContext);
  const [state, setState] = React.useState<
    | State<
        'ItemSelection',
        {
          readonly items: RR<
            'ExchangeOut' | 'Gift' | 'Loan',
            RA<{
              readonly id: number;
              readonly label: string;
            }>
          >;
        }
      >
    | State<
        'ResourceDialog',
        {
          readonly resource: SpecifyResource<ExchangeOut | Gift | Loan>;
        }
      >
    | State<'Main'>
  >({ type: 'Main' });

  return (
    <>
      <tr>
        <td>
          <Input.Checkbox
            aria-label={formsText('selectAll')}
            checked={checked}
            title={formsText('selectAll')}
            onValueChange={(): void => handleChange(checked ? 0 : available)}
          />
        </td>
<<<<<<< HEAD
        <td className="justify-end tabular-nums">
          {fieldFormat(
=======
        <td className="tabular-nums justify-end">
          {syncFieldFormat(
>>>>>>> 316b6661
            schema.models.CollectionObject.getLiteralField('catalogNumber'),
            undefined,
            preparation.catalogNumber
          )}
        </td>
        <td>{preparation.taxon}</td>
        <td>{preparation.prepType}</td>
        <td>
          <Input.Number
            aria-label={formsText('selectedAmount')}
            max={preparation.available}
            min={0}
            title={formsText('selectedAmount')}
            value={selected}
            onValueChange={handleChange}
          />
        </td>
        <td className="justify-end tabular-nums">{preparation.available}</td>
        <td className="justify-end tabular-nums">
          {
            /* If unavailable items, link to related interactions */
            unavailableCount === 0 ? (
              0
            ) : (
              <Button.LikeLink
                onClick={(): void =>
                  state.type === 'Main'
                    ? loading(
                        getInteractionsForPrepId(
                          preparation.preparationId
                        ).then(([_id, ...rawItems]) => {
                          const [loans, gifts, exchangeOuts] = rawItems.map(
                            (preparations) =>
                              preparations
                                ?.split(',')
                                .map((object) => object.split('>|<'))
                                .map(([id, label]) => ({
                                  id: Number.parseInt(id),
                                  label,
                                })) ?? []
                          );
                          const count =
                            loans.length + gifts.length + exchangeOuts.length;

                          setState(
                            count === 1
                              ? {
                                  type: 'ResourceDialog',
                                  resource: new (loans.length === 1
                                    ? schema.models.Loan
                                    : gifts.length === 1
                                    ? schema.models.Gift
                                    : schema.models.ExchangeOut
                                  ).Resource({
                                    id: [...loans, ...gifts, ...exchangeOuts][0]
                                      .id,
                                  }),
                                }
                              : {
                                  type: 'ItemSelection',
                                  items: {
                                    Loan: loans,
                                    Gift: gifts,
                                    ExchangeOut: exchangeOuts,
                                  },
                                }
                          );
                        })
                      )
                    : setState({ type: 'Main' })
                }
              >
                {unavailableCount}
              </Button.LikeLink>
            )
          }
        </td>
      </tr>
      {state.type === 'ItemSelection' && (
        <tr>
          <td className="col-span-full">
            {Object.entries(state.items).map(([tableName, items]) =>
              items.map(({ id, label }) => (
                <Button.LikeLink
                  onClick={(): void =>
                    setState({
                      type: 'ResourceDialog',
                      resource: new schema.models[tableName].Resource({ id }),
                    })
                  }
                >{`${schema.models[tableName].label}: ${label}`}</Button.LikeLink>
              ))
            )}
          </td>
        </tr>
      )}
      {state.type === 'ResourceDialog' && (
        <ResourceView
          canAddAnother
          dialog="modal"
          isDependent={false}
          isSubForm={false}
          mode="edit"
          resource={state.resource}
          onClose={(): void => setState({ type: 'Main' })}
          onDeleted={undefined}
          onSaved={undefined}
        />
      )}
    </>
  );
}<|MERGE_RESOLUTION|>--- conflicted
+++ resolved
@@ -276,13 +276,8 @@
             onValueChange={(): void => handleChange(checked ? 0 : available)}
           />
         </td>
-<<<<<<< HEAD
         <td className="justify-end tabular-nums">
-          {fieldFormat(
-=======
-        <td className="tabular-nums justify-end">
           {syncFieldFormat(
->>>>>>> 316b6661
             schema.models.CollectionObject.getLiteralField('catalogNumber'),
             undefined,
             preparation.catalogNumber
