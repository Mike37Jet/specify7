--- conflicted
+++ resolved
@@ -58,12 +58,8 @@
   ProtectedAction,
   ProtectedTable,
 } from '../Permissions/PermissionDenied';
-<<<<<<< HEAD
 import { formatUrl } from '../Router/queryString';
-import { locationToState, useStableLocation } from '../Router/RouterState';
-=======
 import { locationToState } from '../Router/RouterState';
->>>>>>> d0d280dc
 import type { SecurityOutlet } from '../Toolbar/Security';
 import type { SetAgentsResponse } from './MissingAgentsDialog';
 import { MissingAgentsDialog } from './MissingAgentsDialog';
@@ -471,7 +467,6 @@
               ({ id }) =>
                 hasPermission('/permissions/policies/user', 'update', id) ||
                 hasPermission('/permissions/user/roles', 'update', id)
-<<<<<<< HEAD
             ) ? (
             <SaveButton
               disabled={!changesMade || userAgents === undefined}
@@ -487,90 +482,21 @@
                  */
                 loading(
                   (hasPermission('/admin/user/agents', 'update')
-                    ? ajax(
-                        `/api/set_agents/${userResource.id}/`,
-                        {
-                          method: 'POST',
-                          headers: {},
-                          body: filterArray(
-                            userAgents!.map(({ address }) =>
-                              idFromUrl(address.get('agent') ?? '')
-=======
-            )) ? (
-          <SaveButton
-            disabled={!changesMade || userAgents === undefined}
-            form={formElement}
-            resource={userResource}
-            saveRequired={isChanged}
-            onAdd={Array.isArray(userAgents) ? handleAdd : undefined}
-            onSaved={(): void =>
-              /*
-               * Need to do requests in series rather than parallel as
-               * some are expected to fail when user is not properly
-               * assigned agents
-               */
-              loading(
-                (hasPermission('/admin/user/agents', 'update')
-                  ? ajax(`/api/set_agents/${userResource.id}/`, {
-                      method: 'POST',
-                      headers: {},
-                      body: filterArray(
-                        userAgents!.map(({ address }) =>
-                          idFromUrl(address.get('agent') ?? '')
-                        )
-                      ),
-                      expectedErrors: [Http.BAD_REQUEST],
-                    })
-                  : Promise.resolve({
-                      data: '',
-                      status: Http.NO_CONTENT,
-                    })
-                )
-                  .then(({ data, status }) =>
-                    status === Http.BAD_REQUEST
-                      ? setState({
-                          type: 'SettingAgents',
-                          response: JSON.parse(data),
-                        })
-                      : Array.isArray(institutionPolicies) &&
-                        changedInstitutionPolicies
-                      ? ajax(
-                          `/permissions/user_policies/institution/${userResource.id}/`,
-                          {
-                            method: 'PUT',
-                            body: decompressPolicies(institutionPolicies),
-                            headers: { Accept: 'text/plain' },
-                            expectedErrors: [Http.BAD_REQUEST],
-                          }
-                        ).then(({ data, status }) => {
-                          /*
-                           * Removing admin status fails if current user
-                           * is the last admin
-                           */
-                          if (status === Http.BAD_REQUEST) {
-                            const parsed: {
-                              readonly NoAdminUsersException: IR<never>;
-                            } = JSON.parse(data);
-                            if (
-                              typeof parsed === 'object' &&
-                              'NoAdminUsersException' in parsed
->>>>>>> d0d280dc
-                            )
-                          ),
-                        },
-                        {
-                          expectedResponseCodes: [
-                            Http.NO_CONTENT,
-                            Http.BAD_REQUEST,
-                          ],
-                        }
-                      )
+                    ? ajax(`/api/set_agents/${userResource.id}/`, {
+                        method: 'POST',
+                        headers: {},
+                        body: filterArray(
+                          userAgents!.map(({ address }) =>
+                            idFromUrl(address.get('agent') ?? '')
+                          )
+                        ),
+                        expectedErrors: [Http.BAD_REQUEST],
+                      })
                     : Promise.resolve({
                         data: '',
                         status: Http.NO_CONTENT,
                       })
                   )
-<<<<<<< HEAD
                     .then(({ data, status }) =>
                       status === Http.BAD_REQUEST
                         ? setState({
@@ -585,12 +511,7 @@
                               method: 'PUT',
                               body: decompressPolicies(institutionPolicies),
                               headers: { Accept: 'text/plain' },
-                            },
-                            {
-                              expectedResponseCodes: [
-                                Http.NO_CONTENT,
-                                Http.BAD_REQUEST,
-                              ],
+                              expectedErrors: [Http.BAD_REQUEST],
                             }
                           ).then(({ data, status }) => {
                             /*
@@ -622,16 +543,10 @@
                       canContinue === true
                         ? Promise.all([
                             typeof password === 'string' && password !== ''
-                              ? ping(
-                                  `/api/set_password/${userResource.id}/`,
-                                  {
-                                    method: 'POST',
-                                    body: formData({ password }),
-                                  },
-                                  {
-                                    expectedResponseCodes: [Http.NO_CONTENT],
-                                  }
-                                )
+                              ? ping(`/api/set_password/${userResource.id}/`, {
+                                  method: 'POST',
+                                  body: formData({ password }),
+                                })
                               : undefined,
                             ...Object.entries(userRoles ?? {})
                               .filter(
@@ -650,11 +565,6 @@
                                         body: roles.map(({ roleId }) => ({
                                           id: roleId,
                                         })),
-                                      },
-                                      {
-                                        expectedResponseCodes: [
-                                          Http.NO_CONTENT,
-                                        ],
                                       }
                                     )
                                   : undefined
@@ -665,54 +575,6 @@
                                   JSON.stringify(policies) !==
                                   JSON.stringify(
                                     initialUserPolicies.current?.[collectionId]
-=======
-                  .then((canContinue) =>
-                    canContinue === true
-                      ? Promise.all([
-                          typeof password === 'string' && password !== ''
-                            ? ping(`/api/set_password/${userResource.id}/`, {
-                                method: 'POST',
-                                body: formData({ password }),
-                              })
-                            : undefined,
-                          ...Object.entries(userRoles ?? {})
-                            .filter(
-                              ([collectionId, roles]) =>
-                                JSON.stringify(roles) !==
-                                JSON.stringify(
-                                  initialUserRoles.current?.[collectionId]
-                                )
-                            )
-                            .map(async ([collectionId, roles]) =>
-                              Array.isArray(roles)
-                                ? ping(
-                                    `/permissions/user_roles/${collectionId}/${userResource.id}/`,
-                                    {
-                                      method: 'PUT',
-                                      body: roles.map(({ roleId }) => ({
-                                        id: roleId,
-                                      })),
-                                    }
-                                  )
-                                : undefined
-                            ),
-                          ...Object.entries(userPolicies ?? {})
-                            .filter(
-                              ([collectionId, policies]) =>
-                                JSON.stringify(policies) !==
-                                JSON.stringify(
-                                  initialUserPolicies.current?.[collectionId]
-                                )
-                            )
-                            .map(async ([collectionId, policies]) =>
-                              Array.isArray(policies)
-                                ? ping(
-                                    `/permissions/user_policies/${collectionId}/${userResource.id}/`,
-                                    {
-                                      method: 'PUT',
-                                      body: decompressPolicies(policies),
-                                    }
->>>>>>> d0d280dc
                                   )
                               )
                               .map(async ([collectionId, policies]) =>
@@ -722,11 +584,6 @@
                                       {
                                         method: 'PUT',
                                         body: decompressPolicies(policies),
-                                      },
-                                      {
-                                        expectedResponseCodes: [
-                                          Http.NO_CONTENT,
-                                        ],
                                       }
                                     )
                                   : undefined
