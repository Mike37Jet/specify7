--- conflicted
+++ resolved
@@ -19,11 +19,7 @@
 import { FormMeta } from '../FormMeta';
 import type { FormMode } from '../FormParse';
 import type { FormCellDefinition, SubViewSortField } from '../FormParse/cells';
-<<<<<<< HEAD
 import { SearchDialog } from '../SearchDialog';
-=======
-import { SearchDialog } from '../Forms/SearchDialog';
->>>>>>> 4cb5b149
 import { RenderForm } from '../Forms/SpecifyForm';
 import { useViewDefinition } from '../Forms/useViewDefinition';
 import { loadingGif } from '../Molecules';
@@ -266,15 +262,9 @@
                     <>
                       <div className="h-full" role="cell">
                         <Button.Small
-<<<<<<< HEAD
-                          aria-label={commonText.contract()}
-                          className="h-full"
-                          title={commonText.contract()}
-=======
                           aria-label={commonText.collapse()}
                           className="h-full"
                           title={commonText.collapse()}
->>>>>>> 4cb5b149
                           onClick={(): void =>
                             setExpandedRecords({
                               ...isExpanded,
