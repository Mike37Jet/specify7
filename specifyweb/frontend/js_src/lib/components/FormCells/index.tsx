--- conflicted
+++ resolved
@@ -19,11 +19,8 @@
 import { useAsyncState } from '../../hooks/useAsyncState';
 import { AnySchema } from '../DataModel/helperTypes';
 import { TableIcon } from '../Molecules/TableIcon';
-<<<<<<< HEAD
-import {ValueOf} from '../../utils/types';
-=======
+import { ValueOf } from '../../utils/types';
 import { useDistantRelated } from '../../hooks/resource';
->>>>>>> c8d80ecc
 
 const cellRenderers: {
   readonly [KEY in keyof CellTypes]: (props: {
