--- conflicted
+++ resolved
@@ -1,19 +1,13 @@
 import React from 'react';
 
+import { useDistantRelated } from '../../hooks/resource';
 import { useAsyncState } from '../../hooks/useAsyncState';
 import { commonText } from '../../localization/common';
 import { formsText } from '../../localization/forms';
-<<<<<<< HEAD
 import { f } from '../../utils/functools';
 import { DataEntry } from '../Atoms/DataEntry';
-import { fetchDistantRelated } from '../DataModel/helpers';
 import type { AnySchema } from '../DataModel/helperTypes';
 import type { SpecifyResource } from '../DataModel/legacyTypes';
-=======
-import type { FormMode, FormType } from '../FormParse';
-import { fetchView, resolveViewDefinition } from '../FormParse';
-import type { cellAlign, CellTypes } from '../FormParse/cells';
->>>>>>> 8acc8412
 import { schema } from '../DataModel/schema';
 import type { Collection } from '../DataModel/specifyModel';
 import { UiCommand } from '../FormCommands';
@@ -24,12 +18,8 @@
 import { RenderForm } from '../Forms/SpecifyForm';
 import { SubView } from '../Forms/SubView';
 import { TableIcon } from '../Molecules/TableIcon';
-<<<<<<< HEAD
 import { relationshipIsToMany } from '../WbPlanView/mappingHelpers';
 import { FormTableInteraction } from './FormTableInteraction';
-=======
-import { useDistantRelated } from '../../hooks/resource';
->>>>>>> 8acc8412
 
 const cellRenderers: {
   readonly [KEY in keyof CellTypes]: (props: {
@@ -116,25 +106,11 @@
     formType: parentFormType,
     cellData: { fieldNames, formType, isButton, icon, viewName, sortField },
   }) {
-<<<<<<< HEAD
-    const [data] = useAsyncState(
-      React.useCallback(
-        async () =>
-          fetchDistantRelated(
-            rawResource,
-            rawResource.specifyModel.getFields(fieldNames?.join('.') ?? '')
-          ),
-        [rawResource, fieldNames]
-      ),
-      false
-    );
-=======
     const fields = React.useMemo(
       () => rawResource.specifyModel.getFields(fieldNames?.join('.') ?? ''),
       [rawResource, fieldNames]
     );
     const data = useDistantRelated(rawResource, fields);
->>>>>>> 8acc8412
 
     const relationship =
       data?.field?.isRelationship === true ? data.field : undefined;
