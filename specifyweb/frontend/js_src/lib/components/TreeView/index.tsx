import React from 'react';
import { useParams } from 'react-router-dom';

import { useSearchParameter } from '../../hooks/navigation';
import { useAsyncState, usePromise } from '../../hooks/useAsyncState';
import { useBooleanState } from '../../hooks/useBooleanState';
import { useCachedState } from '../../hooks/useCachedState';
import { useErrorContext } from '../../hooks/useErrorContext';
import { useId } from '../../hooks/useId';
import { commonText } from '../../localization/common';
import { treeText } from '../../localization/tree';
import type { RA } from '../../utils/types';
import { caseInsensitiveHash, toggleItem } from '../../utils/utils';
import { Container, H2 } from '../Atoms';
import { Button } from '../Atoms/Button';
import { DataEntry } from '../Atoms/DataEntry';
import { deserializeResource } from '../DataModel/helpers';
import type {
  AnyTree,
  FilterTablesByEndsWith,
  SerializedResource,
} from '../DataModel/helperTypes';
import type { SpecifyResource } from '../DataModel/legacyTypes';
import { getModel, schema } from '../DataModel/schema';
import type { SpecifyModel } from '../DataModel/specifyModel';
import { ErrorBoundary } from '../Errors/ErrorBoundary';
import { ResourceView } from '../Forms/ResourceView';
import { getPref } from '../InitialContext/remotePrefs';
import { isTreeModel, treeRanksPromise } from '../InitialContext/treeRanks';
import { useTitle } from '../Molecules/AppTitle';
import { supportsBackdropBlur } from '../Molecules/Dialog';
import { TableIcon } from '../Molecules/TableIcon';
import { ProtectedTree } from '../Permissions/PermissionDenied';
import { NotFoundView } from '../Router/NotFoundView';
import { formatUrl } from '../Router/queryString';
import { EditTreeDefinition } from '../Toolbar/TreeRepair';
import {
  useHighContrast,
  useReducedTransparency,
} from '../UserPreferences/Hooks';
import { usePref } from '../UserPreferences/usePref';
import { TreeViewActions } from './Actions';
import type { Conformations, Row, Stats } from './helpers';
import {
  deserializeConformation,
  fetchRows,
  fetchStats,
  serializeConformation,
} from './helpers';
import { TreeRow } from './Row';
import { TreeViewSearch } from './Search';
<<<<<<< HEAD
import { useMenuItem } from '../Header/useMenuItem';
import { deserializeResource } from '../DataModel/helpers';
=======
>>>>>>> d16a33c1

const treeToPref = {
  Geography: 'geography',
  Taxon: 'taxon',
  Storage: 'storage',
  GeologicTimePeriod: 'geologicTimePeriod',
  LithoStrat: 'lithoStrat',
} as const;
const defaultConformation: RA<never> = [];

function TreeView<SCHEMA extends AnyTree>({
  tableName,
  treeDefinition,
  treeDefinitionItems,
}: {
  readonly tableName: SCHEMA['tableName'];
  readonly treeDefinition: SpecifyResource<FilterTablesByEndsWith<'TreeDef'>>;
  readonly treeDefinitionItems: RA<
    SerializedResource<FilterTablesByEndsWith<'TreeDefItem'>>
  >;
}): JSX.Element | null {
  const table = schema.models[tableName] as SpecifyModel<AnyTree>;

  const rankIds = treeDefinitionItems.map(({ rankId }) => rankId);

  const [collapsedRanks, setCollapsedRanks] = useCachedState(
    'tree',
    `collapsedRanks${tableName}`
  );

  const [urlConformation, setUrlConformation] =
    useSearchParameter('conformation');

  const [conformation = defaultConformation, setConformation] = useCachedState(
    'tree',
    `conformations${tableName}`
  );

  React.useEffect(
    () => setUrlConformation(serializeConformation(conformation)),
    [conformation, setUrlConformation]
  );
  React.useEffect(() => {
    if (typeof urlConformation !== 'string') return;
    const parsed = deserializeConformation(urlConformation);
    setConformation(parsed);
  }, [setConformation]);

  useTitle(treeText.treeViewTitle({ treeName: table.label }));

  // Node sort order
  const sortField = getPref(`${tableName as 'Geography'}.treeview_sort_field`);

  const includeAuthor = getPref(`TaxonTreeEditor.DisplayAuthor`);

  const baseUrl = `/api/specify_tree/${tableName.toLowerCase()}/${
    treeDefinition.id
  }`;

  const getRows = React.useCallback(
    async (parentId: number | 'null') =>
      fetchRows(
        formatUrl(`${baseUrl}/${parentId}/${sortField}/`, {
          includeAuthor: includeAuthor.toString(),
        })
      ),
    [baseUrl, sortField]
  );

  const statsThreshold = getPref(
    `TreeEditor.Rank.Threshold.${tableName as 'Geography'}`
  );
  const getStats = React.useCallback(
    async (nodeId: number | 'null', rankId: number): Promise<Stats> =>
      rankId >= statsThreshold
        ? fetchStats(`${baseUrl}/${nodeId}/stats/`)
        : Promise.resolve({}),
    [baseUrl, statsThreshold]
  );

  const [rows, setRows] = useAsyncState<RA<Row>>(
    React.useCallback(async () => getRows('null'), [getRows]),
    true
  );
  const id = useId('tree-view');

  // FEATURE: synchronize focus path with the URL
  const [focusPath = [], setFocusPath] = useCachedState(
    'tree',
    `focusPath${tableName}`
  );
  const [focusedRow, setFocusedRow] = React.useState<Row | undefined>(
    undefined
  );
  const [actionRow, setActionRow] = React.useState<Row | undefined>(undefined);

  const searchBoxRef = React.useRef<HTMLInputElement | null>(null);
  const toolbarButtonRef = React.useRef<HTMLAnchorElement | null>(null);
  const [isEditingRanks, _, __, handleToggleEditingRanks] = useBooleanState();

  const reduceTransparency = useReducedTransparency();
  const highContrast = useHighContrast();
  const [treeAccentColor] = usePref(
    'treeEditor',
    treeToPref[tableName],
    'treeAccentColor'
  );
  const [synonymColor] = usePref(
    'treeEditor',
    treeToPref[tableName],
    'synonymColor'
  );

  return rows === undefined ? null : (
    <Container.Full>
      <header className="flex flex-wrap items-center gap-2">
        <TableIcon label name={table.name} />
        <H2 title={treeDefinition.get('remarks') ?? undefined}>
          {treeDefinition.get('name')}
        </H2>
        <EditTreeDefinition treeDefinition={treeDefinition} />
        <TreeViewSearch<SCHEMA>
          forwardRef={searchBoxRef}
          tableName={tableName}
          treeDefinitionItems={treeDefinitionItems}
          onFocusPath={setFocusPath}
        />
        <Button.Small
          aria-pressed={isEditingRanks}
          onClick={handleToggleEditingRanks}
        >
          {treeText.editRanks()}
        </Button.Small>
        <Button.Small
          disabled={conformation.length === 0}
          onClick={(): void => {
            setFocusPath([0]);
            setConformation([]);
          }}
        >
          {commonText.collapseAll()}
        </Button.Small>
        <span className="-ml-2 flex-1" />
        <ErrorBoundary dismissible>
          <TreeViewActions<SCHEMA>
            actionRow={actionRow}
            focusedRow={focusedRow}
            focusRef={toolbarButtonRef}
            ranks={rankIds}
            tableName={tableName}
            onChange={setActionRow}
            onRefresh={(): void => {
              // Force re-load
              setRows(undefined);
              globalThis.setTimeout(() => setRows(rows), 0);
            }}
          />
        </ErrorBoundary>
      </header>
      <div
        className={`
          grid-table flex-1 grid-cols-[repeat(var(--cols),auto)]
          content-start overflow-auto rounded from-[var(--edge-color)] via-[var(--middle-color)] to-[var(--edge-color)] p-2
          pt-0
          shadow-md shadow-gray-500 outline-none
          ${highContrast ? 'border dark:border-white' : 'bg-gradient-to-bl'}
        `}
        role="none table"
        // First role is for screen readers. Second is for styling
        style={
          {
            '--cols': treeDefinitionItems.length,
            '--middle-color': `${treeAccentColor}33`,
            '--edge-color': `${treeAccentColor}00`,
          } as React.CSSProperties
        }
        tabIndex={0}
        // When tree viewer is focused, move focus to last focused node
        onFocus={(event): void => {
          // Don't handle bubbled events
          if (event.currentTarget !== event.target) return;
          // If user wants to edit tree ranks, allow tree ranks to receive focus
          if (isEditingRanks) return;
          event.preventDefault();
          // Unset and set focus path to trigger a useEffect hook in <TreeNode>
          setFocusPath([-1]);
          globalThis.setTimeout(
            () => setFocusPath(focusPath.length > 0 ? focusPath : [0]),
            0
          );
        }}
      >
        <div role="none rowgroup">
          <div role="none row">
            {treeDefinitionItems.map((rank, index, { length }) => {
              const rankName = rank.title || rank.name;
              return (
                <div
                  className={`
                  sticky top-0 whitespace-nowrap border border-transparent p-2
                  ${index === 0 ? '-ml-2 rounded-bl pl-4' : ''}
                  ${index + 1 === length ? '-mr-2 rounded-br pr-4' : ''}
                  ${
                    reduceTransparency || !supportsBackdropBlur
                      ? 'bg-gray-100 dark:bg-neutral-900'
                      : 'bg-gray-100/60 backdrop-blur-sm dark:bg-neutral-900/60'
                  }
                `}
                  key={index}
                  role="columnheader"
                >
                  <Button.LikeLink
                    id={id(rank.rankId.toString())}
                    onClick={(): void =>
                      setCollapsedRanks(
                        toggleItem(collapsedRanks ?? [], rank.rankId)
                      )
                    }
                  >
                    {collapsedRanks?.includes(rank.rankId) ?? false
                      ? rankName[0]
                      : rankName}
                  </Button.LikeLink>
                  {isEditingRanks &&
                  collapsedRanks?.includes(rank.rankId) !== true ? (
                    <EditTreeRank rank={rank} />
                  ) : undefined}
                </div>
              );
            })}
          </div>
        </div>
        <ul role="tree rowgroup">
          {rows.map((row, index) => (
            <TreeRow
              actionRow={actionRow}
              collapsedRanks={collapsedRanks ?? []}
              conformation={
                conformation
                  ?.find(([id]) => id === row.nodeId)
                  ?.slice(1) as Conformations
              }
              focusPath={
                (focusPath[0] === 0 && index === 0) ||
                focusPath[0] === row.nodeId
                  ? focusPath.slice(1)
                  : undefined
              }
              getRows={getRows}
              getStats={getStats}
              key={row.nodeId}
              nodeStats={undefined}
              path={[]}
              rankNameId={id}
              ranks={rankIds}
              row={row}
              setFocusedRow={setFocusedRow}
              synonymColor={synonymColor}
              treeName={tableName}
              onAction={(action): void => {
                if (action === 'next')
                  if (rows[index + 1] === undefined) return undefined;
                  else setFocusPath([rows[index + 1].nodeId]);
                else if (action === 'previous' && index > 0)
                  setFocusPath([rows[index - 1].nodeId]);
                else if (action === 'previous' || action === 'parent')
                  setFocusPath([]);
                else if (action === 'focusPrevious')
                  toolbarButtonRef.current?.focus();
                else if (action === 'focusNext') searchBoxRef.current?.focus();
                return undefined;
              }}
              onChangeConformation={(newConformation): void =>
                setConformation([
                  ...(conformation?.filter(([id]) => id !== row.nodeId) ?? []),
                  ...(typeof newConformation === 'object'
                    ? ([[row.nodeId, ...newConformation]] as const)
                    : []),
                ])
              }
              onFocusNode={(newFocusPath): void =>
                setFocusPath([row.nodeId, ...newFocusPath])
              }
            />
          ))}
        </ul>
      </div>
    </Container.Full>
  );
}

function EditTreeRank({
  rank,
}: {
  readonly rank: SerializedResource<FilterTablesByEndsWith<'TreeDefItem'>>;
}): JSX.Element {
  const [isOpen, handleOpen, handleClose] = useBooleanState();
  const resource = React.useMemo(() => deserializeResource(rank), [rank]);
  return (
    <>
      <DataEntry.Edit onClick={handleOpen} />
      {isOpen ? (
        <ResourceView
          dialog="modal"
          isDependent={false}
          isSubForm={false}
          mode="edit"
          resource={resource}
          onAdd={undefined}
          onClose={handleClose}
          onDeleted={undefined}
          onSaved={(): void => globalThis.location.reload()}
        />
      ) : null}
    </>
  );
}

export function TreeViewWrapper(): JSX.Element | null {
  useMenuItem('trees');
  const { tableName = '' } = useParams();
  const treeName = getModel(tableName)?.name;
  const [treeDefinitions] = usePromise(treeRanksPromise, true);
  useErrorContext('treeDefinitions', treeDefinitions);

  const treeDefinition =
    typeof treeDefinitions === 'object' &&
    typeof treeName === 'string' &&
    isTreeModel(treeName)
      ? caseInsensitiveHash(treeDefinitions, treeName)
      : undefined;

  if (treeName === undefined || !isTreeModel(treeName)) return <NotFoundView />;
  return (
    <ProtectedTree action="read" treeName={treeName}>
      {typeof treeDefinition === 'object' ? (
        <TreeView
          tableName={treeName}
          treeDefinition={treeDefinition.definition}
          treeDefinitionItems={treeDefinition.ranks}
        />
      ) : null}
    </ProtectedTree>
  );
}<|MERGE_RESOLUTION|>--- conflicted
+++ resolved
@@ -25,6 +25,7 @@
 import type { SpecifyModel } from '../DataModel/specifyModel';
 import { ErrorBoundary } from '../Errors/ErrorBoundary';
 import { ResourceView } from '../Forms/ResourceView';
+import { useMenuItem } from '../Header/useMenuItem';
 import { getPref } from '../InitialContext/remotePrefs';
 import { isTreeModel, treeRanksPromise } from '../InitialContext/treeRanks';
 import { useTitle } from '../Molecules/AppTitle';
@@ -49,11 +50,6 @@
 } from './helpers';
 import { TreeRow } from './Row';
 import { TreeViewSearch } from './Search';
-<<<<<<< HEAD
-import { useMenuItem } from '../Header/useMenuItem';
-import { deserializeResource } from '../DataModel/helpers';
-=======
->>>>>>> d16a33c1
 
 const treeToPref = {
   Geography: 'geography',
