--- conflicted
+++ resolved
@@ -47,12 +47,8 @@
 } from './helpers';
 import { TreeRow } from './Row';
 import { TreeViewSearch } from './Search';
-<<<<<<< HEAD
 import { deserializeResource } from '../DataModel/serializers';
 import { useMenuItem } from '../Header/MenuContext';
-=======
-import { deserializeResource } from '../DataModel/helpers';
->>>>>>> 8acc8412
 
 const treeToPref = {
   Geography: 'geography',
