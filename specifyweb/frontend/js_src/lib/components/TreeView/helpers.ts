import type React from 'react';
import _ from 'underscore';

<<<<<<< HEAD
import { ajax } from '../../utils/ajax';
import { getTransitionDuration } from '../Preferences/Hooks';
=======
import { commonText } from '../../localization/common';
>>>>>>> 7e500c2e
import { treeText } from '../../localization/tree';
import { ajax } from '../../utils/ajax';
import type { RA, RR } from '../../utils/types';
import { filterArray } from '../../utils/types';
import type { AnyTree } from '../DataModel/helperTypes';
import { schema } from '../DataModel/schema';
import { softFail } from '../Errors/Crash';
import { strictGetTreeDefinitionItems } from '../InitialContext/treeRanks';
import { getTransitionDuration } from '../UserPreferences/Hooks';

export const fetchRows = async (fetchUrl: string) =>
  ajax<
    RA<
      readonly [
        number,
        string,
        string,
        number,
        number,
        number,
        number | null,
        string | null,
        string,
        number
      ]
    >
  >(fetchUrl, {
    // eslint-disable-next-line @typescript-eslint/naming-convention
    headers: { Accept: 'application/json' },
  }).then(({ data: rows }) =>
    rows.map(
      (
        [
          nodeId,
          name,
          fullName,
          nodeNumber,
          highestNodeNumber,
          rankId,
          acceptedId = undefined,
          acceptedName = undefined,
          author = undefined,
          children,
        ],
        index,
        { length }
      ) => ({
        nodeId,
        name,
        fullName,
        nodeNumber,
        highestNodeNumber,
        rankId,
        acceptedId,
        acceptedName,
        author,
        children,
        isLastChild: index + 1 === length,
      })
    )
  );

export type Stats = RR<
  number,
  {
    readonly directCount: number;
    readonly childCount: number;
  }
>;

/**
 * Fetch tree node usage stats
 */
export const fetchStats = async (url: string): Promise<Stats> =>
  ajax<RA<readonly [number, number, number]>>(
    url,
    {
      // eslint-disable-next-line @typescript-eslint/naming-convention
      headers: { Accept: 'application/json' },
    },
    { strict: false }
  )
    .then(({ data }) =>
      Object.fromEntries(
        data.map(([childId, directCount, allCount]) => [
          childId,
          {
            directCount,
            childCount: allCount - directCount,
          },
        ])
      )
    )
    .catch(() => ({}));

export type Row = Awaited<ReturnType<typeof fetchRows>>[number];

export type Conformations = RA<Conformation>;

/* eslint-disable @typescript-eslint/consistent-type-definitions */

// eslint-disable-next-line functional/prefer-readonly-type
export interface Conformation extends Readonly<[number, ...Conformations]> {}

/* eslint-enable @typescript-eslint/consistent-type-definitions */

export function deserializeConformation(
  conformation: string
): Conformations | undefined {
  if (conformation === '') return undefined;
  const serialized = conformation
    .replaceAll(/([^~])~/g, '$1,~')
    .replaceAll('~', '[')
    .replaceAll('-', ']');
  try {
    return JSON.parse(serialized) as Conformations;
  } catch {
    softFail(new Error('bad tree conformation:'), serialized);
    return undefined;
  }
}

/**
 * Replace reserved url characters to avoid percent escaping. Also, commas are
 * superfluous since they precede every open bracket that is not itself preceded
 * by an open bracket by nature of the construction.
 */
export function serializeConformation(
  conformation: Conformations | undefined
): string | undefined {
  const value = JSON.stringify(conformation)
    .replaceAll('[', '~')
    .replaceAll(']', '-')
    .replaceAll(',', '');
  return value === '~~' ? undefined : value;
}

const throttleRate = 250;
export const scrollIntoView = _.throttle(function scrollIntoView(
  element: HTMLElement,
  mode: ScrollLogicalPosition = 'center'
): void {
  try {
    element.scrollIntoView({
      behavior: getTransitionDuration() === 0 ? 'auto' : 'smooth',
      block: mode,
      inline: mode,
    });
  } catch {
    element.scrollIntoView(mode === 'start');
  }
},
throttleRate);

export type KeyAction =
  | 'child'
  | 'focusNext'
  | 'focusPrevious'
  | 'next'
  | 'parent'
  | 'previous'
  | 'toggle';
const keyMapper = {
  ArrowUp: 'previous',
  ArrowDown: 'next',
  ArrowLeft: 'parent',
  ArrowRight: 'child',
  Enter: 'toggle',
  Tab: 'focus',
} as const;

export function mapKey(
  event: React.KeyboardEvent<HTMLButtonElement>
): KeyAction | undefined {
  const action = keyMapper[event.key as keyof typeof keyMapper];
  if (action === undefined) return undefined;

  event.preventDefault();
  event.stopPropagation();

  if (action === 'focus') return event.shiftKey ? 'focusPrevious' : 'focusNext';

  return action;
}

export const formatTreeStats = (
  nodeStats: Stats[number],
  isLeaf: boolean
): {
  readonly title: string;
  readonly text: string;
} => ({
  title: filterArray([
    commonText.colonLine({
      label: treeText.directCollectionObjectCount({
        collectionObjectTable: schema.models.CollectionObject.label,
      }),
      value: nodeStats.directCount.toString(),
    }),
    isLeaf
      ? undefined
      : commonText.colonLine({
          label: treeText.indirectCollectionObjectCount({
            collectionObjectTable: schema.models.CollectionObject.label,
          }),
          value: nodeStats.childCount.toString(),
        }),
  ]).join('\n'),
  text: isLeaf
    ? treeText.leafNodeStats({ directCount: nodeStats.directCount })
    : treeText.nodeStats({
        directCount: nodeStats.directCount,
        childCount: nodeStats.childCount,
      }),
});

/**
 * Check if there are any enforced ranks between current tree node parent
 * and the proposed tree node parent.
 * Fixes https://github.com/specify/specify7/issues/915
 */
export function checkMoveViolatesEnforced(
  tableName: AnyTree['tableName'],
  newParenRankId: number,
  currentRankId: number
): boolean {
  const treeRanks = strictGetTreeDefinitionItems(tableName, true);
  const currentRankIndex = treeRanks.findIndex(
    ({ rankId }) => rankId === currentRankId
  );
  const currentParentRankIndex = currentRankIndex - 1;
  const newParentRankIndex = treeRanks.findIndex(
    ({ rankId }) => rankId === newParenRankId
  );
  /*
   * Check for enforced ranks between children of newParentRankIndex and
   * currentParentRankIndex
   */
  return treeRanks
    .slice(newParentRankIndex + 1, currentParentRankIndex)
    .some(({ isEnforced }) => isEnforced);
}<|MERGE_RESOLUTION|>--- conflicted
+++ resolved
@@ -1,12 +1,7 @@
 import type React from 'react';
 import _ from 'underscore';
 
-<<<<<<< HEAD
-import { ajax } from '../../utils/ajax';
-import { getTransitionDuration } from '../Preferences/Hooks';
-=======
 import { commonText } from '../../localization/common';
->>>>>>> 7e500c2e
 import { treeText } from '../../localization/tree';
 import { ajax } from '../../utils/ajax';
 import type { RA, RR } from '../../utils/types';
@@ -15,7 +10,7 @@
 import { schema } from '../DataModel/schema';
 import { softFail } from '../Errors/Crash';
 import { strictGetTreeDefinitionItems } from '../InitialContext/treeRanks';
-import { getTransitionDuration } from '../UserPreferences/Hooks';
+import { getTransitionDuration } from '../Preferences/Hooks';
 
 export const fetchRows = async (fetchUrl: string) =>
   ajax<
