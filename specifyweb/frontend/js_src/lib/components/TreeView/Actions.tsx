import React from 'react';
import type { LocalizedString } from 'typesafe-i18n';

import { useBooleanState } from '../../hooks/useBooleanState';
import { useLiveState } from '../../hooks/useLiveState';
import { commonText } from '../../localization/common';
import { queryText } from '../../localization/query';
import { treeText } from '../../localization/tree';
import { formData } from '../../utils/ajax/helpers';
import { ping } from '../../utils/ajax/ping';
import type { RA } from '../../utils/types';
import { toLowerCase } from '../../utils/utils';
import { Button } from '../Atoms/Button';
import { Link } from '../Atoms/Link';
import { LoadingContext } from '../Core/Contexts';
import type { AnySchema, AnyTree } from '../DataModel/helperTypes';
import type { SpecifyResource } from '../DataModel/legacyTypes';
import { schema } from '../DataModel/schema';
import type { SpecifyModel } from '../DataModel/specifyModel';
import { DeleteButton } from '../Forms/DeleteButton';
import { ResourceView } from '../Forms/ResourceView';
<<<<<<< HEAD
import { Button } from '../Atoms/Button';
import { Link } from '../Atoms/Link';
import { useLiveState } from '../../hooks/useLiveState';
import { useBooleanState } from '../../hooks/useBooleanState';
import { AnySchema, AnyTree } from '../DataModel/helperTypes';
import { LocalizedString } from 'typesafe-i18n';
import { queryText } from '../../localization/query';
import { getRemotePref } from '../InitialContext/remotePrefs';
=======
import { getPref } from '../InitialContext/remotePrefs';
import { Dialog } from '../Molecules/Dialog';
import { hasPermission, hasTablePermission } from '../Permissions/helpers';
import type { Row } from './helpers';
import { checkMoveViolatesEnforced } from './helpers';
>>>>>>> 7e500c2e

type Action = 'add' | 'desynonymize' | 'edit' | 'merge' | 'move' | 'synonymize';

export function TreeViewActions<SCHEMA extends AnyTree>({
  tableName,
  focusRef,
  focusedRow,
  ranks,
  actionRow,
  onChange: handleChange,
  onRefresh: handleRefresh,
}: {
  readonly tableName: SCHEMA['tableName'];
  readonly focusRef: React.MutableRefObject<HTMLAnchorElement | null>;
  readonly focusedRow: Row | undefined;
  readonly ranks: RA<number>;
  readonly actionRow: Row | undefined;
  readonly onChange: (row: Row | undefined) => void;
  readonly onRefresh: () => void;
}): JSX.Element {
  const isRoot = ranks[0] === focusedRow?.rankId;

  const [currentAction, setCurrentAction] = React.useState<Action | undefined>(
    undefined
  );

  function setAction(action: Action | undefined): void {
    handleChange(typeof action === 'string' ? focusedRow : undefined);
    setCurrentAction(action);
  }

  const resourceName = `/tree/edit/${toLowerCase(tableName)}` as const;
  const isSynonym = typeof focusedRow?.acceptedId === 'number';

<<<<<<< HEAD
  const doExpandSynonymActionsPref = getRemotePref(
    `sp7.allow_adding_child_to_synonymized_parent.${
      tableName as AnyTree['tableName']
    }`
=======
  const doExpandSynonymActionsPref = getPref(
    `sp7.allow_adding_child_to_synonymized_parent.${tableName}`
>>>>>>> 7e500c2e
  );

  const disableButtons =
    focusedRow === undefined || typeof currentAction === 'string';
  return currentAction === undefined ||
    actionRow === undefined ||
    focusedRow === undefined ||
    currentAction === 'add' ||
    currentAction === 'edit' ? (
    <menu className="contents">
      {hasPermission('/querybuilder/query', 'execute') && (
        <li className="contents">
          {typeof focusedRow === 'object' ? (
            <Link.Small
              forwardRef={focusRef}
              href={`/specify/query/fromtree/${tableName.toLowerCase()}/${
                focusedRow.nodeId
              }/`}
              target="_blank"
            >
              {queryText.query()}
            </Link.Small>
          ) : (
            <Button.Small onClick={undefined}>{queryText.query()}</Button.Small>
          )}
        </li>
      )}
      <li className="contents">
        <EditRecordDialog<SCHEMA>
          addNew={false}
          disabled={focusedRow === undefined}
          isRoot={isRoot}
          label={
            hasTablePermission(tableName, 'update')
              ? commonText.edit()
              : commonText.view()
          }
          nodeId={focusedRow?.nodeId}
          tableName={tableName}
          onRefresh={handleRefresh}
        />
      </li>
      {hasTablePermission(tableName, 'delete') ? (
        <li className="contents">
          <NodeDeleteButton
            disabled={disableButtons}
            nodeId={focusedRow?.nodeId}
            tableName={tableName}
            onDeleted={handleRefresh}
          />
        </li>
      ) : undefined}
      {hasTablePermission(tableName, 'create') && (
        <li className="contents">
          <EditRecordDialog<SCHEMA>
            addNew
            disabled={
              focusedRow === undefined ||
              (doExpandSynonymActionsPref ? false : isSynonym) ||
              // Forbid adding children to the lowest rank
              ranks.at(-1) === focusedRow.rankId
            }
            isRoot={false}
            label={treeText.addChild()}
            nodeId={focusedRow?.nodeId}
            tableName={tableName}
            onRefresh={handleRefresh}
          />
        </li>
      )}
      {hasPermission(resourceName, 'move') && (
        <li className="contents">
          <Button.Small
            disabled={disableButtons || isRoot}
            onClick={(): void => setAction('move')}
          >
            {treeText.move()}
          </Button.Small>
        </li>
      )}
      {hasPermission(resourceName, 'merge') && (
        <li className="contents">
          <Button.Small
            disabled={disableButtons || isRoot}
            onClick={(): void => setAction('merge')}
          >
            {treeText.merge()}
          </Button.Small>
        </li>
      )}
      {hasPermission(
        resourceName,
        isSynonym ? 'desynonymize' : 'synonymize'
      ) && (
        <li className="contents">
          <Button.Small
            disabled={
              disableButtons ||
              isRoot ||
              (doExpandSynonymActionsPref
                ? false
                : !isSynonym && focusedRow.children > 0)
            }
            onClick={(): void =>
              setAction(isSynonym ? 'desynonymize' : 'synonymize')
            }
          >
            {isSynonym ? treeText.undoSynonymy() : treeText.synonymize()}
          </Button.Small>
        </li>
      )}
    </menu>
  ) : (
    <ActiveAction<SCHEMA>
      actionRow={actionRow}
      focusedRow={focusedRow}
      focusRef={focusRef}
      tableName={tableName}
      type={currentAction}
      onCancelAction={(): void => setAction(undefined)}
      onCompleteAction={(): void => {
        setAction(currentAction);
        handleRefresh();
      }}
    />
  );
}

function EditRecordDialog<SCHEMA extends AnyTree>({
  nodeId,
  disabled,
  addNew,
  tableName,
  label,
  isRoot,
  onRefresh: handleRefresh,
}: {
  readonly nodeId: number | undefined;
  readonly disabled: boolean;
  readonly addNew: boolean;
  readonly tableName: SCHEMA['tableName'];
  readonly label: LocalizedString;
  readonly isRoot: boolean;
  readonly onRefresh: () => void;
}): JSX.Element | null {
  const [isOpen, _, handleClose, handleToggle] = useBooleanState();

  const [resource, setResource] = useLiveState<
    SpecifyResource<AnySchema> | undefined
  >(
    React.useCallback(() => {
      if (!isOpen) return undefined;
      const model = schema.models[tableName] as SpecifyModel<AnyTree>;
      const parentNode = new model.Resource({ id: nodeId });
      let node = parentNode;
      if (addNew) {
        node = new model.Resource();
        node.set('parent', parentNode.url());
      }
      return node;
    }, [isOpen, nodeId, tableName, addNew])
  );

  return (
    <>
      <Button.Small
        aria-pressed={isOpen}
        disabled={nodeId === undefined || disabled}
        onClick={handleToggle}
      >
        {label}
      </Button.Small>
      {isOpen && typeof resource === 'object' && (
        <ResourceView
          dialog="nonModal"
          isDependent={false}
          isSubForm={false}
          mode="edit"
          resource={resource}
          onAdd={isRoot ? undefined : setResource}
          onClose={handleClose}
          onDeleted={handleRefresh}
          onSaved={handleRefresh}
        />
      )}
    </>
  );
}

function ActiveAction<SCHEMA extends AnyTree>({
  tableName,
  actionRow,
  type,
  focusRef,
  focusedRow,
  onCancelAction: handleCancelAction,
  onCompleteAction: handleCompleteAction,
}: {
  readonly tableName: SCHEMA['tableName'];
  readonly actionRow: Row;
  readonly type: Exclude<Action, 'add' | 'edit'>;
  readonly focusRef: React.MutableRefObject<HTMLElement | null>;
  readonly focusedRow: Row;
  readonly onCancelAction: () => void;
  readonly onCompleteAction: () => void;
}): JSX.Element {
  if (!['move', 'merge', 'synonymize', 'desynonymize'].includes(type))
    throw new Error('Invalid action type');

  const model = schema.models[tableName] as SpecifyModel<AnyTree>;
  const treeName = model.label;

  const [showPrompt, setShowPrompt] = React.useState(type === 'desynonymize');
  const loading = React.useContext(LoadingContext);
  const [error, setError] = React.useState<string | undefined>(undefined);

  const action = async (): Promise<number> =>
    ping(
      `/api/specify_tree/${tableName.toLowerCase()}/${
        actionRow.nodeId
      }/${type}/`,
      {
        method: 'POST',
        body:
          type === 'desynonymize'
            ? undefined
            : formData({ target: focusedRow.nodeId }),
      }
    );
  const isSynonym = typeof focusedRow.acceptedId === 'number';
  const isSameRecord = focusedRow.nodeId === actionRow.nodeId;
  const title =
    type === 'move'
      ? treeText.nodeMoveHintMessage({ nodeName: actionRow.fullName })
      : type === 'merge'
      ? treeText.mergeNodeHintMessage({ nodeName: actionRow.fullName })
      : type === 'synonymize'
      ? treeText.synonymizeNodeHintMessage({ nodeName: actionRow.fullName })
      : treeText.desynonymizeNodeMessage({
          nodeName: actionRow.fullName,
          synonymName: focusedRow.fullName,
        });
  let disabled: string | false = false;
  if (type === 'move') {
    if (isSameRecord) disabled = title;
    else if (
      focusedRow.rankId >= actionRow.rankId ||
      checkMoveViolatesEnforced(tableName, focusedRow.rankId, actionRow.rankId)
    )
      disabled = treeText.cantMoveHere();
    else if (isSynonym) disabled = treeText.cantMoveToSynonym();
  } else if (type === 'merge') {
    if (isSameRecord) disabled = title;
    else if (focusedRow.rankId > actionRow.rankId)
      disabled = treeText.cantMergeHere();
    else if (isSynonym) disabled = treeText.cantMergeIntoSynonym();
  } else if (type === 'synonymize') {
    if (isSameRecord) disabled = title;
    else if (isSynonym) disabled = treeText.cantSynonymizeSynonym();
  }
  return (
    <menu className="contents">
      <Button.Small
        className="normal-case"
        disabled={disabled !== false}
        forwardRef={(element): void => {
          focusRef.current = element;
        }}
        title={title}
        onClick={(): void => setShowPrompt(true)}
      >
        {typeof disabled === 'string'
          ? disabled
          : type === 'move'
          ? treeText.moveNodeHere({ nodeName: actionRow.fullName })
          : type === 'merge'
          ? treeText.mergeNodeHere({ nodeName: actionRow.fullName })
          : type === 'synonymize'
          ? treeText.makeSynonym({
              nodeName: actionRow.fullName,
              synonymName: focusedRow.fullName,
            })
          : treeText.desynonymizeNode()}
      </Button.Small>
      <Button.Small onClick={handleCancelAction}>
        {commonText.cancel()}
      </Button.Small>
      {typeof error === 'object' ? (
        <Dialog
          buttons={commonText.close()}
          header={treeText.actionFailed()}
          onClose={handleCancelAction}
        >
          {treeText.actionFailedDescription()}
          <br />
          {error}
        </Dialog>
      ) : showPrompt ? (
        <Dialog
          buttons={
            <>
              <Button.DialogClose>{commonText.cancel()}</Button.DialogClose>
              <Button.Blue
                onClick={(): void =>
                  loading(
                    action()
                      .then(handleCompleteAction)
                      .catch((error: Error) => setError(error.toString()))
                  )
                }
              >
                {type === 'move'
                  ? treeText.moveNode()
                  : type === 'merge'
                  ? treeText.mergeNode()
                  : type === 'synonymize'
                  ? treeText.synonymizeNode()
                  : treeText.desynonymizeNode()}
              </Button.Blue>
            </>
          }
          header={
            type === 'move'
              ? treeText.moveNode()
              : type === 'merge'
              ? treeText.mergeNode()
              : type === 'synonymize'
              ? treeText.synonymizeNode()
              : treeText.desynonymizeNode()
          }
          onClose={handleCancelAction}
        >
          {type === 'move'
            ? treeText.nodeMoveMessage({
                treeName,
                nodeName: actionRow.fullName,
                parentName: focusedRow.fullName,
              })
            : type === 'merge'
            ? treeText.mergeNodeMessage({
                treeName,
                nodeName: actionRow.fullName,
                parentName: focusedRow.fullName,
              })
            : type === 'synonymize'
            ? treeText.synonymizeMessage({
                treeName,
                nodeName: actionRow.fullName,
                synonymName: focusedRow.fullName,
              })
            : treeText.desynonymizeNodeMessage({
                nodeName: actionRow.fullName,
                synonymName: focusedRow.fullName,
              })}
        </Dialog>
      ) : undefined}
    </menu>
  );
}

function NodeDeleteButton({
  disabled,
  tableName,
  nodeId,
  onDeleted: handleDeleted,
}: {
  readonly disabled: boolean;
  readonly tableName: AnyTree['tableName'];
  readonly nodeId: number | undefined;
  readonly onDeleted: () => void;
}): JSX.Element {
  const resource = React.useMemo(
    () =>
      typeof nodeId === 'number'
        ? new schema.models[tableName].Resource({ id: nodeId })
        : undefined,
    [tableName, nodeId]
  );
  return disabled || resource === undefined ? (
    <Button.Small onClick={undefined}>{commonText.delete()}</Button.Small>
  ) : (
    <DeleteButton
      component={Button.Small}
      deferred
      resource={resource}
      onDeleted={handleDeleted}
    />
  );
}<|MERGE_RESOLUTION|>--- conflicted
+++ resolved
@@ -19,22 +19,11 @@
 import type { SpecifyModel } from '../DataModel/specifyModel';
 import { DeleteButton } from '../Forms/DeleteButton';
 import { ResourceView } from '../Forms/ResourceView';
-<<<<<<< HEAD
-import { Button } from '../Atoms/Button';
-import { Link } from '../Atoms/Link';
-import { useLiveState } from '../../hooks/useLiveState';
-import { useBooleanState } from '../../hooks/useBooleanState';
-import { AnySchema, AnyTree } from '../DataModel/helperTypes';
-import { LocalizedString } from 'typesafe-i18n';
-import { queryText } from '../../localization/query';
 import { getRemotePref } from '../InitialContext/remotePrefs';
-=======
-import { getPref } from '../InitialContext/remotePrefs';
 import { Dialog } from '../Molecules/Dialog';
 import { hasPermission, hasTablePermission } from '../Permissions/helpers';
 import type { Row } from './helpers';
 import { checkMoveViolatesEnforced } from './helpers';
->>>>>>> 7e500c2e
 
 type Action = 'add' | 'desynonymize' | 'edit' | 'merge' | 'move' | 'synonymize';
 
@@ -69,15 +58,8 @@
   const resourceName = `/tree/edit/${toLowerCase(tableName)}` as const;
   const isSynonym = typeof focusedRow?.acceptedId === 'number';
 
-<<<<<<< HEAD
   const doExpandSynonymActionsPref = getRemotePref(
-    `sp7.allow_adding_child_to_synonymized_parent.${
-      tableName as AnyTree['tableName']
-    }`
-=======
-  const doExpandSynonymActionsPref = getPref(
     `sp7.allow_adding_child_to_synonymized_parent.${tableName}`
->>>>>>> 7e500c2e
   );
 
   const disableButtons =
