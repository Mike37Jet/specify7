import React from 'react';
import type { LocalizedString } from 'typesafe-i18n';

import { useBooleanState } from '../../hooks/useBooleanState';
import { useLiveState } from '../../hooks/useLiveState';
import { commonText } from '../../localization/common';
import { queryText } from '../../localization/query';
import { treeText } from '../../localization/tree';
import { formData } from '../../utils/ajax/helpers';
import { ping } from '../../utils/ajax/ping';
import type { RA } from '../../utils/types';
import { toLowerCase } from '../../utils/utils';
import { Button } from '../Atoms/Button';
import { Link } from '../Atoms/Link';
import { LoadingContext } from '../Core/Contexts';
import type { AnySchema, AnyTree } from '../DataModel/helperTypes';
import type { SpecifyResource } from '../DataModel/legacyTypes';
import { schema } from '../DataModel/schema';
import type { SpecifyModel } from '../DataModel/specifyModel';
import { DeleteButton } from '../Forms/DeleteButton';
import { ResourceView } from '../Forms/ResourceView';
<<<<<<< HEAD
import { Dialog } from '../Molecules/Dialog';
import { hasPermission, hasTablePermission } from '../Permissions/helpers';
import type { Row } from './helpers';
import { checkMoveViolatesEnforced } from './helpers';
=======
import { Button } from '../Atoms/Button';
import { Link } from '../Atoms/Link';
import { useLiveState } from '../../hooks/useLiveState';
import { useBooleanState } from '../../hooks/useBooleanState';
import { AnySchema, AnyTree } from '../DataModel/helperTypes';
import { LocalizedString } from 'typesafe-i18n';
import { queryText } from '../../localization/query';
import { getPref } from '../InitialContext/remotePrefs';
>>>>>>> 8acc8412

type Action = 'add' | 'desynonymize' | 'edit' | 'merge' | 'move' | 'synonymize';

export function TreeViewActions<SCHEMA extends AnyTree>({
  tableName,
  focusRef,
  focusedRow,
  ranks,
  actionRow,
  onChange: handleChange,
  onRefresh: handleRefresh,
}: {
  readonly tableName: SCHEMA['tableName'];
  readonly focusRef: React.MutableRefObject<HTMLAnchorElement | null>;
  readonly focusedRow: Row | undefined;
  readonly ranks: RA<number>;
  readonly actionRow: Row | undefined;
  readonly onChange: (row: Row | undefined) => void;
  readonly onRefresh: () => void;
}): JSX.Element {
  const isRoot = ranks[0] === focusedRow?.rankId;

  const [currentAction, setCurrentAction] = React.useState<Action | undefined>(
    undefined
  );

  function setAction(action: Action | undefined): void {
    handleChange(typeof action === 'string' ? focusedRow : undefined);
    setCurrentAction(action);
  }

  const resourceName = `/tree/edit/${toLowerCase(tableName)}` as const;
  const isSynonym = typeof focusedRow?.acceptedId === 'number';

  const doExpandSynonymActionsPref = getPref(
    `sp7.allow_adding_child_to_synonymized_parent.${
      tableName as AnyTree['tableName']
    }`
  );

  const disableButtons =
    focusedRow === undefined || typeof currentAction === 'string';
  return currentAction === undefined ||
    actionRow === undefined ||
    focusedRow === undefined ||
    currentAction === 'add' ||
    currentAction === 'edit' ? (
    <menu className="contents">
      {hasPermission('/querybuilder/query', 'execute') && (
        <li className="contents">
          {typeof focusedRow === 'object' ? (
            <Link.Small
              forwardRef={focusRef}
              href={`/specify/query/fromtree/${tableName.toLowerCase()}/${
                focusedRow.nodeId
              }/`}
              target="_blank"
            >
              {queryText.query()}
            </Link.Small>
          ) : (
            <Button.Small onClick={undefined}>{queryText.query()}</Button.Small>
          )}
        </li>
      )}
      <li className="contents">
        <EditRecordDialog<SCHEMA>
          addNew={false}
          disabled={focusedRow === undefined}
          isRoot={isRoot}
          label={
            hasTablePermission(tableName, 'update')
              ? commonText.edit()
              : commonText.view()
          }
          nodeId={focusedRow?.nodeId}
          tableName={tableName}
          onRefresh={handleRefresh}
        />
      </li>
      {hasTablePermission(tableName, 'delete') ? (
        <li className="contents">
          <NodeDeleteButton
            disabled={disableButtons}
            nodeId={focusedRow?.nodeId}
            tableName={tableName}
            onDeleted={handleRefresh}
          />
        </li>
      ) : undefined}
      {hasTablePermission(tableName, 'create') && (
        <li className="contents">
          <EditRecordDialog<SCHEMA>
            addNew
            disabled={
              focusedRow === undefined ||
              (doExpandSynonymActionsPref ? false : isSynonym) ||
              // Forbid adding children to the lowest rank
              ranks.at(-1) === focusedRow.rankId
            }
            isRoot={false}
            label={treeText.addChild()}
            nodeId={focusedRow?.nodeId}
            tableName={tableName}
            onRefresh={handleRefresh}
          />
        </li>
      )}
      {hasPermission(resourceName, 'move') && (
        <li className="contents">
          <Button.Small
            disabled={disableButtons || isRoot}
            onClick={(): void => setAction('move')}
          >
            {treeText.move()}
          </Button.Small>
        </li>
      )}
      {hasPermission(resourceName, 'merge') && (
        <li className="contents">
          <Button.Small
            disabled={disableButtons || isRoot}
            onClick={(): void => setAction('merge')}
          >
            {treeText.merge()}
          </Button.Small>
        </li>
      )}
      {hasPermission(
        resourceName,
        isSynonym ? 'desynonymize' : 'synonymize'
      ) && (
        <li className="contents">
          <Button.Small
            disabled={
              disableButtons ||
              isRoot ||
              (doExpandSynonymActionsPref
                ? false
                : !isSynonym && focusedRow.children > 0)
            }
            onClick={(): void =>
              setAction(isSynonym ? 'desynonymize' : 'synonymize')
            }
          >
            {isSynonym ? treeText.undoSynonymy() : treeText.synonymize()}
          </Button.Small>
        </li>
      )}
    </menu>
  ) : (
    <ActiveAction<SCHEMA>
      actionRow={actionRow}
      focusedRow={focusedRow}
      focusRef={focusRef}
      tableName={tableName}
      type={currentAction}
      onCancelAction={(): void => setAction(undefined)}
      onCompleteAction={(): void => {
        setAction(currentAction);
        handleRefresh();
      }}
    />
  );
}

function EditRecordDialog<SCHEMA extends AnyTree>({
  nodeId,
  disabled,
  addNew,
  tableName,
  label,
  isRoot,
  onRefresh: handleRefresh,
}: {
  readonly nodeId: number | undefined;
  readonly disabled: boolean;
  readonly addNew: boolean;
  readonly tableName: SCHEMA['tableName'];
  readonly label: LocalizedString;
  readonly isRoot: boolean;
  readonly onRefresh: () => void;
}): JSX.Element | null {
  const [isOpen, _, handleClose, handleToggle] = useBooleanState();

  const [resource, setResource] = useLiveState<
    SpecifyResource<AnySchema> | undefined
  >(
    React.useCallback(() => {
      if (!isOpen) return undefined;
      const model = schema.models[tableName] as SpecifyModel<AnyTree>;
      const parentNode = new model.Resource({ id: nodeId });
      let node = parentNode;
      if (addNew) {
        node = new model.Resource();
        node.set('parent', parentNode.url());
      }
      return node;
    }, [isOpen, nodeId, tableName, addNew])
  );

  return (
    <>
      <Button.Small
        aria-pressed={isOpen}
        disabled={nodeId === undefined || disabled}
        onClick={handleToggle}
      >
        {label}
      </Button.Small>
      {isOpen && typeof resource === 'object' && (
        <ResourceView
          dialog="nonModal"
          isDependent={false}
          isSubForm={false}
          mode="edit"
          resource={resource}
          onAdd={isRoot ? undefined : setResource}
          onClose={handleClose}
          onDeleted={handleRefresh}
          onSaved={handleRefresh}
        />
      )}
    </>
  );
}

function ActiveAction<SCHEMA extends AnyTree>({
  tableName,
  actionRow,
  type,
  focusRef,
  focusedRow,
  onCancelAction: handleCancelAction,
  onCompleteAction: handleCompleteAction,
}: {
  readonly tableName: SCHEMA['tableName'];
  readonly actionRow: Row;
  readonly type: Exclude<Action, 'add' | 'edit'>;
  readonly focusRef: React.MutableRefObject<HTMLElement | null>;
  readonly focusedRow: Row;
  readonly onCancelAction: () => void;
  readonly onCompleteAction: () => void;
}): JSX.Element {
  if (!['move', 'merge', 'synonymize', 'desynonymize'].includes(type))
    throw new Error('Invalid action type');

  const model = schema.models[tableName] as SpecifyModel<AnyTree>;
  const treeName = model.label;

  const [showPrompt, setShowPrompt] = React.useState(type === 'desynonymize');
  const loading = React.useContext(LoadingContext);
  const [error, setError] = React.useState<string | undefined>(undefined);

  const action = async (): Promise<number> =>
    ping(
      `/api/specify_tree/${tableName.toLowerCase()}/${
        actionRow.nodeId
      }/${type}/`,
      {
        method: 'POST',
        body:
          type === 'desynonymize'
            ? undefined
            : formData({ target: focusedRow.nodeId }),
      }
    );
  const isSynonym = typeof focusedRow.acceptedId === 'number';
  const isSameRecord = focusedRow.nodeId === actionRow.nodeId;
  const title =
    type === 'move'
      ? treeText.nodeMoveHintMessage({ nodeName: actionRow.fullName })
      : type === 'merge'
      ? treeText.mergeNodeHintMessage({ nodeName: actionRow.fullName })
      : type === 'synonymize'
      ? treeText.synonymizeNodeHintMessage({ nodeName: actionRow.fullName })
      : treeText.desynonymizeNodeMessage({
          nodeName: actionRow.fullName,
          synonymName: focusedRow.fullName,
        });
  let disabled: string | false = false;
  if (type === 'move') {
    if (isSameRecord) disabled = title;
    else if (
      focusedRow.rankId >= actionRow.rankId ||
      checkMoveViolatesEnforced(tableName, focusedRow.rankId, actionRow.rankId)
    )
      disabled = treeText.cantMoveHere();
    else if (isSynonym) disabled = treeText.cantMoveToSynonym();
  } else if (type === 'merge') {
    if (isSameRecord) disabled = title;
    else if (focusedRow.rankId > actionRow.rankId)
      disabled = treeText.cantMergeHere();
    else if (isSynonym) disabled = treeText.cantMergeIntoSynonym();
  } else if (type === 'synonymize') {
    if (isSameRecord) disabled = title;
    else if (isSynonym) disabled = treeText.cantSynonymizeSynonym();
  }
  return (
    <menu className="contents">
      <Button.Small
        className="normal-case"
        disabled={disabled !== false}
        forwardRef={(element): void => {
          focusRef.current = element;
        }}
        title={title}
        onClick={(): void => setShowPrompt(true)}
      >
        {typeof disabled === 'string'
          ? disabled
          : type === 'move'
          ? treeText.moveNodeHere({ nodeName: actionRow.fullName })
          : type === 'merge'
          ? treeText.mergeNodeHere({ nodeName: actionRow.fullName })
          : type === 'synonymize'
          ? treeText.makeSynonym({
              nodeName: actionRow.fullName,
              synonymName: focusedRow.fullName,
            })
          : treeText.desynonymizeNode()}
      </Button.Small>
      <Button.Small onClick={handleCancelAction}>
        {commonText.cancel()}
      </Button.Small>
      {typeof error === 'object' ? (
        <Dialog
          buttons={commonText.close()}
          header={treeText.actionFailed()}
          onClose={handleCancelAction}
        >
          {treeText.actionFailedDescription()}
          <br />
          {error}
        </Dialog>
      ) : showPrompt ? (
        <Dialog
          buttons={
            <>
              <Button.DialogClose>{commonText.cancel()}</Button.DialogClose>
              <Button.Blue
                onClick={(): void =>
                  loading(
                    action()
                      .then(handleCompleteAction)
                      .catch((error: Error) => setError(error.toString()))
                  )
                }
              >
                {type === 'move'
                  ? treeText.moveNode()
                  : type === 'merge'
                  ? treeText.mergeNode()
                  : type === 'synonymize'
                  ? treeText.synonymizeNode()
                  : treeText.desynonymizeNode()}
              </Button.Blue>
            </>
          }
          header={
            type === 'move'
              ? treeText.moveNode()
              : type === 'merge'
              ? treeText.mergeNode()
              : type === 'synonymize'
              ? treeText.synonymizeNode()
              : treeText.desynonymizeNode()
          }
          onClose={handleCancelAction}
        >
          {type === 'move'
            ? treeText.nodeMoveMessage({
                treeName,
                nodeName: actionRow.fullName,
                parentName: focusedRow.fullName,
              })
            : type === 'merge'
            ? treeText.mergeNodeMessage({
                treeName,
                nodeName: actionRow.fullName,
                parentName: focusedRow.fullName,
              })
            : type === 'synonymize'
            ? treeText.synonymizeMessage({
                treeName,
                nodeName: actionRow.fullName,
                synonymName: focusedRow.fullName,
              })
            : treeText.desynonymizeNodeMessage({
                nodeName: actionRow.fullName,
                synonymName: focusedRow.fullName,
              })}
        </Dialog>
      ) : undefined}
    </menu>
  );
}

function NodeDeleteButton({
  disabled,
  tableName,
  nodeId,
  onDeleted: handleDeleted,
}: {
  readonly disabled: boolean;
  readonly tableName: AnyTree['tableName'];
  readonly nodeId: number | undefined;
  readonly onDeleted: () => void;
}): JSX.Element {
  const resource = React.useMemo(
    () =>
      typeof nodeId === 'number'
        ? new schema.models[tableName].Resource({ id: nodeId })
        : undefined,
    [tableName, nodeId]
  );
  return disabled || resource === undefined ? (
    <Button.Small onClick={undefined}>{commonText.delete()}</Button.Small>
  ) : (
    <DeleteButton
      component={Button.Small}
      deferred
      resource={resource}
      onDeleted={handleDeleted}
    />
  );
}<|MERGE_RESOLUTION|>--- conflicted
+++ resolved
@@ -19,21 +19,11 @@
 import type { SpecifyModel } from '../DataModel/specifyModel';
 import { DeleteButton } from '../Forms/DeleteButton';
 import { ResourceView } from '../Forms/ResourceView';
-<<<<<<< HEAD
+import { getPref } from '../InitialContext/remotePrefs';
 import { Dialog } from '../Molecules/Dialog';
 import { hasPermission, hasTablePermission } from '../Permissions/helpers';
 import type { Row } from './helpers';
 import { checkMoveViolatesEnforced } from './helpers';
-=======
-import { Button } from '../Atoms/Button';
-import { Link } from '../Atoms/Link';
-import { useLiveState } from '../../hooks/useLiveState';
-import { useBooleanState } from '../../hooks/useBooleanState';
-import { AnySchema, AnyTree } from '../DataModel/helperTypes';
-import { LocalizedString } from 'typesafe-i18n';
-import { queryText } from '../../localization/query';
-import { getPref } from '../InitialContext/remotePrefs';
->>>>>>> 8acc8412
 
 type Action = 'add' | 'desynonymize' | 'edit' | 'merge' | 'move' | 'synonymize';
 
@@ -69,9 +59,7 @@
   const isSynonym = typeof focusedRow?.acceptedId === 'number';
 
   const doExpandSynonymActionsPref = getPref(
-    `sp7.allow_adding_child_to_synonymized_parent.${
-      tableName as AnyTree['tableName']
-    }`
+    `sp7.allow_adding_child_to_synonymized_parent.${tableName}`
   );
 
   const disableButtons =
