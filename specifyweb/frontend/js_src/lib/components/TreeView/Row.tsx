--- conflicted
+++ resolved
@@ -5,15 +5,12 @@
 import { treeText } from '../../localization/tree';
 import type { RA } from '../../utils/types';
 import { Button } from '../Atoms/Button';
+import { className } from '../Atoms/className';
 import { icons } from '../Atoms/Icons';
 import { getPref } from '../InitialContext/remotePrefs';
-<<<<<<< HEAD
-import { className } from '../Atoms/className';
-=======
 import { getUserPref } from '../UserPreferences/helpers';
 import type { Conformations, KeyAction, Row, Stats } from './helpers';
 import { formatTreeStats, mapKey, scrollIntoView } from './helpers';
->>>>>>> d16a33c1
 
 export function TreeRow({
   row,
