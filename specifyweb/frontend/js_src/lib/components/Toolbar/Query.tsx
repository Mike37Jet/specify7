/**
 * Display a list of queries
 */

import React from 'react';
import { useOutletContext } from 'react-router';

import type { CollectionFetchFilters } from '../DataModel/collection';
import { fetchCollection } from '../DataModel/collection';
import type { SpQuery } from '../DataModel/types';
import { commonText } from '../../localization/common';
import { hasPermission, hasToolPermission } from '../Permissions/helpers';
import { getModelById, schema } from '../DataModel/schema';
import type { RA } from '../../utils/types';
import { userInformation } from '../InitialContext/userInformation';
import { icons } from '../Atoms/Icons';
import { Dialog } from '../Molecules/Dialog';
import { QueryEditButton } from '../QueryBuilder/Edit';
import { QueryTables } from './QueryTables';
import { OverlayContext } from '../Router/Router';
import { SafeOutlet } from '../Router/RouterUtils';
import { DateElement } from '../Molecules/DateElement';
import { Button } from '../Atoms/Button';
import { Link } from '../Atoms/Link';
import { useAsyncState } from '../../hooks/useAsyncState';
import { SerializedResource } from '../DataModel/helperTypes';
import { TableIcon } from '../Molecules/TableIcon';
import { SortIndicator, useSortConfig } from '../Molecules/Sorting';
<<<<<<< HEAD
=======
import { queryText } from '../../localization/query';
import { getField } from '../DataModel/helpers';
>>>>>>> 19e6b9a1

export function QueriesOverlay(): JSX.Element {
  const handleClose = React.useContext(OverlayContext);
  const queries = useQueries();
  return (
    <SafeOutlet<QueryListContextType>
      getQuerySelectUrl={undefined}
      isReadOnly={false}
      newQueryUrl="/specify/overlay/queries/new/"
      queries={queries}
      onClose={handleClose}
    />
  );
}

const QUERY_FETCH_LIMIT = 5000;

export type QueryListContextType = {
  readonly queries: RA<SerializedResource<SpQuery>> | undefined;
  readonly newQueryUrl: string;
  readonly isReadOnly: boolean;
  readonly onClose: () => void;
  readonly getQuerySelectUrl?: (query: SerializedResource<SpQuery>) => string;
};

export function useQueries(
  spQueryFilter?: Partial<CollectionFetchFilters<SpQuery>>,
  showLoadingScreen: boolean = true
): RA<SerializedResource<SpQuery>> | undefined {
  return useAsyncState<RA<SerializedResource<SpQuery>>>(
    React.useCallback(
      async () =>
        fetchCollection('SpQuery', {
          limit: QUERY_FETCH_LIMIT,
          ...(spQueryFilter ?? { specifyUser: userInformation.id }),
        }).then(({ records }) => records),
      [spQueryFilter]
    ),
    showLoadingScreen
  )[0];
}

export function QueryListOutlet(): JSX.Element {
  const props = useOutletContext<QueryListContextType>();
  return <QueryListDialog {...props} />;
}

export function QueryListDialog({
  queries,
  newQueryUrl,
  onClose: handleClose,
  getQuerySelectUrl,
  isReadOnly,
}: QueryListContextType): JSX.Element | null {
  return Array.isArray(queries) ? (
    <Dialog
      buttons={
        <>
          <Button.DialogClose>{commonText.cancel()}</Button.DialogClose>
          {(hasToolPermission('queryBuilder', 'create') ||
            hasPermission('/querybuilder/query', 'execute')) && (
            <Link.Blue href={newQueryUrl}>{commonText.new()}</Link.Blue>
          )}
        </>
      }
      header={commonText.countLine({
        resource: queryText.queries(),
        count: queries.length,
      })}
      icon={<span className="text-blue-500">{icons.documentSearch}</span>}
      onClose={handleClose}
    >
      <QueryList
        getQuerySelectCallback={getQuerySelectUrl}
        isReadOnly={isReadOnly}
        queries={queries}
      />
    </Dialog>
  ) : null;
}

export function QueryList({
  queries: unsortedQueries,
  isReadOnly,
  getQuerySelectCallback,
}: {
  readonly queries: RA<SerializedResource<SpQuery>>;
  readonly isReadOnly: boolean;
  readonly getQuerySelectCallback?: (
    query: SerializedResource<SpQuery>
  ) => string | (() => void);
}): JSX.Element {
  const [sortConfig, handleSort, applySortConfig] = useSortConfig(
    'listOfQueries',
    'name',
    false
  );

  const queries = applySortConfig(
    unsortedQueries,
    (query) => query[sortConfig.sortField]
  );

  return (
    <table className="grid-table grid-cols-[repeat(3,auto)_min-content] gap-2">
      <thead>
        <tr>
          <th
            className="pl-[calc(theme(spacing.table-icon)_+_theme(spacing.2))]"
            scope="col"
          >
            <Button.LikeLink onClick={(): void => handleSort('name')}>
              {getField(schema.models.SpQuery, 'name').label}
              <SortIndicator fieldName="name" sortConfig={sortConfig} />
            </Button.LikeLink>
          </th>
          <th scope="col">
            <Button.LikeLink
              onClick={(): void => handleSort('timestampCreated')}
            >
              {getField(schema.models.SpQuery, 'timestampCreated').label}
              <SortIndicator
                fieldName="timestampCreated"
                sortConfig={sortConfig}
              />
            </Button.LikeLink>
          </th>
          <th scope="col">
            <Button.LikeLink
              onClick={(): void => handleSort('timestampModified')}
            >
              {getField(schema.models.SpQuery, 'timestampModified').label}
              <SortIndicator
                fieldName="timestampModified"
                sortConfig={sortConfig}
              />
            </Button.LikeLink>
          </th>
          <td />
        </tr>
      </thead>
      <tbody>
        {queries.map((query) => {
          const callBack =
            getQuerySelectCallback?.(query) ?? `/specify/query/${query.id}/`;
          const text = (
            <>
              <TableIcon label name={getModelById(query.contextTableId).name} />
              {query.name}
            </>
          );
          return (
            <tr key={query.id} title={query.remarks ?? undefined}>
              <td>
                {typeof callBack === 'string' ? (
                  <Link.Default className="overflow-x-auto" href={callBack}>
                    {text}
                  </Link.Default>
                ) : (
                  <Button.LikeLink
                    className="overflow-x-auto"
                    onClick={callBack}
                  >
                    {text}
                  </Button.LikeLink>
                )}
              </td>
              <td>
                <DateElement date={query.timestampCreated} />
              </td>
              <td>
                {typeof query.timestampModified === 'string' && (
                  <DateElement date={query.timestampModified} />
                )}
              </td>
              <td className="justify-end">
                {!isReadOnly && <QueryEditButton query={query} />}
              </td>
            </tr>
          );
        })}
      </tbody>
    </table>
  );
}

export function NewQuery(): JSX.Element {
  const {
    queries,
    isReadOnly,
    onClose: handleClose,
  } = useOutletContext<QueryListContextType>();
  return (
    <QueryTables
      isReadOnly={isReadOnly}
      queries={queries}
      onClose={handleClose}
    />
  );
}<|MERGE_RESOLUTION|>--- conflicted
+++ resolved
@@ -26,12 +26,8 @@
 import { SerializedResource } from '../DataModel/helperTypes';
 import { TableIcon } from '../Molecules/TableIcon';
 import { SortIndicator, useSortConfig } from '../Molecules/Sorting';
-<<<<<<< HEAD
-=======
 import { queryText } from '../../localization/query';
 import { getField } from '../DataModel/helpers';
->>>>>>> 19e6b9a1
-
 export function QueriesOverlay(): JSX.Element {
   const handleClose = React.useContext(OverlayContext);
   const queries = useQueries();
