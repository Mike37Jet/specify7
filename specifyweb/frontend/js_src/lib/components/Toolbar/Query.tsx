--- conflicted
+++ resolved
@@ -4,7 +4,6 @@
 
 import React from 'react';
 import { useOutletContext } from 'react-router';
-import type { LocalizedString } from 'typesafe-i18n';
 
 import { useAsyncState } from '../../hooks/useAsyncState';
 import { commonText } from '../../localization/common';
@@ -13,15 +12,12 @@
 import { Button } from '../Atoms/Button';
 import { icons } from '../Atoms/Icons';
 import { Link } from '../Atoms/Link';
-<<<<<<< HEAD
-import type { CollectionFetchFilters } from '../DataModel/collection';
-=======
 import { ReadOnlyContext } from '../Core/Contexts';
->>>>>>> 9e3bd0e3
 import { fetchCollection } from '../DataModel/collection';
 import { getField } from '../DataModel/helpers';
 import type { SerializedResource } from '../DataModel/helperTypes';
 import { resourceEvents } from '../DataModel/resource';
+import { getTableById, tables } from '../DataModel/tables';
 import type { SpQuery } from '../DataModel/types';
 import { userInformation } from '../InitialContext/userInformation';
 import { loadingGif } from '../Molecules';
@@ -34,15 +30,13 @@
 import { QueryEditButton } from '../QueryBuilder/Edit';
 import { OverlayContext } from '../Router/Router';
 import { SafeOutlet } from '../Router/RouterUtils';
-import { getTableById, tables } from '../DataModel/tables';
 import { QueryTablesWrapper } from './QueryTablesWrapper';
-import { ReadOnlyContext } from '../Core/Contexts';
 
 export function QueriesOverlay(): JSX.Element {
   const handleClose = React.useContext(OverlayContext);
   return (
     <SafeOutlet<QueryListContextType>
-      getQuerySelectUrl={undefined}
+      getQuerySelectCallback={undefined}
       newQueryUrl="/specify/overlay/queries/new/"
       onClose={handleClose}
     />
@@ -50,12 +44,11 @@
 }
 
 export type QueryListContextType = {
-  readonly queries?: RA<SerializedResource<SpQuery>>;
   readonly newQueryUrl: string;
   readonly onClose: () => void;
-  readonly getQuerySelectUrl?: (
+  readonly getQuerySelectCallback?: (
     query: SerializedResource<SpQuery>
-  ) => string | undefined;
+  ) => string | (() => void);
   readonly children?: (props: {
     readonly totalCount: number;
     readonly records: RA<SerializedResource<SpQuery>> | undefined;
@@ -69,11 +62,16 @@
   return <QueryListDialog {...props} />;
 }
 
+const defaultChildren: Exclude<QueryListContextType['children'], undefined> = ({
+  children,
+  dialog,
+}): JSX.Element => dialog(children);
+
 export function QueryListDialog({
   newQueryUrl,
   onClose: handleClose,
-  getQuerySelectUrl,
-  children = ({ children, dialog }): JSX.Element => dialog(children),
+  getQuerySelectCallback,
+  children = defaultChildren,
 }: QueryListContextType): JSX.Element | null {
   const [sortConfig, handleSort] = useSortConfig(
     'listOfQueries',
@@ -173,7 +171,7 @@
             <tbody>
               {data?.records.map((query) => (
                 <QueryList
-                  getQuerySelectUrl={getQuerySelectUrl}
+                  getQuerySelectCallback={getQuerySelectCallback}
                   isReadOnly={isReadOnly}
                   key={query.id}
                   query={query}
@@ -185,29 +183,6 @@
           {data === undefined && loadingGif}
           {paginator(data?.totalCount)}
         </>
-<<<<<<< HEAD
-      }
-      header={commonText.countLine({
-        resource: queryText.queries(),
-        count: queries.length,
-      })}
-      icon={<span className="text-blue-500">{icons.documentSearch}</span>}
-      onClose={handleClose}
-    >
-      <QueryList getQuerySelectCallback={getQuerySelectUrl} queries={queries} />
-    </Dialog>
-  ) : null;
-}
-
-export function QueryList({
-  queries: unsortedQueries,
-  getQuerySelectCallback,
-}: {
-  readonly queries: RA<SerializedResource<SpQuery>>;
-  readonly getQuerySelectCallback?: (
-    query: SerializedResource<SpQuery>
-  ) => string | (() => void);
-=======
       ),
       dialog: (children) => (
         <Dialog
@@ -234,109 +209,37 @@
   );
 }
 
-function QueryList({
+export function QueryList({
   query,
-  getQuerySelectUrl,
+  getQuerySelectCallback,
   isReadOnly,
 }: {
   readonly query: SerializedResource<SpQuery>;
-  readonly getQuerySelectUrl?: (
+  readonly getQuerySelectCallback?: (
     query: SerializedResource<SpQuery>
-  ) => string | undefined;
+  ) => string | (() => void);
   readonly isReadOnly: boolean;
->>>>>>> 9e3bd0e3
 }): JSX.Element {
+  const callBack =
+    getQuerySelectCallback?.(query) ?? `/specify/query/${query.id}/`;
+  const text = (
+    <>
+      <TableIcon label name={getTableById(query.contextTableId).name} />
+      {query.name}
+    </>
+  );
   return (
-<<<<<<< HEAD
-    <table className="grid-table grid-cols-[repeat(3,auto)_min-content] gap-2">
-      <thead>
-        <tr>
-          <th
-            className="pl-[calc(theme(spacing.table-icon)_+_theme(spacing.2))]"
-            scope="col"
-          >
-            <Button.LikeLink onClick={(): void => handleSort('name')}>
-              {getField(tables.SpQuery, 'name').label}
-              <SortIndicator fieldName="name" sortConfig={sortConfig} />
-            </Button.LikeLink>
-          </th>
-          <th scope="col">
-            <Button.LikeLink
-              onClick={(): void => handleSort('timestampCreated')}
-            >
-              {getField(tables.SpQuery, 'timestampCreated').label}
-              <SortIndicator
-                fieldName="timestampCreated"
-                sortConfig={sortConfig}
-              />
-            </Button.LikeLink>
-          </th>
-          <th scope="col">
-            <Button.LikeLink
-              onClick={(): void => handleSort('timestampModified')}
-            >
-              {getField(tables.SpQuery, 'timestampModified').label}
-              <SortIndicator
-                fieldName="timestampModified"
-                sortConfig={sortConfig}
-              />
-            </Button.LikeLink>
-          </th>
-          <td />
-        </tr>
-      </thead>
-      <tbody>
-        {queries.map((query) => {
-          const callBack =
-            getQuerySelectCallback?.(query) ?? `/specify/query/${query.id}/`;
-          const text = (
-            <>
-              <TableIcon label name={getTableById(query.contextTableId).name} />
-              {query.name}
-            </>
-          );
-          return (
-            <tr key={query.id} title={query.remarks ?? undefined}>
-              <td>
-                {typeof callBack === 'string' ? (
-                  <Link.Default className="overflow-x-auto" href={callBack}>
-                    {text}
-                  </Link.Default>
-                ) : (
-                  <Button.LikeLink
-                    className="overflow-x-auto"
-                    onClick={callBack}
-                  >
-                    {text}
-                  </Button.LikeLink>
-                )}
-              </td>
-              <td>
-                <DateElement date={query.timestampCreated} />
-              </td>
-              <td>
-                {typeof query.timestampModified === 'string' && (
-                  <DateElement date={query.timestampModified} />
-                )}
-              </td>
-              <td className="justify-end">
-                {!isReadOnly && <QueryEditButton query={query} />}
-              </td>
-            </tr>
-          );
-        })}
-      </tbody>
-    </table>
-=======
     <tr title={query.remarks ?? undefined}>
       <td>
-        <Link.Default
-          className="overflow-x-auto"
-          href={getQuerySelectUrl?.(query) ?? `/specify/query/${query.id}/`}
-        >
-          <TableIcon label name={getTableById(query.contextTableId).name} />
-          {query.name as LocalizedString}
-        </Link.Default>
+        {typeof callBack === 'string' ? (
+          <Link.Default className="overflow-x-auto" href={callBack}>
+            {text}
+          </Link.Default>
+        ) : (
+          <Button.LikeLink className="overflow-x-auto" onClick={callBack}>
+            {text}
+          </Button.LikeLink>
+        )}
       </td>
       <td>
         <DateElement date={query.timestampCreated} />
@@ -350,23 +253,10 @@
         {!isReadOnly && <QueryEditButton query={query} />}
       </td>
     </tr>
->>>>>>> 9e3bd0e3
   );
 }
 
 export function NewQuery(): JSX.Element {
-<<<<<<< HEAD
-  const { queries, onClose: handleClose } =
-    useOutletContext<QueryListContextType>();
-  return (
-    <QueryTablesWrapper
-      queries={queries}
-      onClose={handleClose}
-      onClick={undefined}
-    />
-  );
-=======
   const { onClose: handleClose } = useOutletContext<QueryListContextType>();
-  return <QueryTables onClose={handleClose} />;
->>>>>>> 9e3bd0e3
+  return <QueryTablesWrapper onClick={undefined} onClose={handleClose} />;
 }