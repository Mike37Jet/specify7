--- conflicted
+++ resolved
@@ -27,20 +27,8 @@
 import { QueryEditButton } from '../QueryBuilder/Edit';
 import { OverlayContext } from '../Router/Router';
 import { SafeOutlet } from '../Router/RouterUtils';
-<<<<<<< HEAD
-import { DateElement } from '../Molecules/DateElement';
-import { Button } from '../Atoms/Button';
-import { Link } from '../Atoms/Link';
-import { useAsyncState } from '../../hooks/useAsyncState';
-import { SerializedResource } from '../DataModel/helperTypes';
-import { TableIcon } from '../Molecules/TableIcon';
-import { SortIndicator, useSortConfig } from '../Molecules/Sorting';
-import { queryText } from '../../localization/query';
-import { getField } from '../DataModel/helpers';
-=======
 import { QueryTables } from './QueryTables';
 
->>>>>>> 7e500c2e
 export function QueriesOverlay(): JSX.Element {
   const handleClose = React.useContext(OverlayContext);
   const queries = useQueries();
