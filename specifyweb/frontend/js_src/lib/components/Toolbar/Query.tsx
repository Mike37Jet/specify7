/**
 * Display a list of queries
 */

import React from 'react';
import { useOutletContext } from 'react-router';

import { useAsyncState } from '../../hooks/useAsyncState';
import { commonText } from '../../localization/common';
import { queryText } from '../../localization/query';
import type { RA } from '../../utils/types';
import { Button } from '../Atoms/Button';
import { icons } from '../Atoms/Icons';
import { Link } from '../Atoms/Link';
import { ReadOnlyContext } from '../Core/Contexts';
import { fetchCollection } from '../DataModel/collection';
import { getField } from '../DataModel/helpers';
import type { SerializedResource } from '../DataModel/helperTypes';
import { resourceEvents } from '../DataModel/resource';
import { getTableById, tables } from '../DataModel/tables';
import type { SpQuery } from '../DataModel/types';
import { userInformation } from '../InitialContext/userInformation';
import { loadingGif } from '../Molecules';
import { DateElement } from '../Molecules/DateElement';
import { Dialog } from '../Molecules/Dialog';
import { usePaginator } from '../Molecules/Paginator';
import { SortIndicator, useSortConfig } from '../Molecules/Sorting';
import { TableIcon } from '../Molecules/TableIcon';
import { hasPermission, hasToolPermission } from '../Permissions/helpers';
import { QueryEditButton } from '../QueryBuilder/Edit';
import { OverlayContext } from '../Router/Router';
import { SafeOutlet } from '../Router/RouterUtils';
import { DialogListSkeleton } from '../SkeletonLoaders/DialogList';
import { QueryTablesWrapper } from './QueryTablesWrapper';

export function QueriesOverlay(): JSX.Element {
  const handleClose = React.useContext(OverlayContext);
  return (
    <SafeOutlet<QueryListContextType>
      getQuerySelectCallback={undefined}
      newQueryUrl="/specify/overlay/queries/new/"
      onClose={handleClose}
    />
  );
}

export type QueryListContextType = {
  readonly newQueryUrl: string;
  readonly onClose: () => void;
  readonly getQuerySelectCallback?: (
    query: SerializedResource<SpQuery>
  ) => string | (() => void);
  readonly children?: (props: {
    readonly totalCount: number | undefined;
    readonly records: RA<SerializedResource<SpQuery>> | undefined;
    readonly children: JSX.Element;
    readonly dialog: (children: JSX.Element) => JSX.Element;
  }) => JSX.Element;
};

export function QueryListOutlet(): JSX.Element {
  const props = useOutletContext<QueryListContextType>();
  return <QueryListDialog {...props} />;
}

const defaultChildren: Exclude<QueryListContextType['children'], undefined> = ({
  children,
  dialog,
}): JSX.Element => dialog(children);

export function QueryListDialog({
  newQueryUrl,
  onClose: handleClose,
  getQuerySelectCallback,
  children = defaultChildren,
}: QueryListContextType): JSX.Element {
  const [sortConfig, handleSort] = useSortConfig(
    'listOfQueries',
    'name',
    false
  );

  const { paginator, limit, offset } = usePaginator('queryBuilder');

  const orderBy = `${sortConfig.ascending ? '' : '-'}${
    sortConfig.sortField
  }` as const;

  const [data, setData] = useAsyncState(
    React.useCallback(
      async () =>
        fetchCollection('SpQuery', {
<<<<<<< HEAD
          limit: QUERY_FETCH_LIMIT,
          domainFilter: false,
          ...(spQueryFilter ?? { specifyUser: userInformation.id }),
        }).then(({ records }) => records),
      [spQueryFilter]
=======
          limit,
          specifyUser: userInformation.id,
          offset,
          orderBy,
        }),
      [limit, offset, orderBy]
>>>>>>> 5672d9e9
    ),
    false
  );

  React.useEffect(
    () =>
      resourceEvents.on('deleted', (resource) => {
        if (resource.specifyTable.name === 'SpQuery')
          setData(
            data === undefined
              ? undefined
              : {
                  records: data.records.filter(
                    (query) => query.id !== resource.id
                  ),
                  totalCount: data.totalCount - 1,
                }
          );
      }),
    [data, setData]
  );

  const totalCountRef = React.useRef<number | undefined>(undefined);
  totalCountRef.current = data?.totalCount ?? totalCountRef.current;
  const totalCount = totalCountRef.current;

  const isReadOnly = React.useContext(ReadOnlyContext);

  return data === undefined ? (
    <Dialog
      buttons={<Button.DialogClose>{commonText.cancel()}</Button.DialogClose>}
      header={queryText.queries()}
      icon={<span className="text-blue-500">{icons.documentSearch}</span>}
      onClose={handleClose}
    >
      <DialogListSkeleton />
    </Dialog>
  ) : (
    children({
      totalCount,
      records: data?.records,
      children: (
        <>
          <table className="grid-table grid-cols-[repeat(3,auto)_min-content] gap-2">
            <thead>
              <tr>
                <th
                  className="pl-[calc(theme(spacing.table-icon)_+_theme(spacing.2))]"
                  scope="col"
                >
                  <Button.LikeLink onClick={(): void => handleSort('name')}>
                    {getField(tables.SpQuery, 'name').label}
                    <SortIndicator fieldName="name" sortConfig={sortConfig} />
                  </Button.LikeLink>
                </th>
                <th scope="col">
                  <Button.LikeLink
                    onClick={(): void => handleSort('timestampCreated')}
                  >
                    {getField(tables.SpQuery, 'timestampCreated').label}
                    <SortIndicator
                      fieldName="timestampCreated"
                      sortConfig={sortConfig}
                    />
                  </Button.LikeLink>
                </th>
                <th scope="col">
                  <Button.LikeLink
                    onClick={(): void => handleSort('timestampModified')}
                  >
                    {getField(tables.SpQuery, 'timestampModified').label}
                    <SortIndicator
                      fieldName="timestampModified"
                      sortConfig={sortConfig}
                    />
                  </Button.LikeLink>
                </th>
                <td />
              </tr>
            </thead>
            <tbody>
              {data?.records.map((query) => (
                <QueryList
                  getQuerySelectCallback={getQuerySelectCallback}
                  isReadOnly={isReadOnly}
                  key={query.id}
                  query={query}
                />
              ))}
            </tbody>
          </table>
          <span className="-ml-2 flex-1" />
          {data === undefined && loadingGif}
          {paginator(data?.totalCount)}
        </>
      ),
      dialog: (children) => (
        <Dialog
          buttons={
            <>
              <Button.DialogClose>{commonText.cancel()}</Button.DialogClose>
              {(hasToolPermission('queryBuilder', 'create') ||
                hasPermission('/querybuilder/query', 'execute')) && (
                <Link.Info href={newQueryUrl}>{commonText.new()}</Link.Info>
              )}
            </>
          }
          header={
            totalCount === undefined
              ? queryText.queries()
              : commonText.countLine({
                  resource: queryText.queries(),
                  count: totalCount,
                })
          }
          icon={<span className="text-blue-500">{icons.documentSearch}</span>}
          onClose={handleClose}
        >
          {children}
        </Dialog>
      ),
    })
  );
}

export function QueryList({
  query,
  getQuerySelectCallback,
  isReadOnly,
}: {
  readonly query: SerializedResource<SpQuery>;
  readonly getQuerySelectCallback?: (
    query: SerializedResource<SpQuery>
  ) => string | (() => void);
  readonly isReadOnly: boolean;
}): JSX.Element {
  const callBack =
    getQuerySelectCallback?.(query) ?? `/specify/query/${query.id}/`;
  const text = (
    <>
      <TableIcon label name={getTableById(query.contextTableId).name} />
      {query.name}
    </>
  );
  return (
    <tr title={query.remarks ?? undefined}>
      <td>
        {typeof callBack === 'string' ? (
          <Link.Default
            /*
             * BUG: consider applying these styles everywhere
             * className="max-w-full overflow-auto"
             */
            className="overflow-x-auto"
            href={callBack}
          >
            {text}
          </Link.Default>
        ) : (
          <Button.LikeLink className="overflow-x-auto" onClick={callBack}>
            {text}
          </Button.LikeLink>
        )}
      </td>
      <td>
        <DateElement date={query.timestampCreated} />
      </td>
      <td>
        {typeof query.timestampModified === 'string' && (
          <DateElement date={query.timestampModified} />
        )}
      </td>
      <td className="justify-end">
        {!isReadOnly && <QueryEditButton query={query} />}
      </td>
    </tr>
  );
}

export function NewQuery(): JSX.Element {
  const { onClose: handleClose } = useOutletContext<QueryListContextType>();
  return <QueryTablesWrapper onClick={undefined} onClose={handleClose} />;
}<|MERGE_RESOLUTION|>--- conflicted
+++ resolved
@@ -90,20 +90,13 @@
     React.useCallback(
       async () =>
         fetchCollection('SpQuery', {
-<<<<<<< HEAD
-          limit: QUERY_FETCH_LIMIT,
+          limit,
           domainFilter: false,
-          ...(spQueryFilter ?? { specifyUser: userInformation.id }),
-        }).then(({ records }) => records),
-      [spQueryFilter]
-=======
-          limit,
           specifyUser: userInformation.id,
           offset,
           orderBy,
         }),
       [limit, offset, orderBy]
->>>>>>> 5672d9e9
     ),
     false
   );
