import React from 'react';
import { useNavigate } from 'react-router-dom';

import { useBooleanState } from '../../hooks/useBooleanState';
import { formsText } from '../../localization/forms';
import { queryText } from '../../localization/query';
import { Button } from '../Atoms/Button';
import type { SpecifyResource } from '../DataModel/legacyTypes';
import { getTableById, tables } from '../DataModel/tables';
import type { RecordSet } from '../DataModel/types';
import { recordSetNewView } from '../FormParse/webOnlyViews';
import { ResourceView } from '../Forms/ResourceView';
import { userInformation } from '../InitialContext/userInformation';
import { hasToolPermission } from '../Permissions/helpers';
import { formatUrl } from '../Router/queryString';
import { QueryListDialog, useQueries } from './Query';
import { ReadOnlyContext } from '../Core/Contexts';

export function EditRecordSet({
  recordSet,
  onClose: handleClose,
  onDeleted: handleDeleted,
  onSaving: handleSaving,
}: {
  readonly recordSet: SpecifyResource<RecordSet>;
  readonly onClose: () => void;
  readonly onDeleted?: () => void;
  readonly onSaving?: Parameters<typeof ResourceView>[0]['onSaving'];
}): JSX.Element {
  const navigate = useNavigate();
  const [isQuerying, handleOpenQuery, handleCloseQuery] = useBooleanState();
<<<<<<< HEAD
  const isReadOnly =
    React.useContext(ReadOnlyContext) ||
    (!recordSet.isNew() && !hasToolPermission('recordSets', 'update'));
  return (
    <ReadOnlyContext.Provider value={isReadOnly}>
      {isQuerying ? (
        <QueryRecordSet recordSet={recordSet} onClose={handleCloseQuery} />
      ) : (
        <ResourceView
          // BUG: the message is stale if record set is renamed
          deletionMessage={formsText.recordSetDeletionWarning({
            recordSetTable: tables.RecordSet.label,
            recordSetName: recordSet.get('name') ?? '',
          })}
          dialog="modal"
          extraButtons={
            hasToolPermission('queryBuilder', 'read') && !recordSet.isNew() ? (
              <>
                <span className="-ml-2 flex-1" />
                <Button.Blue onClick={handleOpenQuery}>
                  {queryText.query()}
                </Button.Blue>
              </>
            ) : undefined
          }
          isDependent={false}
          isSubForm={false}
          resource={recordSet}
          onAdd={undefined}
          onClose={handleClose}
          onDeleted={() => {
            handleDeleted?.();
            handleClose();
          }}
          onSaved={(): void => navigate(`/specify/record-set/${recordSet.id}/`)}
          onSaving={handleSaving}
        />
      )}
    </ReadOnlyContext.Provider>
=======
  return isQuerying ? (
    <QueryRecordSet
      isReadOnly={isReadOnly}
      recordSet={recordSet}
      onClose={handleCloseQuery}
    />
  ) : (
    <ResourceView
      // BUG: the message is stale if record set is renamed
      deletionMessage={formsText.recordSetDeletionWarning({
        recordSetTable: schema.models.RecordSet.label,
        recordSetName: recordSet.get('name') ?? '',
      })}
      dialog="modal"
      extraButtons={
        hasToolPermission('queryBuilder', 'read') && !recordSet.isNew() ? (
          <>
            <span className="-ml-2 flex-1" />
            <Button.Blue onClick={handleOpenQuery}>
              {queryText.query()}
            </Button.Blue>
          </>
        ) : undefined
      }
      isDependent={false}
      isSubForm={false}
      mode={
        isReadOnly ||
        (!recordSet.isNew() && !hasToolPermission('recordSets', 'update'))
          ? 'view'
          : 'edit'
      }
      resource={recordSet}
      viewName={recordSetNewView}
      onAdd={undefined}
      onClose={handleClose}
      onDeleted={() => {
        handleDeleted?.();
        handleClose();
      }}
      onSaved={(): void => navigate(`/specify/record-set/${recordSet.id}/`)}
      onSaving={handleSaving}
    />
>>>>>>> ec0ad44a
  );
}

function QueryRecordSet({
  recordSet,
  onClose: handleClose,
}: {
  readonly recordSet: SpecifyResource<RecordSet>;
  readonly onClose: () => void;
}): JSX.Element {
  const filters = React.useMemo(
    () => ({
      specifyUser: userInformation.id,
      contextTableId: recordSet.get('dbTableId'),
    }),
    [recordSet]
  );
  const queries = useQueries(filters);

  return (
    <QueryListDialog
      getQuerySelectUrl={(query): string =>
        formatUrl(`/specify/query/${query.id}/`, {
          recordSetId: recordSet.id,
        })
      }
      newQueryUrl={formatUrl(
        `/specify/query/new/${getTableById(
          recordSet.get('dbTableId')
        ).name.toLowerCase()}/`,
        { recordSetId: recordSet.id }
      )}
      queries={queries}
      onClose={handleClose}
    />
  );
}<|MERGE_RESOLUTION|>--- conflicted
+++ resolved
@@ -8,13 +8,13 @@
 import type { SpecifyResource } from '../DataModel/legacyTypes';
 import { getTableById, tables } from '../DataModel/tables';
 import type { RecordSet } from '../DataModel/types';
-import { recordSetNewView } from '../FormParse/webOnlyViews';
 import { ResourceView } from '../Forms/ResourceView';
 import { userInformation } from '../InitialContext/userInformation';
 import { hasToolPermission } from '../Permissions/helpers';
 import { formatUrl } from '../Router/queryString';
 import { QueryListDialog, useQueries } from './Query';
 import { ReadOnlyContext } from '../Core/Contexts';
+import { recordSetView } from '../FormParse/webOnlyViews';
 
 export function EditRecordSet({
   recordSet,
@@ -29,7 +29,6 @@
 }): JSX.Element {
   const navigate = useNavigate();
   const [isQuerying, handleOpenQuery, handleCloseQuery] = useBooleanState();
-<<<<<<< HEAD
   const isReadOnly =
     React.useContext(ReadOnlyContext) ||
     (!recordSet.isNew() && !hasToolPermission('recordSets', 'update'));
@@ -58,6 +57,7 @@
           isDependent={false}
           isSubForm={false}
           resource={recordSet}
+          viewName={recordSetView}
           onAdd={undefined}
           onClose={handleClose}
           onDeleted={() => {
@@ -69,51 +69,6 @@
         />
       )}
     </ReadOnlyContext.Provider>
-=======
-  return isQuerying ? (
-    <QueryRecordSet
-      isReadOnly={isReadOnly}
-      recordSet={recordSet}
-      onClose={handleCloseQuery}
-    />
-  ) : (
-    <ResourceView
-      // BUG: the message is stale if record set is renamed
-      deletionMessage={formsText.recordSetDeletionWarning({
-        recordSetTable: schema.models.RecordSet.label,
-        recordSetName: recordSet.get('name') ?? '',
-      })}
-      dialog="modal"
-      extraButtons={
-        hasToolPermission('queryBuilder', 'read') && !recordSet.isNew() ? (
-          <>
-            <span className="-ml-2 flex-1" />
-            <Button.Blue onClick={handleOpenQuery}>
-              {queryText.query()}
-            </Button.Blue>
-          </>
-        ) : undefined
-      }
-      isDependent={false}
-      isSubForm={false}
-      mode={
-        isReadOnly ||
-        (!recordSet.isNew() && !hasToolPermission('recordSets', 'update'))
-          ? 'view'
-          : 'edit'
-      }
-      resource={recordSet}
-      viewName={recordSetNewView}
-      onAdd={undefined}
-      onClose={handleClose}
-      onDeleted={() => {
-        handleDeleted?.();
-        handleClose();
-      }}
-      onSaved={(): void => navigate(`/specify/record-set/${recordSet.id}/`)}
-      onSaving={handleSaving}
-    />
->>>>>>> ec0ad44a
   );
 }
 
