--- conflicted
+++ resolved
@@ -15,13 +15,8 @@
 import { tables } from '../DataModel/tables';
 import type { Tables } from '../DataModel/types';
 import { Dialog } from '../Molecules/Dialog';
-<<<<<<< HEAD
-import { usePref } from '../UserPreferences/usePref';
-import { defaultQueryTablesConfig, useQueryTables } from './QueryTables';
-=======
 import { userPreferences } from '../Preferences/userPreferences';
-import { defaultQueryTablesConfig, useQueryModels } from './QueryTablesWrapper';
->>>>>>> dbb15abb
+import { defaultQueryTablesConfig, useQueryTables } from './QueryTablesWrapper';
 
 export function QueryTablesEdit({
   onClose: handleClose,
