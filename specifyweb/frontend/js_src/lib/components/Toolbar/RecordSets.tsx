import React from 'react';
import type { State } from 'typesafe-reducer';

import { useAsyncState, usePromise } from '../../hooks/useAsyncState';
import { commonText } from '../../localization/common';
import type { RA } from '../../utils/types';
import { Button } from '../Atoms/Button';
import { DataEntry } from '../Atoms/DataEntry';
import { icons } from '../Atoms/Icons';
import { formatNumber } from '../Atoms/Internationalization';
import { Link } from '../Atoms/Link';
import { fetchCollection } from '../DataModel/collection';
<<<<<<< HEAD
import { getField } from '../DataModel/helpers';
=======
import { deserializeResource, getField } from '../DataModel/helpers';
>>>>>>> 4cb5b149
import type { SerializedResource } from '../DataModel/helperTypes';
import type { SpecifyResource } from '../DataModel/legacyTypes';
import { getModelById, schema } from '../DataModel/schema';
import type { RecordSet } from '../DataModel/types';
import { FormsDialog } from '../Header/Forms';
import { userInformation } from '../InitialContext/userInformation';
import { DateElement } from '../Molecules/DateElement';
import { Dialog } from '../Molecules/Dialog';
import { SortIndicator, useSortConfig } from '../Molecules/Sorting';
import { TableIcon } from '../Molecules/TableIcon';
import { hasToolPermission } from '../Permissions/helpers';
import { OverlayContext } from '../Router/Router';
import { EditRecordSet } from './RecordSetEdit';
<<<<<<< HEAD
import { deserializeResource } from '../DataModel/serializers';
=======
>>>>>>> 4cb5b149

export function RecordSetsOverlay(): JSX.Element {
  const handleClose = React.useContext(OverlayContext);

  const recordSetsPromise = React.useMemo(
    async () =>
      fetchCollection('RecordSet', {
        specifyUser: userInformation.id,
        type: 0,
        limit: 5000,
        domainFilter: true,
        orderBy: '-timestampCreated',
      }),
    []
  );
  return (
    <RecordSetsDialog
      isReadOnly={false}
      recordSetsPromise={recordSetsPromise}
      onClose={handleClose}
    />
  );
}

export function RecordSetsDialog({
  recordSetsPromise,
  onClose: handleClose,
  isReadOnly,
  onConfigure: handleConfigure,
  onSelect: handleSelect,
  children = ({ children, dialog }): JSX.Element => dialog(children),
}: {
  readonly recordSetsPromise: Promise<{
    readonly totalCount: number;
    readonly records: RA<SerializedResource<RecordSet>>;
  }>;
  readonly onClose: () => void;
  readonly isReadOnly: boolean;
  readonly onConfigure?: (recordSet: SerializedResource<RecordSet>) => void;
  readonly onSelect?: (recordSet: SerializedResource<RecordSet>) => void;
  readonly children?: (props: {
    readonly totalCount: number;
    readonly records: RA<SerializedResource<RecordSet>>;
    readonly children: JSX.Element;
    readonly dialog: (
      children: JSX.Element,
      buttons?: JSX.Element
    ) => JSX.Element;
  }) => JSX.Element;
}): JSX.Element | null {
  const [state, setState] = React.useState<
    | State<'CreateState'>
    | State<'EditState', { readonly recordSet: SpecifyResource<RecordSet> }>
    | State<'MainState'>
  >({ type: 'MainState' });

  const [sortConfig, handleSort, applySortConfig] = useSortConfig(
    'listOfRecordSets',
    'name'
  );

  const [unsortedData] = usePromise(recordSetsPromise, true);
  const data = React.useMemo(
    () =>
      typeof unsortedData === 'object'
        ? {
            ...unsortedData,
            records: applySortConfig(
              unsortedData.records,
              (recordSet) => recordSet[sortConfig.sortField]
            ),
          }
        : undefined,
    [unsortedData, sortConfig]
  );

  return typeof data === 'object' ? (
    state.type === 'MainState' ? (
      children({
        ...data,
        children: (
          <table className="grid-table grid-cols-[1fr_auto_min-content_min-content] gap-2">
            <thead>
              <tr>
                <th scope="col">
                  <Button.LikeLink onClick={(): void => handleSort('name')}>
                    {schema.models.RecordSet.label}
                    <SortIndicator fieldName="name" sortConfig={sortConfig} />
                  </Button.LikeLink>
                </th>
                <th scope="col">
                  <Button.LikeLink
                    onClick={(): void => handleSort('timestampCreated')}
                  >
                    {
                      getField(schema.models.RecordSet, 'timestampCreated')
                        .label
                    }
                    <SortIndicator
                      fieldName="timestampCreated"
                      sortConfig={sortConfig}
                    />
                  </Button.LikeLink>
                </th>
                <th scope="col">{commonText.size()}</th>
                <td />
              </tr>
            </thead>
            <tbody>
              {data.records.map((recordSet) => (
                <Row
                  key={recordSet.id}
                  recordSet={recordSet}
                  onConfigure={handleConfigure?.bind(undefined, recordSet)}
                  onEdit={
                    isReadOnly
                      ? undefined
                      : (): void =>
                          setState({
                            type: 'EditState',
                            recordSet: deserializeResource(recordSet),
                          })
                  }
                  onSelect={
                    typeof handleSelect === 'function'
                      ? (): void => handleSelect(recordSet)
                      : undefined
                  }
                />
              ))}
              {data.totalCount !== data.records.length && (
                <tr>
                  <td colSpan={3}>{commonText.listTruncated()}</td>
                </tr>
              )}
            </tbody>
          </table>
        ),
        dialog: (children, buttons) => (
          <Dialog
            buttons={
              <>
                <Button.DialogClose>{commonText.cancel()}</Button.DialogClose>
                {!isReadOnly && hasToolPermission('recordSets', 'create') && (
                  <Button.Blue
                    onClick={(): void => setState({ type: 'CreateState' })}
                  >
                    {commonText.new()}
                  </Button.Blue>
                )}
                {buttons}
              </>
            }
            header={commonText.countLine({
              resource: commonText.recordSets(),
              count: data.totalCount,
            })}
            icon={<span className="text-blue-500">{icons.collection}</span>}
            onClose={handleClose}
          >
            {children}
          </Dialog>
        ),
      })
    ) : state.type === 'CreateState' ? (
      <FormsDialog
        onClose={handleClose}
        onSelected={(model): void =>
          setState({
            type: 'EditState',
            recordSet: new schema.models.RecordSet.Resource()
              .set('dbTableId', model.tableId)
              .set('type', 0),
          })
        }
      />
    ) : state.type === 'EditState' ? (
      <EditRecordSet
        isReadOnly={isReadOnly}
        recordSet={state.recordSet}
        onClose={handleClose}
      />
    ) : null
  ) : null;
}

function Row({
  recordSet,
  onSelect: handleSelect,
  onConfigure: handleConfigure,
  onEdit: handleEdit,
}: {
  readonly recordSet: SerializedResource<RecordSet>;
  readonly onSelect?: () => void;
  readonly onConfigure?: () => void;
  readonly onEdit?: () => void;
}): JSX.Element | null {
  const [count] = useAsyncState(
    React.useCallback(
      async () =>
        fetchCollection('RecordSetItem', {
          limit: 1,
          recordSet: recordSet.id,
        }).then(({ totalCount }) => totalCount),
      [recordSet]
    ),
    false
  );

  return (
    <tr key={recordSet.id}>
      <td>
        <Link.Default
          href={`/specify/record-set/${recordSet.id}/`}
          title={recordSet.remarks ?? undefined}
          onClick={
            typeof handleSelect === 'function'
              ? (event): void => {
                  event.preventDefault();
                  handleSelect?.();
                }
              : undefined
          }
        >
          <TableIcon label name={getModelById(recordSet.dbTableId).name} />
          {recordSet.name}
        </Link.Default>
      </td>
      <td>
        <DateElement date={recordSet.timestampCreated} />
      </td>
      <td className="justify-end tabular-nums" title={commonText.recordCount()}>
        {typeof count === 'number' ? `(${formatNumber(count)})` : undefined}
      </td>
      <td>
        {typeof handleEdit === 'function' && (
          <DataEntry.Edit onClick={handleEdit} />
        )}
        {typeof handleConfigure === 'function' && (
          <Button.Icon
            icon="cog"
            title={commonText.edit()}
            onClick={handleConfigure}
          />
        )}
      </td>
    </tr>
  );
}<|MERGE_RESOLUTION|>--- conflicted
+++ resolved
@@ -10,11 +10,7 @@
 import { formatNumber } from '../Atoms/Internationalization';
 import { Link } from '../Atoms/Link';
 import { fetchCollection } from '../DataModel/collection';
-<<<<<<< HEAD
 import { getField } from '../DataModel/helpers';
-=======
-import { deserializeResource, getField } from '../DataModel/helpers';
->>>>>>> 4cb5b149
 import type { SerializedResource } from '../DataModel/helperTypes';
 import type { SpecifyResource } from '../DataModel/legacyTypes';
 import { getModelById, schema } from '../DataModel/schema';
@@ -28,10 +24,7 @@
 import { hasToolPermission } from '../Permissions/helpers';
 import { OverlayContext } from '../Router/Router';
 import { EditRecordSet } from './RecordSetEdit';
-<<<<<<< HEAD
 import { deserializeResource } from '../DataModel/serializers';
-=======
->>>>>>> 4cb5b149
 
 export function RecordSetsOverlay(): JSX.Element {
   const handleClose = React.useContext(OverlayContext);
