--- conflicted
+++ resolved
@@ -1,12 +1,7 @@
 import React from 'react';
 import type { State } from 'typesafe-reducer';
 
-<<<<<<< HEAD
-import { deserializeResource } from '../../hooks/resource';
 import { useAsyncState, usePromise } from '../../hooks/useAsyncState';
-=======
-import { useAsyncState } from '../../hooks/useAsyncState';
->>>>>>> c8d80ecc
 import { commonText } from '../../localization/common';
 import type { RA } from '../../utils/types';
 import { Button } from '../Atoms/Button';
