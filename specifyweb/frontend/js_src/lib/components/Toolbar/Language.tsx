--- conflicted
+++ resolved
@@ -11,15 +11,9 @@
 import { StringToJsx } from '../../localization/utils';
 import type { Language } from '../../localization/utils/config';
 import {
-<<<<<<< HEAD
+  completeLanguages,
   devLanguage,
   devLanguages,
-  disabledLanguages,
-=======
-  completeLanguages,
-  devLanguage as developmentLanguage,
-  devLanguages as developmentLanguages,
->>>>>>> 8acc8412
   LANGUAGE,
   languages,
 } from '../../localization/utils/config';
@@ -32,13 +26,8 @@
 import { sortFunction } from '../../utils/utils';
 import { Button } from '../Atoms/Button';
 import { Select } from '../Atoms/Form';
-<<<<<<< HEAD
+import { Link } from '../Atoms/Link';
 import { raise } from '../Errors/Crash';
-import { supportLink } from '../Errors/ErrorDialog';
-=======
-import { Link } from '../Atoms/Link';
-import { fail } from '../Errors/Crash';
->>>>>>> 8acc8412
 import { cachableUrl } from '../InitialContext';
 import { Dialog, dialogClassNames } from '../Molecules/Dialog';
 import { formatUrl } from '../Router/queryString';
@@ -71,11 +60,8 @@
   isReadOnly = false,
   showDevLanguages: showDevelopmentLanguages = process.env.NODE_ENV ===
     'development',
-<<<<<<< HEAD
-=======
   // Whether the language picker is for the UI language (rather than schema)
   isForInterface,
->>>>>>> 8acc8412
 }: {
   readonly value: LANGUAGES;
   readonly languages: IR<string> | undefined;
@@ -171,20 +157,14 @@
               }`}
             </option>
           ))}
-<<<<<<< HEAD
-          <option value="supportLocalization">
-            {headerText.helpLocalizeSpecify()}
-          </option>
-=======
           {isForInterface && (
             <option value="supportLocalization">
               {headerText.helpLocalizeSpecify()}
             </option>
           )}
->>>>>>> 8acc8412
           {showDevelopmentLanguages && (
             <optgroup label="Development languages">
-              {Object.entries(developmentLanguages).map(([code, name]) => (
+              {Object.entries(devLanguages).map(([code, name]) => (
                 <option key={code} value={code}>
                   {name}
                 </option>
@@ -234,7 +214,7 @@
       false
     );
     const [language, setLanguage] = React.useState(
-      (developmentLanguage as Language) ?? LANGUAGE
+      (devLanguage as Language) ?? LANGUAGE
     );
 
     /**
