--- conflicted
+++ resolved
@@ -6,11 +6,7 @@
 import type { LocalizedString } from 'typesafe-i18n';
 
 import { useSearchParameter } from '../../hooks/navigation';
-<<<<<<< HEAD
-import { useAsyncState } from '../../hooks/useAsyncState';
-=======
 import { usePromise } from '../../hooks/useAsyncState';
->>>>>>> 4cb5b149
 import { useBooleanState } from '../../hooks/useBooleanState';
 import { commonText } from '../../localization/common';
 import { headerText } from '../../localization/header';
