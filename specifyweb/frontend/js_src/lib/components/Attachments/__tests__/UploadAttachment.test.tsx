--- conflicted
+++ resolved
@@ -1,29 +1,24 @@
+import React from 'react';
+import { mount } from '../../../tests/reactUtils';
+import { UploadAttachment } from '../Plugin';
+import { clearIdStore } from '../../../hooks/useId';
+import { LoadingContext } from '../../Core/Contexts';
+import { f } from '../../../utils/functools';
 import { fireEvent, waitFor } from '@testing-library/react';
-import React from 'react';
-
-import { clearIdStore } from '../../../hooks/useId';
+import { overrideAttachmentSettings } from '../attachments';
+import attachmentSettings from '../../../tests/ajax/static/context/attachment_settings.json';
 import { overrideAjax } from '../../../tests/ajax';
-import attachmentSettings from '../../../tests/ajax/static/context/attachment_settings.json';
+import * as Attachments from '../attachments';
 import { requireContext } from '../../../tests/helpers';
-import { mount } from '../../../tests/reactUtils';
-import { f } from '../../../utils/functools';
-import { LoadingContext } from '../../Core/Contexts';
+import { deserializeResource } from '../../DataModel/serializers';
+import { testAttachment } from './utils';
 import { SpecifyResource } from '../../DataModel/legacyTypes';
-import { deserializeResource } from '../../DataModel/serializers';
 import { Attachment } from '../../DataModel/types';
-import { overrideAttachmentSettings } from '../attachments';
-import * as Attachments from '../attachments';
-import { UploadAttachment } from '../Plugin';
-import { testAttachment } from './utils';
 
 requireContext();
 
 async function uploadFileMock() {
-<<<<<<< HEAD
-  return deserializeResource(testAttachment) ;
-=======
-  return deserializeResource(testAttachment);
->>>>>>> 2f810b7a
+  return deserializeResource(testAttachment) as SpecifyResource<Attachment>;
 }
 
 beforeEach(() => {
@@ -62,7 +57,7 @@
     fireEvent.change(input, { target: { files: [testFile] } });
 
     await waitFor(() => {
-      expect(handleUploaded).toHaveBeenCalled();
+      expect(handleUploaded).toBeCalled();
     });
   });
 });