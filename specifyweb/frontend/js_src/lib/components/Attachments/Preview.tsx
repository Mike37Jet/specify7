import React from 'react';

import { useAsyncState } from '../../hooks/useAsyncState';
import type { SerializedResource } from '../DataModel/helperTypes';
import type { Attachment } from '../DataModel/types';
import { loadingGif } from '../Molecules';
import type { AttachmentThumbnail } from './attachments';
import { fetchThumbnail } from './attachments';

export function AttachmentPreview({
  attachment,
  onOpen: handleOpen,
}: {
  readonly attachment: SerializedResource<Attachment>;
  readonly onOpen: () => void;
}): JSX.Element {
  const [thumbnail] = useAsyncState(
    React.useCallback(async () => fetchThumbnail(attachment), [attachment]),
    false
  );

  return (
    <div
      className={`
        flex items-center justify-center rounded bg-white shadow-md
        shadow-gray-300 transition hover:shadow-md hover:shadow-gray-400
        dark:bg-black
      `}
    >
      <button type="button" onClick={handleOpen}>
        <Thumbnail attachment={attachment} thumbnail={thumbnail} />
      </button>
    </div>
  );
}

export function Thumbnail({
  attachment,
  thumbnail,
  className,
}: {
  readonly attachment: SerializedResource<Attachment>;
  readonly thumbnail: AttachmentThumbnail | undefined;
  readonly className?: string;
}): JSX.Element {
  return thumbnail === undefined ? (
    loadingGif
  ) : (
    <img
      alt={
        typeof attachment.title === 'string' && attachment.title.length > 0
          ? attachment.title
          : thumbnail.alt
      }
      className={`
<<<<<<< HEAD
        max-h-full max-w-full border-2 border-white object-contain
=======
        ${className}
        max-h-full max-w-full border-8 border-white object-contain
>>>>>>> 89d34bb1
        dark:border-black
      `}
      src={thumbnail.src}
      style={{
        width: `${thumbnail.width}px`,
        height: `${thumbnail.height}px`,
      }}
    />
  );
}<|MERGE_RESOLUTION|>--- conflicted
+++ resolved
@@ -37,11 +37,9 @@
 export function Thumbnail({
   attachment,
   thumbnail,
-  className,
 }: {
   readonly attachment: SerializedResource<Attachment>;
   readonly thumbnail: AttachmentThumbnail | undefined;
-  readonly className?: string;
 }): JSX.Element {
   return thumbnail === undefined ? (
     loadingGif
@@ -53,12 +51,7 @@
           : thumbnail.alt
       }
       className={`
-<<<<<<< HEAD
         max-h-full max-w-full border-2 border-white object-contain
-=======
-        ${className}
-        max-h-full max-w-full border-8 border-white object-contain
->>>>>>> 89d34bb1
         dark:border-black
       `}
       src={thumbnail.src}
