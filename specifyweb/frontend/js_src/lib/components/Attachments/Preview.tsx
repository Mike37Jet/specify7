--- conflicted
+++ resolved
@@ -35,12 +35,10 @@
 
 export function Thumbnail({
   attachment,
-  thumbnail,
-  className,
+  thumbnail
 }: {
   readonly attachment: SerializedResource<Attachment>;
   readonly thumbnail: AttachmentThumbnail | undefined;
-  readonly className?: string;
 }): JSX.Element | null {
   return thumbnail === undefined ? null : (
     <img
@@ -50,16 +48,10 @@
           : thumbnail.alt
       }
       className={`
-<<<<<<< HEAD
         max-h-full max-w-full border-2 border-white object-contain
         dark:border-black
       `}
       crossOrigin="anonymous"
-=======
-        ${className}
-          max-h-full max-w-full border-2 border-white object-contain
-          dark:border-black`}
->>>>>>> 807f04d8
       src={thumbnail.src}
       style={{
         width: `${thumbnail.width}px`,
