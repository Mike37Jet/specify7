--- conflicted
+++ resolved
@@ -9,22 +9,9 @@
 import { schema } from '../DataModel/schema';
 import type { Attachment } from '../DataModel/types';
 import { load } from '../InitialContext';
-<<<<<<< HEAD
-import type { SpecifyResource } from '../DataModel/legacyTypes';
-import { commonText } from '../../localization/common';
+import { getIcon, unknownIcon } from '../InitialContext/icons';
+import { getRemotePref } from '../InitialContext/remotePrefs';
 import { formatUrl } from '../Router/queryString';
-import { getRemotePref } from '../InitialContext/remotePrefs';
-import { schema } from '../DataModel/schema';
-import type { IR } from '../../utils/types';
-import { handleAjaxResponse } from '../../utils/ajax/response';
-import { SerializedResource } from '../DataModel/helperTypes';
-import { Http } from '../../utils/ajax/definitions';
-import { getField } from '../DataModel/helpers';
-=======
-import { getIcon, unknownIcon } from '../InitialContext/icons';
-import { getPref } from '../InitialContext/remotePrefs';
-import { formatUrl } from '../Router/queryString';
->>>>>>> 7e500c2e
 
 type AttachmentSettings = {
   readonly collection: string;
