import React from 'react';
import type { LocalizedString } from 'typesafe-i18n';

import { useAsyncState } from '../../hooks/useAsyncState';
import { commonText } from '../../localization/common';
import { notificationsText } from '../../localization/notifications';
import { f } from '../../utils/functools';
import type { GetSet } from '../../utils/types';
import { Button } from '../Atoms/Button';
import { Link } from '../Atoms/Link';
import { serializeResource } from '../DataModel/helpers';
import type { AnySchema } from '../DataModel/helperTypes';
import type { SpecifyResource } from '../DataModel/legacyTypes';
import { getModel } from '../DataModel/schema';
import type { SpecifyModel } from '../DataModel/specifyModel';
import type { Attachment } from '../DataModel/types';
import { augmentMode, ResourceView } from '../Forms/ResourceView';
import {
  originalAttachmentsView,
  useViewDefinition,
} from '../Forms/useViewDefinition';
import { loadingGif } from '../Molecules';
import { userPreferences } from '../Preferences/userPreferences';
import { fetchOriginalUrl, fetchThumbnail } from './attachments';
import { AttachmentRecordLink, getAttachmentTable } from './Cell';
import { Thumbnail } from './Preview';

export function AttachmentViewer({
  attachment,
  related: [related, setRelated],
  showMeta = true,
  onViewRecord: handleViewRecord,
}: {
  readonly attachment: SpecifyResource<Attachment>;
  readonly related: GetSet<SpecifyResource<AnySchema> | undefined>;
  readonly showMeta?: boolean;
  readonly onViewRecord:
    | ((model: SpecifyModel, recordId: number) => void)
    | undefined;
}): JSX.Element {
  const serialized = React.useMemo(
    () => serializeResource(attachment),
    [attachment]
  );
  const [originalUrl] = useAsyncState(
    React.useCallback(async () => fetchOriginalUrl(serialized), [serialized]),
    false
  );

  const [displayOriginal] = userPreferences.use(
    'attachments',
    'behavior',
    'displayOriginal'
  );

  const title = attachment.get('title') as LocalizedString | undefined;
  const attachmentTable = React.useMemo(() => {
    const tableId = attachment.get('tableID');
    if (typeof tableId !== 'number') return undefined;
    const table = getAttachmentTable(tableId);
    return typeof table === 'object'
      ? getModel(`${table.name}Attachment`)
      : undefined;
  }, [attachment]);

  const viewDefinition = useViewDefinition({
    model: attachmentTable,
    viewName: attachmentTable?.name,
    formType: 'form',
    mode: augmentMode(
      'edit',
      related?.isNew() ?? attachment.isNew(),
      attachmentTable?.name
    ),
  });

  // If view doesn't exists, viewDefinition.name would be empty string
  const customViewName =
    viewDefinition?.name === attachmentTable?.name
      ? attachmentTable?.name
      : undefined;

  /**
   * If view definition for a CollectionObjectAttachment table exists, use it
   * Otherwise, fallback to using ObjectAttachment view for the Attachment
   * resource.
   */
  const showCustomForm =
    typeof customViewName === 'string' && typeof related === 'object';

  const mimeType = attachment.get('mimeType') ?? undefined;
  const type = mimeType?.split('/')[0];

  const [thumbnail] = useAsyncState(
    React.useCallback(async () => fetchThumbnail(serialized), [serialized]),
    false
  );

  const Component = typeof originalUrl === 'string' ? Link.Blue : Button.Info;
  const [autoPlay] = userPreferences.use('attachments', 'behavior', 'autoPlay');
  const table = f.maybe(serialized.tableID ?? undefined, getAttachmentTable);
  return (
<<<<<<< HEAD
    <>
      <div className="flex min-h-[theme(spacing.60)] w-full min-w-[theme(spacing.60)] flex-1 items-center justify-center">
        {originalUrl === undefined ? (
          loadingGif
        ) : type === 'image' ? (
          <img
            alt={title}
            className="max-h-full max-w-full object-contain"
            src={originalUrl}
          />
        ) : type === 'video' ? (
          /*
           * Subtitles for attachments not yet supported
           */
          // eslint-disable-next-line jsx-a11y/media-has-caption
          <video
            autoPlay={autoPlay}
            className="h-full w-full"
            controls
            src={originalUrl}
          />
        ) : type === 'audio' ? (
          /*
           * Subtitles for attachments not yet supported
           */
          // eslint-disable-next-line jsx-a11y/media-has-caption
          <audio
            autoPlay={autoPlay}
            className="w-full"
            controls
            src={originalUrl}
          />
        ) : (
          <object
            aria-label={title}
            className="h-full w-full border-0"
            data={originalUrl}
            type={mimeType}
          >
            <img
              alt={title}
              className="h-full w-full object-scale-down"
              src={thumbnail?.src}
=======
    <div className="flex h-full justify-center gap-8">
      <div className="flex min-h-[30vw] w-full min-w-[30vh] flex-1 items-center justify-center">
        {displayOriginal === 'full' ? (
          originalUrl === undefined ? (
            loadingGif
          ) : type === 'image' ? (
            <img alt={title} src={originalUrl} />
          ) : type === 'video' ? (
            /*
             * Subtitles for attachments not yet supported
             */
            // eslint-disable-next-line jsx-a11y/media-has-caption
            <video
              autoPlay={autoPlay}
              className="h-full w-full"
              controls
              src={originalUrl}
>>>>>>> cefc49e9
            />
          ) : type === 'audio' ? (
            /*
             * Subtitles for attachments not yet supported
             */
            // eslint-disable-next-line jsx-a11y/media-has-caption
            <audio
              autoPlay={autoPlay}
              className="w-full"
              controls
              src={originalUrl}
            />
          ) : (
            <object
              aria-label={title}
              className="h-full w-full border-0"
              data={originalUrl}
              type={mimeType}
            >
              <img
                alt={title}
                className="h-full w-full object-scale-down"
                src={thumbnail?.src}
              />
            </object>
          )
        ) : (
          <Thumbnail
            attachment={serializeResource(attachment)}
            className="!border-none"
            thumbnail={thumbnail}
          />
        )}
      </div>

      {
        /*
         * Note, when new attachment is being created, the showMeta menu must
         * be displayed as otherwise, default values defined in form definition
         * won't be applied
         */
        showMeta || attachment.isNew() ? (
          <div className="flex flex-col">
            <ResourceView
              dialog={false}
              isDependent={false}
              isSubForm
              mode="edit"
              resource={showCustomForm ? related : attachment}
              /*
               * Have to override the title because formatted resource string
               * often includes a URL and other stuff (because it is used in
               * exports)
               */
              title={title}
              viewName={customViewName ?? originalAttachmentsView}
              onAdd={undefined}
              // eslint-disable-next-line react/jsx-handler-names
              onClose={f.never}
              onDeleted={undefined}
              onSaved={undefined}
            />
            <span className="flex-1" />
            {typeof originalUrl === 'string' && (
              <div className="flex flex-wrap gap-2">
                <Component
                  className="flex-1 whitespace-nowrap"
                  download={new URL(originalUrl).searchParams.get(
                    'downloadname'
                  )}
                  href={`/attachment_gw/proxy/${new URL(originalUrl).search}`}
                  target="_blank"
                  onClick={undefined}
                >
                  {notificationsText.download()}
                </Component>
                <Component
                  className="flex-1 whitespace-nowrap"
                  href={originalUrl}
                  target="_blank"
                  onClick={undefined}
                >
                  {commonText.openInNewTab()}
                </Component>
                {typeof table === 'object' &&
                typeof handleViewRecord === 'function' ? (
                  <AttachmentRecordLink
                    attachment={serialized}
                    className="flex-1"
                    model={table}
                    related={[related, setRelated]}
                    variant="button"
                    onViewRecord={handleViewRecord}
                  />
                ) : undefined}
              </div>
            )}
          </div>
        ) : undefined
      }
    </>
  );
}<|MERGE_RESOLUTION|>--- conflicted
+++ resolved
@@ -100,58 +100,17 @@
   const [autoPlay] = userPreferences.use('attachments', 'behavior', 'autoPlay');
   const table = f.maybe(serialized.tableID ?? undefined, getAttachmentTable);
   return (
-<<<<<<< HEAD
     <>
       <div className="flex min-h-[theme(spacing.60)] w-full min-w-[theme(spacing.60)] flex-1 items-center justify-center">
-        {originalUrl === undefined ? (
-          loadingGif
-        ) : type === 'image' ? (
-          <img
-            alt={title}
-            className="max-h-full max-w-full object-contain"
-            src={originalUrl}
-          />
-        ) : type === 'video' ? (
-          /*
-           * Subtitles for attachments not yet supported
-           */
-          // eslint-disable-next-line jsx-a11y/media-has-caption
-          <video
-            autoPlay={autoPlay}
-            className="h-full w-full"
-            controls
-            src={originalUrl}
-          />
-        ) : type === 'audio' ? (
-          /*
-           * Subtitles for attachments not yet supported
-           */
-          // eslint-disable-next-line jsx-a11y/media-has-caption
-          <audio
-            autoPlay={autoPlay}
-            className="w-full"
-            controls
-            src={originalUrl}
-          />
-        ) : (
-          <object
-            aria-label={title}
-            className="h-full w-full border-0"
-            data={originalUrl}
-            type={mimeType}
-          >
-            <img
-              alt={title}
-              className="h-full w-full object-scale-down"
-              src={thumbnail?.src}
-=======
-    <div className="flex h-full justify-center gap-8">
-      <div className="flex min-h-[30vw] w-full min-w-[30vh] flex-1 items-center justify-center">
         {displayOriginal === 'full' ? (
           originalUrl === undefined ? (
             loadingGif
           ) : type === 'image' ? (
-            <img alt={title} src={originalUrl} />
+            <img
+              alt={title}
+              src={originalUrl}
+              className="max-h-full max-w-full object-contain"
+            />
           ) : type === 'video' ? (
             /*
              * Subtitles for attachments not yet supported
@@ -162,7 +121,6 @@
               className="h-full w-full"
               controls
               src={originalUrl}
->>>>>>> cefc49e9
             />
           ) : type === 'audio' ? (
             /*
