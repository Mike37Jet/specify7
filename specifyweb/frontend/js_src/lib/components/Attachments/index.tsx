--- conflicted
+++ resolved
@@ -262,12 +262,8 @@
             ? undefined
             : setCollection({ records, totalCount: collection.totalCount })
         }
-<<<<<<< HEAD
         onClick={onClick}
-        onFetchMore={fetchMore}
-=======
         onFetchMore={collection === undefined ? undefined : fetchMore}
->>>>>>> dbb15abb
       />
     </Container.FullGray>
   );
