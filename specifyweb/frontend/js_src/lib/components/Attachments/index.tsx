/**
 * Attachments viewer
 */

import React from 'react';
import { useNavigate } from 'react-router-dom';

import { useAsyncState, usePromise } from '../../hooks/useAsyncState';
import { useCachedState } from '../../hooks/useCachedState';
import { useCollection } from '../../hooks/useCollection';
import { attachmentsText } from '../../localization/attachments';
import { commonText } from '../../localization/common';
import { schemaText } from '../../localization/schema';
import { f } from '../../utils/functools';
import { filterArray } from '../../utils/types';
import { Container, H2 } from '../Atoms';
import { className } from '../Atoms/className';
import { Input, Label, Select } from '../Atoms/Form';
import { DEFAULT_FETCH_LIMIT, fetchCollection } from '../DataModel/collection';
import { getModel, schema } from '../DataModel/schema';
import type { Tables } from '../DataModel/types';
<<<<<<< HEAD
import { hasTablePermission } from '../Permissions/helpers';
import { ProtectedTable } from '../Permissions/PermissionDenied';
import { OrderPicker } from '../UserPreferences/Renderers';
import { AttachmentGallery } from './Gallery';
import { useMenuItem } from '../Header/MenuContext';
import { Dialog } from '../Molecules/Dialog';
import { useNavigate } from 'react-router-dom';
import { attachmentSettingsPromise } from './attachments';
=======
import { useMenuItem } from '../Header/useMenuItem';
import { Dialog } from '../Molecules/Dialog';
import { hasTablePermission } from '../Permissions/helpers';
import { ProtectedTable } from '../Permissions/PermissionDenied';
import { OrderPicker } from '../UserPreferences/Renderers';
import { attachmentSettingsPromise } from './attachments';
import { AttachmentGallery } from './Gallery';
>>>>>>> 4cb5b149

export const attachmentRelatedTables = f.store(() =>
  Object.keys(schema.models).filter((tableName) =>
    tableName.endsWith('Attachment')
  )
);

const allTablesWithAttachments = f.store(() =>
  filterArray(
    attachmentRelatedTables().map((tableName) =>
      getModel(tableName.slice(0, -1 * 'Attachment'.length))
    )
  )
);
/** Exclude tables without read access*/
export const tablesWithAttachments = f.store(() =>
  allTablesWithAttachments().filter((model) =>
    hasTablePermission(model.name, 'read')
  )
);

const defaultScale = 10;
const minScale = 4;
const maxScale = 50;
const defaultSortOrder = '-timestampCreated';
const defaultFilter = { type: 'all' } as const;

export function AttachmentsView(): JSX.Element | null {
  const navigate = useNavigate();
  const [isConfigured] = usePromise(attachmentSettingsPromise, true);

  return isConfigured === undefined ? null : isConfigured ? (
    <ProtectedTable action="read" tableName="Attachment">
      <Attachments />
    </ProtectedTable>
  ) : (
    <Dialog
      buttons={commonText.close()}
      header={attachmentsText.attachmentServerUnavailable()}
      onClose={(): void => navigate('/specify/')}
    >
      {attachmentsText.attachmentServerUnavailableDescription()}
    </Dialog>
  );
}

function Attachments(): JSX.Element {
  useMenuItem('attachments');

  const [order = defaultSortOrder, setOrder] = useCachedState(
    'attachments',
    'sortOrder'
  );

  const [filter = defaultFilter, setFilter] = useCachedState(
    'attachments',
    'filter'
  );

  const [collectionSizes] = useAsyncState(
    React.useCallback(
      async () =>
        f.all({
          all: fetchCollection(
            'Attachment',
            {
              limit: 1,
            },
            allTablesWithAttachments().length === tablesWithAttachments().length
              ? {}
              : {
                  tableId__in: tablesWithAttachments()
                    .map(({ tableId }) => tableId)
                    .join(','),
                }
          ).then<number>(({ totalCount }) => totalCount),
          unused: fetchCollection(
            'Attachment',
            { limit: 1 },
            { tableId__isNull: 'true' }
          ).then<number>(({ totalCount }) => totalCount),
          byTable: f.all(
            Object.fromEntries(
              tablesWithAttachments().map(({ name, tableId }) => [
                name,
                fetchCollection('Attachment', {
                  limit: 1,
                  tableID: tableId,
                }).then<number>(({ totalCount }) => totalCount),
              ])
            )
          ),
        }),
      []
    ),
    false
  );

  const [scale = defaultScale, setScale] = useCachedState(
    'attachments',
    'scale'
  );

  const [collection, fetchMore] = useCollection(
    React.useCallback(
      async (offset) =>
        fetchCollection(
          'Attachment',
          {
            domainFilter: true,
            offset,
            orderBy: order,
            limit: DEFAULT_FETCH_LIMIT,
          },
          filter.type === 'unused'
            ? { tableId__isNull: 'true' }
            : filter.type === 'byTable'
            ? {
                tableId: schema.models[filter.tableName].tableId,
              }
            : allTablesWithAttachments().length ===
              tablesWithAttachments().length
            ? {}
            : {
                tableId__in: tablesWithAttachments()
                  .map(({ tableId }) => tableId)
                  .join(','),
              }
        ),
      [order, filter]
    )
  );

  return (
    <Container.FullGray>
      <header
        className={`flex flex-wrap items-center gap-2 ${className.hasAltBackground}`}
      >
        <H2>{attachmentsText.attachments()}</H2>
        <Label.Inline>
          <span className="sr-only">{commonText.filter()}</span>
          <Select
            value={filter.type === 'byTable' ? filter.tableName : filter.type}
            onValueChange={(filter): void =>
              setFilter(
                filter === 'all' || filter === 'unused'
                  ? { type: filter }
                  : {
                      type: 'byTable',
                      tableName: filter as keyof Tables,
                    }
              )
            }
          >
            <option value="all">
              {typeof collectionSizes === 'object'
                ? commonText.countLine({
                    resource: commonText.all(),
                    count: collectionSizes.all,
                  })
                : commonText.all()}
            </option>
            {collectionSizes?.unused !== 0 && (
              <option value="unused">
                {typeof collectionSizes === 'object'
                  ? commonText.countLine({
                      resource: commonText.unused(),
                      count: collectionSizes.unused,
                    })
                  : commonText.unused()}
              </option>
            )}
            <optgroup label={schemaText.tables()}>
              {tablesWithAttachments()
                .filter(({ name }) => collectionSizes?.byTable[name] !== 0)
                .map(({ name, label }) => (
                  <option key={name} value={name}>
                    {label}
                    {typeof collectionSizes === 'object'
                      ? ` (${collectionSizes.byTable[name]})`
                      : ''}
                  </option>
                ))}
            </optgroup>
          </Select>
        </Label.Inline>
        <Label.Inline>
          {attachmentsText.orderBy()}
          <div>
            <OrderPicker
              model={schema.models.Attachment}
              order={order}
              onChange={setOrder}
            />
          </div>
        </Label.Inline>
        <span className="-ml-2 flex-1" />
        <Label.Inline>
          {attachmentsText.scale()}
          <Input.Generic
            max={maxScale}
            min={minScale}
            type="range"
            value={scale}
            onValueChange={(value) => setScale(Number.parseInt(value))}
          />
        </Label.Inline>
      </header>
      <AttachmentGallery
        attachments={collection?.records ?? []}
        isComplete={
          typeof collection === 'object' &&
          collection.totalCount === collection.records.length
        }
        scale={scale}
        onFetchMore={fetchMore}
      />
    </Container.FullGray>
  );
}<|MERGE_RESOLUTION|>--- conflicted
+++ resolved
@@ -3,7 +3,6 @@
  */
 
 import React from 'react';
-import { useNavigate } from 'react-router-dom';
 
 import { useAsyncState, usePromise } from '../../hooks/useAsyncState';
 import { useCachedState } from '../../hooks/useCachedState';
@@ -19,24 +18,14 @@
 import { DEFAULT_FETCH_LIMIT, fetchCollection } from '../DataModel/collection';
 import { getModel, schema } from '../DataModel/schema';
 import type { Tables } from '../DataModel/types';
-<<<<<<< HEAD
 import { hasTablePermission } from '../Permissions/helpers';
+import { useNavigate } from 'react-router-dom';
+import { useMenuItem } from '../Header/useMenuItem';
+import { Dialog } from '../Molecules/Dialog';
 import { ProtectedTable } from '../Permissions/PermissionDenied';
 import { OrderPicker } from '../UserPreferences/Renderers';
 import { AttachmentGallery } from './Gallery';
-import { useMenuItem } from '../Header/MenuContext';
-import { Dialog } from '../Molecules/Dialog';
-import { useNavigate } from 'react-router-dom';
 import { attachmentSettingsPromise } from './attachments';
-=======
-import { useMenuItem } from '../Header/useMenuItem';
-import { Dialog } from '../Molecules/Dialog';
-import { hasTablePermission } from '../Permissions/helpers';
-import { ProtectedTable } from '../Permissions/PermissionDenied';
-import { OrderPicker } from '../UserPreferences/Renderers';
-import { attachmentSettingsPromise } from './attachments';
-import { AttachmentGallery } from './Gallery';
->>>>>>> 4cb5b149
 
 export const attachmentRelatedTables = f.store(() =>
   Object.keys(schema.models).filter((tableName) =>
