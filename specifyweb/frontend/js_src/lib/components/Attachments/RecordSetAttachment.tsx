--- conflicted
+++ resolved
@@ -155,12 +155,8 @@
             <>
               <Button.Info
                 disabled={downloadAllAttachmentsDisabled}
-<<<<<<< HEAD
+                title={attachmentsText.downloadAllDescription()}
                 onClick={(): void => loading(handleDownloadAllAttachments())}
-=======
->>>>>>> 3c2aa19c
-                title={attachmentsText.downloadAllDescription()}
-                onClick={() => loading(handleDownloadAllAttachments())}
               >
                 {attachmentsText.downloadAll()}
               </Button.Info>
