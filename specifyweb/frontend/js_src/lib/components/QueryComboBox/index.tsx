--- conflicted
+++ resolved
@@ -554,13 +554,6 @@
                                         : fieldName === 'taxonTreeDefId'
                                           ? {
                                               field: 'definition',
-<<<<<<< HEAD
-=======
-                                              queryBuilderFieldPath: [
-                                                'definition',
-                                                'id',
-                                              ],
->>>>>>> a0c1fdf2
                                               isRelationship: true,
                                               operation: 'in',
                                               isNot: false,
