import React from 'react';

import { useBooleanState } from '../../hooks/useBooleanState';
import { commonText } from '../../localization/common';
import { formsText } from '../../localization/forms';
import { Button } from '../Atoms/Button';
import { formatList } from '../Atoms/Internationalization';
import { toTable } from '../DataModel/helpers';
import type { AnySchema } from '../DataModel/helperTypes';
import type { SpecifyResource } from '../DataModel/legacyTypes';
import { ErrorBoundary } from '../Errors/ErrorBoundary';
import type { UiCommands } from '../FormParse/commands';
import { LoanReturn } from '../Interactions/PrepReturnDialog';
import { Dialog } from '../Molecules/Dialog';
import { ReportsView } from '../Reports';
import { ShowLoansCommand } from './ShowTransactions';
<<<<<<< HEAD
=======
import { useBooleanState } from '../../hooks/useBooleanState';
import { AnySchema } from '../DataModel/helperTypes';
import { toTable } from '../DataModel/helpers';
import { LocalizedString } from 'typesafe-i18n';
import { interactionsText } from '../../localization/interactions';
>>>>>>> 50b4f162

export function GenerateLabel({
  resource,
  id,
  label,
}: {
  readonly resource: SpecifyResource<AnySchema>;
  readonly id: string | undefined;
  readonly label: LocalizedString | undefined;
}): JSX.Element | null {
  const [runReport, handleRunReport, handleHideReport] = useBooleanState();

  const isDisabled = resource.isNew() || !Boolean(resource.get('id'));
  return (
    <>
      <Button.Small
        disabled={isDisabled}
        id={id}
        title={isDisabled ? formsText.saveRecordFirst() : undefined}
        onClick={handleRunReport}
      >
        {label}
      </Button.Small>
      {runReport ? (
        <ReportsView
          autoSelectSingle
          model={resource.specifyModel}
          resourceId={resource.get('id')}
          onClose={handleHideReport}
        />
      ) : undefined}
    </>
  );
}

const commandRenderers: {
  readonly [KEY in keyof UiCommands]: (props: {
    readonly resource: SpecifyResource<AnySchema>;
    readonly id: string | undefined;
    readonly label: LocalizedString | undefined;
    readonly commandDefinition: UiCommands[KEY];
  }) => JSX.Element | null;
} = {
  GenerateLabel,
  ShowLoans({ label, resource, id }) {
    const [showLoans, handleShow, handleHide] = useBooleanState();
    const preparation = toTable(resource, 'Preparation');
    return preparation === undefined ? null : (
      <>
        <Button.Small
          disabled={resource.isNew() || !Boolean(resource.get('id'))}
          id={id}
          onClick={handleShow}
        >
          {label}
        </Button.Small>
        {showLoans && (
          <ErrorBoundary dismissable>
            <ShowLoansCommand preparation={preparation} onClose={handleHide} />
          </ErrorBoundary>
        )}
      </>
    );
  },
  ReturnLoan({ id, label = '', resource }) {
    const [showDialog, handleShow, handleHide] = useBooleanState();
<<<<<<< HEAD
    const loan = toTable(resource, 'Loan');
    return loan === undefined ? null : (
      <>
        <Button.Small id={id} onClick={handleShow}>
          {label}
        </Button.Small>
        {showDialog ? (
          loan.isNew() || !Boolean(loan.get('id')) ? (
            <Dialog
              buttons={commonText('close')}
              header={label}
              onClose={handleHide}
            >
              {formsText('preparationsCanNotBeReturned')}
            </Dialog>
          ) : (
            <LoanReturn resource={loan} onClose={handleHide} />
          )
        ) : undefined}
      </>
    );
=======
    return hasTablePermission('LoanPreparation', 'update') &&
      hasTablePermission('LoanReturnPreparation', 'update')
      ? f.maybe(toTable(resource, 'Loan'), (loan) => (
          <>
            <Button.Small id={id} onClick={handleShow}>
              {label}
            </Button.Small>
            {showDialog ? (
              loan.isNew() || !Boolean(loan.get('id')) ? (
                <Dialog
                  buttons={commonText.close()}
                  header={label}
                  onClose={handleHide}
                >
                  {interactionsText.preparationsCanNotBeReturned()}
                </Dialog>
              ) : (
                <LoanReturn resource={loan} onClose={handleHide} />
              )
            ) : undefined}
          </>
        )) ?? error('LoanReturnCommand can only be used with Loan resources')
      : null;
>>>>>>> 50b4f162
  },
  Unsupported({ commandDefinition: { name = commonText.nullInline() }, id }) {
    const [isClicked, handleShow, handleHide] = useBooleanState();
    return (
      <>
        <Button.Small id={id} onClick={handleShow}>
          {formsText.unavailableCommandButton()}
        </Button.Small>
        <Dialog
          buttons={commonText.close()}
          header={formsText.commandUnavailable()}
          isOpen={isClicked}
          onClose={handleHide}
        >
          {formsText.commandUnavailableDescription()}
          <br />
          {formsText.commandUnavailableSecondDescription()}
          <br />
          {commonText.colonLine({
            label: formsText.commandName(),
            value: name,
          })}
        </Dialog>
      </>
    );
  },
  Blank: () => null,
  WrongTable({ resource, commandDefinition: { supportedTables } }) {
    const [isVisible, handleShow, handleHide] = useBooleanState();
    return (
      <>
        <Button.Small onClick={handleShow}>
          {formsText('unavailableCommandButton')}
        </Button.Small>
        <Dialog
          buttons={commonText('close')}
          header={formsText('unavailableCommandDialogHeader')}
          isOpen={isVisible}
          onClose={handleHide}
        >
          {formsText(
            'wrongTableCommandDialogText',
            resource.specifyModel.name,
            formatList(supportedTables)
          )}
        </Dialog>
      </>
    );
  },
};

export function UiCommand({
  resource,
  id,
  label,
  commandDefinition,
}: {
  readonly resource: SpecifyResource<AnySchema>;
  readonly id: string | undefined;
  readonly label: LocalizedString | undefined;
  readonly commandDefinition: UiCommands[keyof UiCommands];
}): JSX.Element | null {
  const Command = commandRenderers[
    commandDefinition.type
  ] as typeof commandRenderers['GenerateLabel'];
  return (
    <Command
      commandDefinition={commandDefinition as UiCommands['GenerateLabel']}
      id={id}
      label={label}
      resource={resource}
    />
  );
}<|MERGE_RESOLUTION|>--- conflicted
+++ resolved
@@ -14,14 +14,8 @@
 import { Dialog } from '../Molecules/Dialog';
 import { ReportsView } from '../Reports';
 import { ShowLoansCommand } from './ShowTransactions';
-<<<<<<< HEAD
-=======
-import { useBooleanState } from '../../hooks/useBooleanState';
-import { AnySchema } from '../DataModel/helperTypes';
-import { toTable } from '../DataModel/helpers';
 import { LocalizedString } from 'typesafe-i18n';
 import { interactionsText } from '../../localization/interactions';
->>>>>>> 50b4f162
 
 export function GenerateLabel({
   resource,
@@ -88,7 +82,6 @@
   },
   ReturnLoan({ id, label = '', resource }) {
     const [showDialog, handleShow, handleHide] = useBooleanState();
-<<<<<<< HEAD
     const loan = toTable(resource, 'Loan');
     return loan === undefined ? null : (
       <>
@@ -98,11 +91,11 @@
         {showDialog ? (
           loan.isNew() || !Boolean(loan.get('id')) ? (
             <Dialog
-              buttons={commonText('close')}
+              buttons={commonText.close()}
               header={label}
               onClose={handleHide}
             >
-              {formsText('preparationsCanNotBeReturned')}
+              {interactionsText.preparationsCanNotBeReturned()}
             </Dialog>
           ) : (
             <LoanReturn resource={loan} onClose={handleHide} />
@@ -110,31 +103,6 @@
         ) : undefined}
       </>
     );
-=======
-    return hasTablePermission('LoanPreparation', 'update') &&
-      hasTablePermission('LoanReturnPreparation', 'update')
-      ? f.maybe(toTable(resource, 'Loan'), (loan) => (
-          <>
-            <Button.Small id={id} onClick={handleShow}>
-              {label}
-            </Button.Small>
-            {showDialog ? (
-              loan.isNew() || !Boolean(loan.get('id')) ? (
-                <Dialog
-                  buttons={commonText.close()}
-                  header={label}
-                  onClose={handleHide}
-                >
-                  {interactionsText.preparationsCanNotBeReturned()}
-                </Dialog>
-              ) : (
-                <LoanReturn resource={loan} onClose={handleHide} />
-              )
-            ) : undefined}
-          </>
-        )) ?? error('LoanReturnCommand can only be used with Loan resources')
-      : null;
->>>>>>> 50b4f162
   },
   Unsupported({ commandDefinition: { name = commonText.nullInline() }, id }) {
     const [isClicked, handleShow, handleHide] = useBooleanState();
@@ -167,19 +135,18 @@
     return (
       <>
         <Button.Small onClick={handleShow}>
-          {formsText('unavailableCommandButton')}
+          {formsText.unavailableCommandButton()}
         </Button.Small>
         <Dialog
-          buttons={commonText('close')}
-          header={formsText('unavailableCommandDialogHeader')}
+          buttons={commonText.close()}
+          header={formsText.commandUnavailable()}
           isOpen={isVisible}
           onClose={handleHide}
         >
-          {formsText(
-            'wrongTableCommandDialogText',
-            resource.specifyModel.name,
-            formatList(supportedTables)
-          )}
+          {formsText.wrongTableForCommand({
+            currentTable: resource.specifyModel.name,
+            correctTable: formatList(supportedTables),
+          })}
         </Dialog>
       </>
     );
