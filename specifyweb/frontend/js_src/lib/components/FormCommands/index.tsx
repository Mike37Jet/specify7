--- conflicted
+++ resolved
@@ -15,11 +15,8 @@
 import { ShowLoansCommand } from './ShowTransactions';
 import { LocalizedString } from 'typesafe-i18n';
 import { interactionsText } from '../../localization/interactions';
-<<<<<<< HEAD
-import {ValueOf} from '../../utils/types';
-=======
+import { ValueOf } from '../../utils/types';
 import { formatDisjunction } from '../Atoms/Internationalization';
->>>>>>> c8d80ecc
 
 export function GenerateLabel({
   resource,
@@ -66,28 +63,6 @@
   GenerateLabel,
   ShowLoans({ label, resource, id }) {
     const [showLoans, handleShow, handleHide] = useBooleanState();
-<<<<<<< HEAD
-    return (
-      f.maybe(toTable(resource, 'Preparation'), (preparation) => (
-        <>
-          <Button.Small
-            id={id}
-            onClick={handleShow}
-            disabled={resource.isNew() || !Boolean(resource.get('id'))}
-          >
-            {label}
-          </Button.Small>
-          {showLoans && (
-            <ErrorBoundary dismissible>
-              <ShowLoansCommand
-                preparation={preparation}
-                onClose={handleHide}
-              />
-            </ErrorBoundary>
-          )}
-        </>
-      )) ?? error('ShowLoans command can only be used on the preparation form')
-=======
     const preparation = toTable(resource, 'Preparation');
     return preparation === undefined ? null : (
       <>
@@ -104,7 +79,6 @@
           </ErrorBoundary>
         )}
       </>
->>>>>>> c8d80ecc
     );
   },
   ReturnLoan({ id, label = '', resource }) {
