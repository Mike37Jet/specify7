--- conflicted
+++ resolved
@@ -13,11 +13,8 @@
 import { useAsyncState } from '../../hooks/useAsyncState';
 import { AnySchema } from '../DataModel/helperTypes';
 import { Preparation } from '../DataModel/types';
-<<<<<<< HEAD
 import { deserializeResource } from '../DataModel/helpers';
-=======
 import { interactionsText } from '../../localization/interactions';
->>>>>>> 50b4f162
 
 function List({
   resources,
