import React from 'react';
import { useNavigate } from 'react-router-dom';

import { useId } from '../../hooks/useId';
import { useLiveState } from '../../hooks/useLiveState';
import { commonText } from '../../localization/common';
import { interactionsText } from '../../localization/interactions';
import type { RA } from '../../utils/types';
import { filterArray } from '../../utils/types';
import { group, replaceItem } from '../../utils/utils';
import { Button } from '../Atoms/Button';
import { Form, Input, Label } from '../Atoms/Form';
import { Submit } from '../Atoms/Submit';
import { ReadOnlyContext } from '../Core/Contexts';
import { getField, toTable } from '../DataModel/helpers';
import type { SpecifyResource } from '../DataModel/legacyTypes';
import { getResourceApiUrl, getResourceViewUrl } from '../DataModel/resource';
import { serializeResource } from '../DataModel/serializers';
import type { Collection, SpecifyTable } from '../DataModel/specifyTable';
import { strictGetTable, tables } from '../DataModel/tables';
import type {
  Disposal,
  DisposalPreparation,
  Gift,
  GiftPreparation,
  Loan,
  LoanPreparation,
} from '../DataModel/types';
import { Dialog } from '../Molecules/Dialog';
import type { PreparationData } from './helpers';
import { PrepDialogRow } from './PrepDialogRow';

export function PrepDialog({
  onClose: handleClose,
  preparations: rawPreparations,
  table,
  itemCollection,
}: {
  readonly onClose: () => void;
  readonly preparations: RA<PreparationData>;
  readonly table: SpecifyTable<Disposal | Gift | Loan>;
  readonly itemCollection?: Collection<
    DisposalPreparation | GiftPreparation | LoanPreparation
  >;
}): JSX.Element {
  const preparations = React.useMemo(() => {
    if (itemCollection === undefined) return rawPreparations;
    const mutatedPreparations = rawPreparations.map((item) =>
      Object.fromEntries(Object.entries(item))
    );
    const indexedPreparations = Object.fromEntries(
      group(
        mutatedPreparations.map((preparation) => [
          getResourceApiUrl('Preparation', preparation.preparationId),
          preparation,
        ])
      )
    );
    itemCollection.models.forEach((preparation) => {
      if (!preparation.isNew()) return;
      const preparationUrl = preparation.get('preparation') ?? '';
      const indexed = indexedPreparations[preparationUrl];
      if (indexed === undefined) return;
      const loanPreparation = toTable(preparation, 'LoanPreparation');
      if (loanPreparation === undefined) return;
      const resolved = loanPreparation.get('quantityResolved') ?? 0;
      // @ts-expect-error REFACTOR: make this algorithm immutable
      indexed[0].available -= loanPreparation.get('quantity') - resolved;
    });
    return mutatedPreparations as RA<PreparationData>;
  }, [rawPreparations, itemCollection]);

  const [selected, setSelected] = useLiveState<RA<number>>(
    React.useCallback(
      () => Array.from({ length: preparations.length }).fill(0),
      [preparations.length]
    )
  );
  const canDeselect = selected.some((value) => value > 0);
  const canSelectAll = selected.some(
    (value, index) => value < preparations[index].available
  );

  const id = useId('prep-dialog');
  const navigate = useNavigate();

  // BUG: make this readOnly if don't have necessary permissions
  const isReadOnly = React.useContext(ReadOnlyContext);

  const [bulkValue, setBulkValue] = React.useState(0);
  const maxPrep = Math.max(...preparations.map(({ available }) => available));

  return (
    <Dialog
      buttons={
        isReadOnly ? (
          commonText.close()
        ) : (
          <>
            <Button.DialogClose>{commonText.cancel()}</Button.DialogClose>
            <Button.Blue
              disabled={!canSelectAll}
              title={interactionsText.selectAllAvailablePreparations()}
              onClick={(): void =>
                setSelected(preparations.map(({ available }) => available))
              }
            >
              {interactionsText.selectAll()}
            </Button.Blue>
            <Button.Blue
              disabled={!canDeselect}
              title={commonText.clearAll()}
              onClick={(): void => setSelected(Array.from(selected).fill(0))}
            >
              {interactionsText.deselectAll()}
            </Button.Blue>
            <Submit.Green
              form={id('form')}
              title={
                typeof itemCollection === 'object'
                  ? interactionsText.addItems()
                  : interactionsText.createRecord({
<<<<<<< HEAD
                      tableName: table.label,
=======
                      table: action.model.label,
>>>>>>> d0d280dc
                    })
              }
            >
              {commonText.apply()}
            </Submit.Green>
          </>
        )
      }
      header={interactionsText.preparations()}
      onClose={handleClose}
    >
      <Label.Inline className="gap-2">
        {commonText.bulkSelect()}
        <Input.Number
          aria-label={interactionsText.selectedAmount()}
          className="w-[unset]"
          max={maxPrep}
          min={0}
          title={interactionsText.selectedAmount()}
          value={bulkValue}
          onValueChange={(newCount): void => {
            setBulkValue(newCount);
            setSelected(
              preparations.map(({ available }) => Math.min(available, newCount))
            );
          }}
        />
      </Label.Inline>
      <Form
        id={id('form')}
        onSubmit={(): void => {
          const itemTable = strictGetTable(
            `${table.name}Preparation`
          ) as SpecifyTable<
            DisposalPreparation | GiftPreparation | LoanPreparation
          >;
          const items = filterArray(
            preparations.map((preparation, index) => {
              if (selected[index] === 0) return undefined;
              const result = new itemTable.Resource();
              result.set(
                'preparation',
                getResourceApiUrl('Preparation', preparation.preparationId)
              );
              result.set('quantity', selected[index]);
              const loanPreparation = toTable(result, 'LoanPreparation');
              loanPreparation?.set('quantityReturned', 0);
              loanPreparation?.set('quantityResolved', 0);
              return result;
            })
          );

          if (typeof itemCollection === 'object') {
            itemCollection.add(items);
            handleClose();
          } else {
            const interaction = new table.Resource();
            const loan = toTable(interaction, 'Loan');
            loan?.set(
              'loanPreparations',
              items as RA<SpecifyResource<LoanPreparation>>
            );
            loan?.set('isClosed', false);
            toTable(interaction, 'Gift')?.set(
              'giftPreparations',
              items as RA<SpecifyResource<GiftPreparation>>
            );
            toTable(interaction, 'Disposal')?.set(
              'disposalPreparations',
              items as RA<SpecifyResource<DisposalPreparation>>
            );
            navigate(getResourceViewUrl(table.name, undefined), {
              state: {
                type: 'RecordSet',
                resource: serializeResource(interaction),
              },
            });
          }
        }}
      >
        <table className="grid-table grid-cols-[min-content_repeat(6,auto)] gap-2">
          <thead>
            <tr>
              <th scope="col">
                <span className="sr-only">{interactionsText.selectAll()}</span>
              </th>
              <th scope="col">
                {getField(tables.CollectionObject, 'catalogNumber').label}
              </th>
              <th scope="col">
                {getField(tables.Determination, 'taxon').label}
              </th>
              <th scope="col">
                {getField(tables.Preparation, 'prepType').label}
              </th>
              <th scope="col">{commonText.selected()}</th>
              <th scope="col">{interactionsText.available()}</th>
              <th scope="col">{interactionsText.unavailable()}</th>
            </tr>
          </thead>
          <tbody>
            {preparations.map((preparation, index) => (
              <PrepDialogRow
                key={index}
                preparation={preparation}
                selected={selected[index]}
                onChange={(newSelected): void =>
                  setSelected(replaceItem(selected, index, newSelected))
                }
              />
            ))}
          </tbody>
        </table>
      </Form>
    </Dialog>
  );
}<|MERGE_RESOLUTION|>--- conflicted
+++ resolved
@@ -120,11 +120,7 @@
                 typeof itemCollection === 'object'
                   ? interactionsText.addItems()
                   : interactionsText.createRecord({
-<<<<<<< HEAD
-                      tableName: table.label,
-=======
-                      table: action.model.label,
->>>>>>> d0d280dc
+                      table: table.label,
                     })
               }
             >
