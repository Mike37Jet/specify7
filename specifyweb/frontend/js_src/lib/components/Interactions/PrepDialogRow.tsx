--- conflicted
+++ resolved
@@ -66,27 +66,6 @@
             onValueChange={(): void => handleChange(checked ? 0 : available)}
           />
         </td>
-<<<<<<< HEAD
-        {typeof preparation.collectionObjectId === 'number' ? (
-          <td className="justify-end tabular-nums">
-            <Link.NewTab
-              href={getResourceViewUrl(
-                'CollectionObject',
-                preparation.collectionObjectId
-              )}
-            >
-              {
-                syncFieldFormat(
-                  getField(tables.CollectionObject, 'catalogNumber'),
-                  preparation.catalogNumber
-                ) as LocalizedString
-              }
-            </Link.NewTab>
-          </td>
-        ) : (
-          <td className="justify-end tabular-nums">
-=======
-
         <td className="justify-end tabular-nums">
           <Link.NewTab
             href={getResourceViewUrl(
@@ -94,7 +73,6 @@
               preparation.collectionObjectId
             )}
           >
->>>>>>> 634cb890
             {
               syncFieldFormat(
                 getField(tables.CollectionObject, 'catalogNumber'),
