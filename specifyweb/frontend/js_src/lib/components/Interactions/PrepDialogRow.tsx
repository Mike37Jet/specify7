import React from 'react';
import type { LocalizedString } from 'typesafe-i18n';
import type { State } from 'typesafe-reducer';

import { interactionsText } from '../../localization/interactions';
import type { RA, RR } from '../../utils/types';
import { localized } from '../../utils/types';
import { Button } from '../Atoms/Button';
import { Input } from '../Atoms/Form';
import { formatNumber } from '../Atoms/Internationalization';
import { Link } from '../Atoms/Link';
import { LoadingContext } from '../Core/Contexts';
import { getField } from '../DataModel/helpers';
import type { SpecifyResource } from '../DataModel/legacyTypes';
import { getResourceViewUrl } from '../DataModel/resource';
import { tables } from '../DataModel/tables';
import type { ExchangeOut, Gift, Loan } from '../DataModel/types';
import { syncFieldFormat } from '../Formatters/fieldFormat';
import { ResourceView } from '../Forms/ResourceView';
import type { PreparationData } from './helpers';
import { getInteractionsForPrepId } from './helpers';
<<<<<<< HEAD
import { localized } from '../../utils/types';
=======
>>>>>>> b0694745

export function PrepDialogRow({
  preparation,
  selected,
  onChange: handleChange,
}: {
  readonly preparation: PreparationData;
  readonly selected: number;
  readonly onChange: (newSelected: number) => void;
}): JSX.Element {
  const unavailableCount = preparation.countAmount - preparation.available;

  const available = Math.max(0, preparation.available);
  const checked = selected !== 0;
  const loading = React.useContext(LoadingContext);
  const [state, setState] = React.useState<
    | State<
        'ItemSelection',
        {
          readonly items: RR<
            'ExchangeOut' | 'Gift' | 'Loan',
            RA<{
              readonly id: number;
              readonly label: LocalizedString;
            }>
          >;
        }
      >
    | State<
        'ResourceDialog',
        {
          readonly resource: SpecifyResource<ExchangeOut | Gift | Loan>;
        }
      >
    | State<'Main'>
  >({ type: 'Main' });

  return (
    <>
      <tr>
        <td>
          <Input.Checkbox
            aria-label={interactionsText.selectAll()}
            checked={checked}
            title={interactionsText.selectAll()}
            onValueChange={(): void => handleChange(checked ? 0 : available)}
          />
        </td>
        <td className="justify-end tabular-nums">
          <Link.NewTab
            href={getResourceViewUrl(
              'CollectionObject',
              preparation.collectionObjectId
            )}
          >
            {syncFieldFormat(
              getField(tables.CollectionObject, 'catalogNumber'),
              preparation.catalogNumber
            )}
          </Link.NewTab>
        </td>
        <td>
          <Link.NewTab href={getResourceViewUrl('Taxon', preparation.taxonId)}>
            {localized(preparation.taxon)}
          </Link.NewTab>
        </td>
        <td>{preparation.prepType}</td>
        <td>
          <Input.Number
            aria-label={interactionsText.selectedAmount()}
            max={preparation.available}
            min={0}
            title={interactionsText.selectedAmount()}
            value={selected}
            onValueChange={handleChange}
          />
        </td>
        <td className="justify-end tabular-nums">{preparation.available}</td>
        <td className="justify-end tabular-nums">
          {
            /* If unavailable items, link to related interactions */
            unavailableCount === 0 ? (
              0
            ) : (
              <Button.LikeLink
                onClick={(): void =>
                  state.type === 'Main'
                    ? loading(
                        getInteractionsForPrepId(
                          preparation.preparationId
                        ).then(([_id, ...rawItems]) => {
                          const [loans, gifts, exchangeOuts] = rawItems.map(
                            (preparations) =>
                              preparations
                                ?.split(',')
                                .map((object) => object.split('>|<'))
                                .map(([id, label]) => ({
                                  id: Number.parseInt(id),
                                  label: localized(label),
                                })) ?? []
                          );
                          const count =
                            loans.length + gifts.length + exchangeOuts.length;
                          setState(
                            count === 1
                              ? {
                                  type: 'ResourceDialog',
                                  resource: new (loans.length === 1
                                    ? tables.Loan
                                    : gifts.length === 1
                                    ? tables.Gift
                                    : tables.ExchangeOut
                                  ).Resource({
                                    id: [...loans, ...gifts, ...exchangeOuts][0]
                                      .id,
                                  }),
                                }
                              : {
                                  type: 'ItemSelection',
                                  items: {
                                    Loan: loans,
                                    Gift: gifts,
                                    ExchangeOut: exchangeOuts,
                                  },
                                }
                          );
                        })
                      )
                    : setState({ type: 'Main' })
                }
              >
                {formatNumber(unavailableCount)}
              </Button.LikeLink>
            )
          }
        </td>
      </tr>
      {state.type === 'ItemSelection' && (
        <tr>
          <td className="col-span-full">
            {Object.entries(state.items).map(([tableName, items]) =>
              items.map(({ id, label }) => (
                <Button.LikeLink
                  key={id}
                  onClick={(): void =>
                    setState({
                      type: 'ResourceDialog',
                      resource: new tables[tableName].Resource({ id }),
                    })
                  }
                >
                  {interactionsText.prepReturnFormatter({
                    tableName: tables[tableName].label,
                    resource: label,
                  })}
                </Button.LikeLink>
              ))
            )}
          </td>
        </tr>
      )}
      {state.type === 'ResourceDialog' && (
        <ResourceView
          dialog="modal"
          isDependent={false}
          isSubForm={false}
          resource={state.resource}
          onAdd={undefined}
          onClose={(): void => setState({ type: 'Main' })}
          onDeleted={undefined}
          onSaved={undefined}
        />
      )}
    </>
  );
}<|MERGE_RESOLUTION|>--- conflicted
+++ resolved
@@ -19,10 +19,6 @@
 import { ResourceView } from '../Forms/ResourceView';
 import type { PreparationData } from './helpers';
 import { getInteractionsForPrepId } from './helpers';
-<<<<<<< HEAD
-import { localized } from '../../utils/types';
-=======
->>>>>>> b0694745
 
 export function PrepDialogRow({
   preparation,
