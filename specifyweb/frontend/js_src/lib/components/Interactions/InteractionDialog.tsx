import React from 'react';
import type { State } from 'typesafe-reducer';

import { useValidation } from '../../hooks/useValidation';
import { commonText } from '../../localization/common';
import { interactionsText } from '../../localization/interactions';
import { ajax } from '../../utils/ajax';
import { formData } from '../../utils/ajax/helpers';
import { f } from '../../utils/functools';
import type { Parser } from '../../utils/parser/definitions';
import {
  getValidationAttributes,
  pluralizeParser,
  resolveParser,
} from '../../utils/parser/definitions';
import type {
  InvalidParseResult,
  ValidParseResult,
} from '../../utils/parser/parse';
import { parseValue } from '../../utils/parser/parse';
import type { IR, RA } from '../../utils/types';
import { filterArray } from '../../utils/types';
import { sortFunction } from '../../utils/utils';
import { H3 } from '../Atoms';
import { Button } from '../Atoms/Button';
import { Link } from '../Atoms/Link';
import { LoadingContext, ReadOnlyContext } from '../Core/Contexts';
<<<<<<< HEAD
import type {
  AnyInteractionPreparation,
  SerializedResource,
} from '../DataModel/helperTypes';
=======
import type { AnySchema, SerializedResource } from '../DataModel/helperTypes';
import type { SpecifyResource } from '../DataModel/legacyTypes';
>>>>>>> 7873a516
import { getResourceViewUrl } from '../DataModel/resource';
import type { LiteralField } from '../DataModel/specifyField';
import type { Collection, SpecifyTable } from '../DataModel/specifyTable';
import { tables } from '../DataModel/tables';
import type { RecordSet } from '../DataModel/types';
import { AutoGrowTextArea } from '../Molecules/AutoGrowTextArea';
import { Dialog } from '../Molecules/Dialog';
import { userPreferences } from '../Preferences/userPreferences';
import { RecordSetsDialog } from '../Toolbar/RecordSets';
import type {
  InteractionWithPreps,
  PreparationData,
  PreparationRow,
} from './helpers';
import { interactionsWithPrepTables } from './helpers';
import {
  getPrepsAvailableForLoanCoIds,
  getPrepsAvailableForLoanRs,
} from './helpers';
import { PrepDialog } from './PrepDialog';

export function InteractionDialog({
  onClose: handleClose,
  actionTable,
  isLoanReturn = false,
  itemCollection,
  interactionResource,
}: {
  readonly onClose: () => void;
  readonly actionTable: SpecifyTable<InteractionWithPreps>;
  readonly isLoanReturn?: boolean;
<<<<<<< HEAD
  readonly itemCollection?: Collection<AnyInteractionPreparation>;
=======
  readonly itemCollection?: Collection<
    DisposalPreparation | GiftPreparation | LoanPreparation
  >;
  readonly interactionResource?: SpecifyResource<AnySchema>;
>>>>>>> 7873a516
}): JSX.Element {
  const itemTable = isLoanReturn ? tables.Loan : tables.CollectionObject;
  const searchField = itemTable.strictGetLiteralField(
    itemTable.name === 'Loan' ? 'loanNumber' : 'catalogNumber'
  );
  const { parser, split, attributes } = useParser(searchField);

  const [state, setState] = React.useState<
    | State<
        'InvalidState',
        {
          readonly invalid: RA<string>;
        }
      >
    | State<
        'MissingState',
        {
          readonly missing: RA<string>;
          readonly unavailableBis: RA<string>;
        }
      >
    | State<
        'PreparationSelectState',
        {
          readonly entries: RA<PreparationData>;
        }
      >
    | State<'LoanReturnDoneState', { readonly result: number }>
    | State<'MainState'>
  >({ type: 'MainState' });

  const { validationRef, inputRef, setValidation } =
    useValidation<HTMLTextAreaElement>();
  const [catalogNumbers, setCatalogNumbers] = React.useState<string>('');

  const loading = React.useContext(LoadingContext);

  function handleProceed(
    recordSet: SerializedResource<RecordSet> | undefined
  ): void {
    const catalogNumbers = handleParse();
    if (catalogNumbers === undefined) return undefined;
    if (isLoanReturn)
      loading(
        ajax<readonly [preprsReturned: number, loansClosed: number]>(
          '/interactions/loan_return_all/',
          {
            method: 'POST',
            headers: { Accept: 'application/json' },
            body: formData({
              recordSetId: recordSet?.id ?? undefined,
              loanNumbers: recordSet === undefined ? catalogNumbers : undefined,
            }),
            errorMode: 'dismissible',
          }
        ).then(({ data }) =>
          setState({
            type: 'LoanReturnDoneState',
            result: data[0],
          })
        )
      );
    else if (typeof recordSet === 'object')
      loading(
        getPrepsAvailableForLoanRs(recordSet.id).then((data) =>
          availablePrepsReady(undefined, data)
        )
      );
    else
      loading(
        (catalogNumbers.length === 0
          ? Promise.resolve([])
          : getPrepsAvailableForLoanCoIds('CatalogNumber', catalogNumbers)
        ).then((data) => availablePrepsReady(catalogNumbers, data))
      );
  }

  const [prepsData, setPrepsData] = React.useState<RA<PreparationRow>>();

  function availablePrepsReady(
    entries: RA<string> | undefined,
    prepsData: RA<PreparationRow>
  ) {
    const catalogNumbers = prepsData.map(([catalogNumber]) => catalogNumber);
    const missing =
      typeof entries === 'object'
        ? entries.filter(
            (entry) => !catalogNumbers.some((data) => data.includes(entry))
          )
        : [];
    const unavailablePrep = prepsData.filter(
      (prepData) => Number.parseInt(prepData[10]) === 0
    );
    const availablePrep = prepsData.filter(
      (prepData) => Number.parseInt(prepData[10]) > 0
    );
    const unavailable =
      typeof entries === 'object'
        ? entries.filter((entry) =>
            unavailablePrep.some((item) => entry === item[0])
          )
        : [];

    if (missing.length > 0 || unavailable.length > 0) {
      setState({ type: 'MissingState', missing, unavailableBis: unavailable });
      setPrepsData(availablePrep);
    } else showPrepSelectDlg(availablePrep);
  }

  const showPrepSelectDlg = (prepsData: RA<PreparationRow>): void =>
    setState({
      type: 'PreparationSelectState',
      entries: prepsData.map((prepData) => ({
        catalogNumber: prepData[0],
        collectionObjectId: prepData[1],
        taxon: prepData[2],
        taxonId: prepData[3],
        preparationId: prepData[4],
        prepType: prepData[5],
        countAmount: prepData[6],
        loaned: f.parseInt(prepData[7] ?? undefined) ?? 0,
        gifted: f.parseInt(prepData[8] ?? undefined) ?? 0,
        exchanged: f.parseInt(prepData[9] ?? undefined) ?? 0,
        available: f.parseInt(prepData[10] ?? undefined) ?? 0,
      })),
    });

  function handleParse(): RA<string> | undefined {
    const parseResults = split(catalogNumbers).map((value) =>
      parseValue(parser, inputRef.current ?? undefined, value)
    );
    const errorMessages = parseResults
      .filter((result): result is InvalidParseResult => !result.isValid)
      .map(({ reason, value }) => `${reason} (${value})`);
    if (errorMessages.length > 0) {
      setValidation(errorMessages);
      setState({
        type: 'InvalidState',
        invalid: errorMessages,
      });
      return undefined;
    }

    const parsed = f.unique(
      (parseResults as RA<ValidParseResult>)
        .filter(({ parsed }) => parsed !== null)
        .map(({ parsed }) => (parsed as number | string).toString())
        .sort(sortFunction(f.id))
    );
    setCatalogNumbers(parsed.join('\n'));

    setState({ type: 'MainState' });
    return parsed;
  }

  const addInteractionResource = (): void => {
    itemCollection?.add(
      (interactionResource as SpecifyResource<
        DisposalPreparation | GiftPreparation | LoanPreparation
      >) ?? new itemCollection.table.specifyTable.Resource()
    );
  };

  return state.type === 'LoanReturnDoneState' ? (
    <Dialog
      buttons={commonText.close()}
      header={interactionsText.returnedPreparations({
        tablePreparation: tables.Preparation.label,
      })}
      onClose={handleClose}
    >
      {interactionsText.returnedAndSaved({
        count: state.result,
        tablePreparation: tables.Preparation.label,
      })}
    </Dialog>
  ) : state.type === 'PreparationSelectState' ? (
    state.entries.length > 0 ? (
      <PrepDialog
        // BUG: make this readOnly if don't have necessary permissions
        itemCollection={itemCollection}
        preparations={state.entries}
        table={actionTable}
        onClose={handleClose}
      />
    ) : (
      <Dialog
        buttons={
          <>
            <Button.DialogClose>{commonText.cancel()}</Button.DialogClose>
            {typeof itemCollection === 'object' ? (
              <Button.Info
                onClick={(): void => {
                  addInteractionResource();
                  handleClose();
                }}
              >
                {interactionsText.continueWithoutPreparations()}
              </Button.Info>
            ) : (
              <Link.Info href={getResourceViewUrl(actionTable.name)}>
                {interactionsText.continueWithoutPreparations()}
              </Link.Info>
            )}
            {}
          </>
        }
        header={interactionsText.returnedPreparations({
          tablePreparation: tables.Preparation.label,
        })}
        onClose={handleClose}
      >
        {interactionsText.noPreparationsWarning()}
      </Dialog>
    )
  ) : (
    <ReadOnlyContext.Provider value>
      <RecordSetsDialog
        table={itemTable}
        onClose={handleClose}
        onSelect={handleProceed}
      >
        {({ children, totalCount }): JSX.Element => (
          <Dialog
            buttons={
              <>
                <Button.DialogClose>{commonText.close()}</Button.DialogClose>
                {typeof itemCollection === 'object' ? (
                  <Button.Info
                    onClick={(): void => {
                      addInteractionResource();
                      handleClose();
                    }}
                  >
                    {interactionsText.addUnassociated()}
                  </Button.Info>
                ) : interactionsWithPrepTables.includes(actionTable.name) ? (
                  <Link.Info href={getResourceViewUrl(actionTable.name)}>
                    {interactionsText.withoutPreparations()}
                  </Link.Info>
                ) : undefined}
                {state.type === 'MissingState' &&
                prepsData?.length !== 0 &&
                prepsData ? (
                  <Button.Info
                    onClick={(): void => {
                      showPrepSelectDlg(prepsData);
                    }}
                  >
                    {interactionsText.continue()}
                  </Button.Info>
                ) : null}
              </>
            }
            header={
              typeof itemCollection === 'object'
                ? interactionsText.addItems()
                : itemTable.name === 'Loan'
                ? interactionsText.recordReturn({ table: itemTable.label })
                : interactionsText.createRecord({ table: actionTable.name })
            }
            onClose={handleClose}
          >
            <details>
              <summary>
                {interactionsText.byChoosingRecordSet({ count: totalCount })}
              </summary>
              {children}
            </details>
            <details>
              <summary>
                {interactionsText.byEnteringNumbers({
                  fieldName: searchField?.label ?? '',
                })}
              </summary>
              <div className="flex flex-col gap-2">
                <AutoGrowTextArea
                  forwardRef={validationRef}
                  spellCheck={false}
                  value={catalogNumbers}
                  onValueChange={setCatalogNumbers}
                  {...attributes}
                />
                <div>
                  <Button.Info
                    disabled={catalogNumbers.length === 0}
                    onClick={(): void => handleProceed(undefined)}
                  >
                    {state.type === 'MissingState' ||
                    state.type === 'InvalidState'
                      ? commonText.update()
                      : commonText.next()}
                  </Button.Info>
                </div>
                {state.type === 'InvalidState' && (
                  <>
                    {interactionsText.problemsFound()}
                    {state.invalid.map((error, index) => (
                      <p key={index}>{error}</p>
                    ))}
                  </>
                )}
                {state.type === 'MissingState' && (
                  <>
                    {state.missing.length > 0 && (
                      <>
                        <H3>{interactionsText.preparationsNotFoundFor()}</H3>
                        {state.missing.map((problem, index) => (
                          <p key={index}>{problem}</p>
                        ))}
                      </>
                    )}
                    {state.unavailableBis.length > 0 && (
                      <>
                        <H3>
                          {interactionsText.preparationsNotAvailableFor()}
                        </H3>
                        {state.unavailableBis.map((problem, index) => (
                          <p key={index}>{problem}</p>
                        ))}
                      </>
                    )}
                  </>
                )}
              </div>
            </details>
          </Dialog>
        )}
      </RecordSetsDialog>
    </ReadOnlyContext.Provider>
  );
}

function useParser(searchField: LiteralField): {
  readonly parser: Parser;
  readonly split: (values: string) => RA<string>;
  readonly attributes: IR<string>;
} {
  const [useSpaceAsDelimiter] = userPreferences.use(
    'interactions',
    'createInteractions',
    'useSpaceAsDelimiter'
  );
  const [useCommaAsDelimiter] = userPreferences.use(
    'interactions',
    'createInteractions',
    'useCommaAsDelimiter'
  );
  const [useNewLineAsDelimiter] = userPreferences.use(
    'interactions',
    'createInteractions',
    'useNewLineAsDelimiter'
  );
  const [useCustomDelimiters] = userPreferences.use(
    'interactions',
    'createInteractions',
    'useCustomDelimiters'
  );

  return React.useMemo(() => {
    const parser = pluralizeParser(resolveParser(searchField));
    // Determine which delimiters are allowed
    const formatter = searchField.getUiFormatter();
    const formatted =
      formatter?.fields.map((field) => field.value).join('') ?? '';
    const formatterHasNewLine = formatted.includes('\n');
    const formatterHasSpaces = formatted.includes(' ');
    const formatterHasCommas = formatted.includes(',');
    const delimiters = filterArray([
      (useNewLineAsDelimiter === 'auto' && !formatterHasNewLine) ||
      useNewLineAsDelimiter === 'true'
        ? '\n'
        : undefined,
      (useSpaceAsDelimiter === 'auto' && !formatterHasSpaces) ||
      useSpaceAsDelimiter === 'true'
        ? ' '
        : undefined,
      (useCommaAsDelimiter === 'auto' && !formatterHasCommas) ||
      useCommaAsDelimiter === 'true'
        ? ','
        : undefined,
      ...(useCustomDelimiters.length === 0
        ? []
        : useCustomDelimiters.split('\n')),
    ]);
    return {
      parser,
      split: (values): RA<string> =>
        values
          .replaceAll(new RegExp(delimiters.join('|'), 'gu'), '\t')
          .split('\t')
          .map(f.trim)
          .filter(Boolean),
      attributes: getValidationAttributes(parser),
    };
  }, [
    searchField,
    useSpaceAsDelimiter,
    useCommaAsDelimiter,
    useNewLineAsDelimiter,
    useCustomDelimiters,
  ]);
}<|MERGE_RESOLUTION|>--- conflicted
+++ resolved
@@ -25,15 +25,9 @@
 import { Button } from '../Atoms/Button';
 import { Link } from '../Atoms/Link';
 import { LoadingContext, ReadOnlyContext } from '../Core/Contexts';
-<<<<<<< HEAD
-import type {
-  AnyInteractionPreparation,
-  SerializedResource,
-} from '../DataModel/helperTypes';
-=======
-import type { AnySchema, SerializedResource } from '../DataModel/helperTypes';
+import type { AnySchema, SerializedResource, AnyInteractionPreparation,
+  SerializedResource, } from '../DataModel/helperTypes';
 import type { SpecifyResource } from '../DataModel/legacyTypes';
->>>>>>> 7873a516
 import { getResourceViewUrl } from '../DataModel/resource';
 import type { LiteralField } from '../DataModel/specifyField';
 import type { Collection, SpecifyTable } from '../DataModel/specifyTable';
@@ -65,14 +59,8 @@
   readonly onClose: () => void;
   readonly actionTable: SpecifyTable<InteractionWithPreps>;
   readonly isLoanReturn?: boolean;
-<<<<<<< HEAD
   readonly itemCollection?: Collection<AnyInteractionPreparation>;
-=======
-  readonly itemCollection?: Collection<
-    DisposalPreparation | GiftPreparation | LoanPreparation
-  >;
   readonly interactionResource?: SpecifyResource<AnySchema>;
->>>>>>> 7873a516
 }): JSX.Element {
   const itemTable = isLoanReturn ? tables.Loan : tables.CollectionObject;
   const searchField = itemTable.strictGetLiteralField(
