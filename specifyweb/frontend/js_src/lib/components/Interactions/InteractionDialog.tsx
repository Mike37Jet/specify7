--- conflicted
+++ resolved
@@ -32,6 +32,7 @@
 import { toTable } from '../DataModel/helpers';
 import type { SerializedResource } from '../DataModel/helperTypes';
 import { getResourceViewUrl } from '../DataModel/resource';
+import { schema } from '../DataModel/schema';
 import type { LiteralField } from '../DataModel/specifyField';
 import type { Collection, SpecifyModel } from '../DataModel/specifyModel';
 import type {
@@ -48,18 +49,7 @@
 import { Dialog } from '../Molecules/Dialog';
 import { RecordSetsDialog } from '../Toolbar/RecordSets';
 import { usePref } from '../UserPreferences/usePref';
-<<<<<<< HEAD
 import { PrepDialog } from './PrepDialog';
-=======
-import {
-  getValidationAttributes,
-  Parser,
-  pluralizeParser,
-  resolveParser,
-} from '../../utils/parser/definitions';
-import { interactionsText } from '../../localization/interactions';
-import { schema } from '../DataModel/schema';
->>>>>>> 8acc8412
 
 export function InteractionDialog({
   recordSetsPromise,
