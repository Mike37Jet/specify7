--- conflicted
+++ resolved
@@ -38,17 +38,7 @@
 import { ReportsView } from '../Reports';
 import { formatUrl } from '../Router/queryString';
 import { OverlayContext } from '../Router/Router';
-<<<<<<< HEAD
 import { InteractionDialog } from './InteractionDialog';
-=======
-import { Link } from '../Atoms/Link';
-import { useAsyncState } from '../../hooks/useAsyncState';
-import { SerializedResource } from '../DataModel/helperTypes';
-import { TableIcon } from '../Molecules/TableIcon';
-import { softFail } from '../Errors/Crash';
-import { LocalizedString } from 'typesafe-i18n';
-import { interactionsText } from '../../localization/interactions';
->>>>>>> 8acc8412
 
 export const interactionTables: ReadonlySet<keyof Tables> = new Set<
   keyof Tables
