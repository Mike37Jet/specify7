import React from 'react';
import { useParams } from 'react-router-dom';

import { useBooleanState } from '../../hooks/useBooleanState';
import { commonText } from '../../localization/common';
import { interactionsText } from '../../localization/interactions';
import type { RA, RR } from '../../utils/types';
import { Ul } from '../Atoms';
import { DataEntry } from '../Atoms/DataEntry';
import { icons } from '../Atoms/Icons';
import { Link } from '../Atoms/Link';
import { EditFormTables } from '../DataEntryTables/Edit';
import { useDataEntryTables } from '../DataEntryTables/fetchTables';
import { getResourceViewUrl } from '../DataModel/resource';
import type { SpecifyTable } from '../DataModel/specifyTable';
import { getTable, tables } from '../DataModel/tables';
import type { Tables } from '../DataModel/types';
import { Dialog, dialogClassNames } from '../Molecules/Dialog';
import { TableIcon } from '../Molecules/TableIcon';
import { hasTablePermission } from '../Permissions/helpers';
import { ProtectedTable } from '../Permissions/PermissionDenied';
import { Redirect } from '../Router/Redirect';
import { OverlayContext } from '../Router/Router';
import { fetchLegacyInteractions } from './fetch';
import { InteractionDialog } from './InteractionDialog';

<<<<<<< HEAD
export const interactionTables: ReadonlySet<keyof Tables> = new Set<
  keyof Tables
>([
  'Accession',
  'AccessionAgent',
  'AccessionAttachment',
  'AccessionAuthorization',
  'AccessionCitation',
  'Appraisal',
  'Borrow',
  'BorrowAgent',
  'BorrowAttachment',
  'BorrowMaterial',
  'BorrowReturnMaterial',
  'Deaccession',
  'DeaccessionAgent',
  'DeaccessionAttachment',
  'Disposal',
  'DisposalAgent',
  'DisposalAttachment',
  'DisposalPreparation',
  'ExchangeIn',
  'ExchangeInPrep',
  'ExchangeOut',
  'ExchangeOutPrep',
  'Gift',
  'GiftAgent',
  'GiftAttachment',
  'GiftPreparation',
  'InfoRequest',
  'Loan',
  'LoanAgent',
  'LoanAttachment',
  'LoanPreparation',
  'LoanReturnPreparation',
  'Permit',
  'PermitAttachment',
]);

export const interactionWorkflowTables: Partial<
  RR<keyof Tables, 'CollectionObject' | 'Preparation'>
> = {
  /*
   * Accession: 'CollectionObject',
   * Appraisal: 'CollectionObject',
   */
  Loan: 'CollectionObject',
  Gift: 'CollectionObject',
  Disposal: 'CollectionObject',
  /*
   * ExchangeOut: 'Preparation',
   * InfoRequest: 'CollectionObject',
   */
=======
const supportedActions = [
  'NEW_GIFT',
  'NEW_LOAN',
  'RET_LOAN',
  'PRINT_INVOICE',
] as const;

/**
 * Remap Specify 6 UI localization strings to Specify 7 UI localization strings
 */
const stringLocalization = f.store(() => ({
  RET_LOAN: interactionsText.returnLoan({
    tableLoan: schema.models.Loan.label,
  }),
  PRINT_INVOICE: interactionsText.printInvoice(),
  LOAN_NO_PRP: interactionsText.loanWithoutPreparation({
    tableLoan: schema.models.Loan.label,
    tablePreparation: schema.models.Preparation.label,
  }),
  'InteractionsTask.LN_NO_PREP':
    interactionsText.loanWithoutPreparationDescription({
      tableLoan: schema.models.Loan.label,
      tablePreparation: schema.models.Preparation.label,
    }),
  'InteractionsTask.NEW_LN': interactionsText.createLoan({
    tableLoan: schema.models.Loan.label,
  }),
  'InteractionsTask.EDT_LN': interactionsText.editLoan({
    tableLoan: schema.models.Loan.label,
  }),
  'InteractionsTask.NEW_GFT': interactionsText.createdGift({
    tableGift: schema.models.Gift.label,
  }),
  'InteractionsTask.EDT_GFT': interactionsText.editGift({
    tableGift: schema.models.Gift.label,
  }),
  'InteractionsTask.CRE_IR': interactionsText.createInformationRequest({
    tableInformationRequest: schema.models.InfoRequest.label,
  }),
  'InteractionsTask.PRT_INV': interactionsText.printInvoice(),
}));

export type InteractionEntry = {
  readonly action: typeof supportedActions[number] | undefined;
  readonly table: keyof Tables;
  readonly label: LocalizedString | undefined;
  readonly tooltip: LocalizedString | undefined;
  readonly icon: string | undefined;
>>>>>>> 8554c373
};

export function InteractionsOverlay(): JSX.Element | null {
  const tables = useDataEntryTables('interactions');
  const handleClose = React.useContext(OverlayContext);

  return typeof tables === 'object' ? (
    <Interactions entries={tables} onClose={handleClose} />
  ) : null;
}

function Interactions({
  onClose: handleClose,
  entries,
}: {
  readonly onClose: () => void;
  readonly entries: RA<SpecifyTable>;
}): JSX.Element {
  const [isEditing, handleEditing] = useBooleanState();
  return isEditing ? (
    <EditFormTables type="interactions" onClose={handleClose} />
  ) : (
    <Dialog
      buttons={commonText.cancel()}
      className={{
        container: dialogClassNames.narrowContainer,
      }}
      header={interactionsText.interactions()}
      headerButtons={<DataEntry.Edit onClick={handleEditing} />}
      icon={<span className="text-blue-500">{icons.chat}</span>}
      onClose={handleClose}
    >
      <Ul>
        {entries
          .filter((table) => hasTablePermission(table.name, 'create'))
          .map((table, index) => (
            <li key={index}>
              <Link.Default
                href={
                  table.name === 'LoanReturnPreparation'
                    ? `/specify/overlay/interactions/return-loan/`
                    : table.name in interactionWorkflowTables
                    ? `/specify/overlay/interactions/create/${table.name}/`
                    : getResourceViewUrl(table.name)
                }
              >
                <TableIcon label={false} name={table.name} />
                {table.name === 'LoanReturnPreparation'
                  ? interactionsText.returnLoan({
                      tableLoan: tables.Loan.label,
                    })
                  : table.label}
              </Link.Default>
            </li>
          ))}
      </Ul>
    </Dialog>
  );
}

export function InteractionAction(): JSX.Element | null {
  const handleClose = React.useContext(OverlayContext);
  const { tableName = '' } = useParams();
  const rawTable = React.useMemo(() => getTable(tableName), [tableName]);
  const table =
    typeof rawTable === 'object' && rawTable.name in interactionWorkflowTables
      ? rawTable
      : undefined;
  return table === undefined ? (
    <Redirect to="/specify/overlay/interactions/" />
  ) : (
    <ProtectedTable action="create" tableName={table.name}>
      <InteractionDialog actionTable={table} onClose={handleClose} />
    </ProtectedTable>
  );
}

export function InteractionLoanReturn(): JSX.Element {
  const handleClose = React.useContext(OverlayContext);
  return (
    <InteractionDialog
      actionTable={tables.Loan}
      isLoanReturn
      onClose={handleClose}
    />
  );
}

export const exportsForTests = {
  fetchEntries: fetchLegacyInteractions,
};<|MERGE_RESOLUTION|>--- conflicted
+++ resolved
@@ -24,46 +24,6 @@
 import { fetchLegacyInteractions } from './fetch';
 import { InteractionDialog } from './InteractionDialog';
 
-<<<<<<< HEAD
-export const interactionTables: ReadonlySet<keyof Tables> = new Set<
-  keyof Tables
->([
-  'Accession',
-  'AccessionAgent',
-  'AccessionAttachment',
-  'AccessionAuthorization',
-  'AccessionCitation',
-  'Appraisal',
-  'Borrow',
-  'BorrowAgent',
-  'BorrowAttachment',
-  'BorrowMaterial',
-  'BorrowReturnMaterial',
-  'Deaccession',
-  'DeaccessionAgent',
-  'DeaccessionAttachment',
-  'Disposal',
-  'DisposalAgent',
-  'DisposalAttachment',
-  'DisposalPreparation',
-  'ExchangeIn',
-  'ExchangeInPrep',
-  'ExchangeOut',
-  'ExchangeOutPrep',
-  'Gift',
-  'GiftAgent',
-  'GiftAttachment',
-  'GiftPreparation',
-  'InfoRequest',
-  'Loan',
-  'LoanAgent',
-  'LoanAttachment',
-  'LoanPreparation',
-  'LoanReturnPreparation',
-  'Permit',
-  'PermitAttachment',
-]);
-
 export const interactionWorkflowTables: Partial<
   RR<keyof Tables, 'CollectionObject' | 'Preparation'>
 > = {
@@ -78,56 +38,6 @@
    * ExchangeOut: 'Preparation',
    * InfoRequest: 'CollectionObject',
    */
-=======
-const supportedActions = [
-  'NEW_GIFT',
-  'NEW_LOAN',
-  'RET_LOAN',
-  'PRINT_INVOICE',
-] as const;
-
-/**
- * Remap Specify 6 UI localization strings to Specify 7 UI localization strings
- */
-const stringLocalization = f.store(() => ({
-  RET_LOAN: interactionsText.returnLoan({
-    tableLoan: schema.models.Loan.label,
-  }),
-  PRINT_INVOICE: interactionsText.printInvoice(),
-  LOAN_NO_PRP: interactionsText.loanWithoutPreparation({
-    tableLoan: schema.models.Loan.label,
-    tablePreparation: schema.models.Preparation.label,
-  }),
-  'InteractionsTask.LN_NO_PREP':
-    interactionsText.loanWithoutPreparationDescription({
-      tableLoan: schema.models.Loan.label,
-      tablePreparation: schema.models.Preparation.label,
-    }),
-  'InteractionsTask.NEW_LN': interactionsText.createLoan({
-    tableLoan: schema.models.Loan.label,
-  }),
-  'InteractionsTask.EDT_LN': interactionsText.editLoan({
-    tableLoan: schema.models.Loan.label,
-  }),
-  'InteractionsTask.NEW_GFT': interactionsText.createdGift({
-    tableGift: schema.models.Gift.label,
-  }),
-  'InteractionsTask.EDT_GFT': interactionsText.editGift({
-    tableGift: schema.models.Gift.label,
-  }),
-  'InteractionsTask.CRE_IR': interactionsText.createInformationRequest({
-    tableInformationRequest: schema.models.InfoRequest.label,
-  }),
-  'InteractionsTask.PRT_INV': interactionsText.printInvoice(),
-}));
-
-export type InteractionEntry = {
-  readonly action: typeof supportedActions[number] | undefined;
-  readonly table: keyof Tables;
-  readonly label: LocalizedString | undefined;
-  readonly tooltip: LocalizedString | undefined;
-  readonly icon: string | undefined;
->>>>>>> 8554c373
 };
 
 export function InteractionsOverlay(): JSX.Element | null {
