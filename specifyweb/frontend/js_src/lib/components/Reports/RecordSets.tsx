--- conflicted
+++ resolved
@@ -11,10 +11,10 @@
 import { getTableById } from '../DataModel/tables';
 import type { RecordSet, SpAppResource, SpQuery } from '../DataModel/types';
 import { softFail } from '../Errors/Crash';
+import { parseSpecifyProperties } from '../FormEditor/viewSpec';
 import { userInformation } from '../InitialContext/userInformation';
 import { RecordSetsDialog } from '../Toolbar/RecordSets';
 import { QueryParametersDialog } from './Parameters';
-import { parseSpecifyProperties } from '../FormEditor/viewSpec';
 
 export function ReportRecordSets({
   query,
@@ -69,7 +69,6 @@
     | State<'Raw'>
   >({ type: 'Main' });
   return state.type === 'Main' ? (
-<<<<<<< HEAD
     <ReadOnlyContext.Provider value>
       <RecordSetsDialog
         table={table}
@@ -92,43 +91,13 @@
         {({ children, dialog }): JSX.Element =>
           dialog(
             children,
-            <Button.Blue onClick={(): void => setState({ type: 'Raw' })}>
+            <Button.Info onClick={(): void => setState({ type: 'Raw' })}>
               {queryText.query()}
-            </Button.Blue>
+            </Button.Info>
           )
         }
       </RecordSetsDialog>
     </ReadOnlyContext.Provider>
-=======
-    <RecordSetsDialog
-      isReadOnly
-      recordSetsPromise={recordSetsPromise}
-      onClose={handleClose}
-      onConfigure={(recordSet): void =>
-        setState({
-          type: 'RecordSet',
-          recordSet,
-          autoRun: false,
-        })
-      }
-      onSelect={(recordSet): void =>
-        setState({
-          type: 'RecordSet',
-          recordSet,
-          autoRun: true,
-        })
-      }
-    >
-      {({ children, dialog }): JSX.Element =>
-        dialog(
-          children,
-          <Button.Info onClick={(): void => setState({ type: 'Raw' })}>
-            {queryText.query()}
-          </Button.Info>
-        )
-      }
-    </RecordSetsDialog>
->>>>>>> 634cb890
   ) : (
     <QueryParametersDialog
       autoRun={state.type === 'RecordSet' && state.autoRun}
