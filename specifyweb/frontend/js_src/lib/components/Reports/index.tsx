--- conflicted
+++ resolved
@@ -159,11 +159,8 @@
             </div>
             <ReportRow
               cacheKey="listOfReports"
-<<<<<<< HEAD
               fallbackIcon="Reports"
-=======
               icon={<TableIcon label={false} name="Reports" />}
->>>>>>> 7e500c2e
               resources={reports}
               onClick={setSelectedReport}
             />
@@ -174,10 +171,7 @@
             </div>
             <ReportRow
               cacheKey="listOfLabels"
-<<<<<<< HEAD
-=======
               icon={<TableIcon label={false} name="Labels" />}
->>>>>>> 7e500c2e
               resources={labels}
               fallbackIcon="Labels"
               onClick={setSelectedReport}
