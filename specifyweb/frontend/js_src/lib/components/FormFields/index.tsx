import React from 'react';

import { useDistantRelated } from '../../hooks/resource';
import { useResourceValue } from '../../hooks/useResourceValue';
import type { Parser } from '../../utils/parser/definitions';
import { getValidationAttributes } from '../../utils/parser/definitions';
import type { IR, RA } from '../../utils/types';
<<<<<<< HEAD
import { Input, Textarea } from '../Atoms/Form';
import { ReadOnlyContext, SearchDialogContext } from '../Core/Contexts';
=======
import { Textarea } from '../Atoms/Form';
>>>>>>> 3ea6689c
import type { AnySchema } from '../DataModel/helperTypes';
import type { SpecifyResource } from '../DataModel/legacyTypes';
import type { LiteralField, Relationship } from '../DataModel/specifyField';
import { ErrorBoundary } from '../Errors/ErrorBoundary';
import type { FormType } from '../FormParse';
import type { FieldTypes, FormFieldDefinition } from '../FormParse/fields';
import { FormPlugin } from '../FormPlugins';
import { AutoGrowTextArea } from '../Molecules/AutoGrowTextArea';
import { QueryComboBox } from '../QueryComboBox';
import { usePref } from '../UserPreferences/usePref';
import { PrintOnSave, SpecifyFormCheckbox } from './Checkbox';
import { Combobox } from './ComboBox';
import { UiField } from './Field';

const fieldRenderers: {
  readonly [KEY in keyof FieldTypes]: (props: {
    readonly resource: SpecifyResource<AnySchema> | undefined;
    readonly fieldDefinition: FieldTypes[KEY];
    readonly id: string | undefined;
    readonly isRequired: boolean;
    readonly name: string | undefined;
    readonly field: LiteralField | Relationship | undefined;
    readonly formType: FormType;
  }) => JSX.Element | null;
} = {
  Checkbox({
    id,
    resource,
    name,
    field,
    fieldDefinition: { defaultValue, printOnSave, label },
  }) {
    const table = resource?.specifyTable ?? field?.table;
    return printOnSave ? (
      table === undefined ? null : (
        <PrintOnSave
          defaultValue={defaultValue}
          field={field}
          id={id}
          name={name}
          table={table}
          text={label}
        />
      )
    ) : field?.isRelationship ? null : (
      <SpecifyFormCheckbox
        defaultValue={defaultValue}
        field={field}
        id={id}
        name={name}
        resource={resource}
        text={label}
      />
    );
  },
  TextArea({
    id,
    name,
    resource,
    field,
    isRequired,
    fieldDefinition: { defaultValue, rows },
    formType,
  }) {
    const { value, updateValue, validationRef, parser } = useResourceValue(
      resource,
      field,
      React.useMemo(
        () => ({
          value: defaultValue,
          required: isRequired,
        }),
        [defaultValue, isRequired]
      )
    );

    const [validationAttributes, setAttributes] = React.useState<IR<string>>(
      {}
    );
    React.useEffect(
      () => setAttributes(getValidationAttributes(parser)),
      [parser]
    );

    const [autoGrow] = usePref('form', 'behavior', 'textAreaAutoGrow');
    const Component =
      autoGrow && formType !== 'formTable' ? AutoGrowTextArea : Textarea;

    const isReadOnly = React.useContext(ReadOnlyContext);
    return (
      <ErrorBoundary dismissible>
        <Component
          {...validationAttributes}
          forwardRef={validationRef}
          id={id}
          isReadOnly={isReadOnly || field === undefined}
          name={name}
          required={'required' in validationAttributes}
          rows={formType === 'formTable' ? 1 : rows}
          value={value?.toString() ?? ''}
          onBlur={(): void => updateValue(value?.toString() ?? '')}
          onValueChange={(value): void => updateValue(value, false)}
        />
      </ErrorBoundary>
    );
  },
  ComboBox({
    id,
    resource,
    field,
    isRequired,
    fieldDefinition: { defaultValue, pickList },
  }) {
    return field === undefined ? null : (
      <Combobox
        defaultValue={defaultValue}
        field={field}
        id={id}
        isDisabled={false}
        isRequired={isRequired}
        pickListName={pickList}
        resource={resource}
      />
    );
  },
  QueryComboBox({
    id,
    resource,
    formType,
    field,
    isRequired,
    fieldDefinition: { hasCloneButton, typeSearch },
  }) {
    return field === undefined || !field.isRelationship ? null : (
      <QueryComboBox
        field={field}
        forceCollection={undefined}
        formType={formType}
        hasCloneButton={hasCloneButton}
        id={id}
        isRequired={isRequired}
        resource={resource}
        typeSearch={typeSearch}
      />
    );
  },
  Text({
    id,
    resource,
    name,
    field,
    isRequired,
    fieldDefinition: { defaultValue, min, max, step, maxLength, minLength },
  }) {
    const parser = React.useMemo<Parser>(
      () => ({
        value: defaultValue,
        min,
        max,
        step,
        required: isRequired,
        maxLength,
        minLength,
      }),
      [defaultValue, min, max, step, isRequired, maxLength, minLength]
    );
    return (
      <UiField
        field={field}
        id={id}
        name={name}
        parser={parser}
        resource={resource}
      />
    );
  },
  Plugin: FormPlugin,
<<<<<<< HEAD
  FilePicker({ id, name, isRequired }) {
    // FEATURE: consider replacing this with AttachmentsPlugin for some field names
    /*
     * Not sure how this is supposed to work, thus the field is rendered as
     * disabled
     *
     * Probably could overwrite the behaviour on case-by-case basis depending
     * on the fieldName
     */
    return (
      <Input.Generic
        disabled
        id={id}
        name={name}
        required={isRequired}
        type="file"
      />
    );
  },
=======
>>>>>>> 3ea6689c
  Blank: () => null,
};

export function FormField({
  resource,
  fields,
  fieldDefinition,
  ...rest
}: {
  readonly resource: SpecifyResource<AnySchema>;
  readonly id: string | undefined;
  readonly fieldDefinition: FormFieldDefinition;
  readonly fields: RA<LiteralField | Relationship> | undefined;
  readonly isRequired: boolean;
  readonly formType: FormType;
}): JSX.Element {
  const Render = fieldRenderers[
    fieldDefinition.type
  ] as typeof fieldRenderers.Checkbox;

  const data = useDistantRelated(resource, fields);
<<<<<<< HEAD
  const isReadOnly = React.useContext(ReadOnlyContext);
  const isSearchDialog = React.useContext(SearchDialogContext);
  return (
    <ErrorBoundary dismissible>
      {data === undefined ? undefined : (
        <ReadOnlyContext.Provider
          value={isReadOnly || data.resource !== resource}
        >
          <Render
            {...rest}
            field={data.field}
            fieldDefinition={fieldDefinition as FieldTypes['Checkbox']}
            isRequired={rest.isRequired && !isSearchDialog}
            name={fields?.map(({ name }) => name).join('.')}
            resource={data.resource}
          />
        </ReadOnlyContext.Provider>
=======

  const isIndependent =
    fields
      ?.slice(0, -1)
      .some((field) => field.isRelationship && !field.isDependent()) ?? false;
  return (
    <ErrorBoundary dismissible>
      {data === undefined ? undefined : (
        <Render
          mode={
            isReadOnly || data.resource === undefined || isIndependent
              ? 'view'
              : mode
          }
          {...rest}
          field={data.field}
          fieldDefinition={fieldDefinition as FieldTypes['Checkbox']}
          isRequired={rest.isRequired && mode !== 'search'}
          name={fields?.map(({ name }) => name).join('.')}
          resource={data.resource}
        />
>>>>>>> 3ea6689c
      )}
    </ErrorBoundary>
  );
}<|MERGE_RESOLUTION|>--- conflicted
+++ resolved
@@ -5,12 +5,8 @@
 import type { Parser } from '../../utils/parser/definitions';
 import { getValidationAttributes } from '../../utils/parser/definitions';
 import type { IR, RA } from '../../utils/types';
-<<<<<<< HEAD
-import { Input, Textarea } from '../Atoms/Form';
+import { Textarea } from '../Atoms/Form';
 import { ReadOnlyContext, SearchDialogContext } from '../Core/Contexts';
-=======
-import { Textarea } from '../Atoms/Form';
->>>>>>> 3ea6689c
 import type { AnySchema } from '../DataModel/helperTypes';
 import type { SpecifyResource } from '../DataModel/legacyTypes';
 import type { LiteralField, Relationship } from '../DataModel/specifyField';
@@ -188,28 +184,6 @@
     );
   },
   Plugin: FormPlugin,
-<<<<<<< HEAD
-  FilePicker({ id, name, isRequired }) {
-    // FEATURE: consider replacing this with AttachmentsPlugin for some field names
-    /*
-     * Not sure how this is supposed to work, thus the field is rendered as
-     * disabled
-     *
-     * Probably could overwrite the behaviour on case-by-case basis depending
-     * on the fieldName
-     */
-    return (
-      <Input.Generic
-        disabled
-        id={id}
-        name={name}
-        required={isRequired}
-        type="file"
-      />
-    );
-  },
-=======
->>>>>>> 3ea6689c
   Blank: () => null,
 };
 
@@ -231,14 +205,17 @@
   ] as typeof fieldRenderers.Checkbox;
 
   const data = useDistantRelated(resource, fields);
-<<<<<<< HEAD
   const isReadOnly = React.useContext(ReadOnlyContext);
   const isSearchDialog = React.useContext(SearchDialogContext);
+  const isIndependent =
+    fields
+      ?.slice(0, -1)
+      .some((field) => field.isRelationship && !field.isDependent()) ?? false;
   return (
     <ErrorBoundary dismissible>
       {data === undefined ? undefined : (
         <ReadOnlyContext.Provider
-          value={isReadOnly || data.resource !== resource}
+          value={isReadOnly || data.resource !== resource || isIndependent}
         >
           <Render
             {...rest}
@@ -249,29 +226,6 @@
             resource={data.resource}
           />
         </ReadOnlyContext.Provider>
-=======
-
-  const isIndependent =
-    fields
-      ?.slice(0, -1)
-      .some((field) => field.isRelationship && !field.isDependent()) ?? false;
-  return (
-    <ErrorBoundary dismissible>
-      {data === undefined ? undefined : (
-        <Render
-          mode={
-            isReadOnly || data.resource === undefined || isIndependent
-              ? 'view'
-              : mode
-          }
-          {...rest}
-          field={data.field}
-          fieldDefinition={fieldDefinition as FieldTypes['Checkbox']}
-          isRequired={rest.isRequired && mode !== 'search'}
-          name={fields?.map(({ name }) => name).join('.')}
-          resource={data.resource}
-        />
->>>>>>> 3ea6689c
       )}
     </ErrorBoundary>
   );
