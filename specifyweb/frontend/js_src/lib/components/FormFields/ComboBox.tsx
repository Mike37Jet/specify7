--- conflicted
+++ resolved
@@ -46,7 +46,6 @@
   _tableNamePickList: TablesPickList,
 } as const;
 
-<<<<<<< HEAD
 export const specialPickListMapping: RR<
   '',
   IR<keyof typeof specialPickLists>
@@ -55,13 +54,6 @@
     RR<TableFields<Tables[TABLE_NAME]>, keyof typeof specialPickLists>
   >;
 } = {
-=======
-export const specialPickListMapping: {
-  readonly [TABLE_NAME in keyof Tables]?: Partial<
-    RR<TableFields<Tables[TABLE_NAME]>, keyof typeof specialPickLists>
-  >;
-} & RR<'', IR<keyof typeof specialPickLists>> = {
->>>>>>> 8acc8412
   '': {
     definitionItem: '_treeLevelComboBox',
   },
