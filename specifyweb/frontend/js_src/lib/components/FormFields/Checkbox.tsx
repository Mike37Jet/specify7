--- conflicted
+++ resolved
@@ -3,17 +3,12 @@
 import { useResourceValue } from '../../hooks/useResourceValue';
 import { parseBoolean } from '../../utils/parser/parse';
 import { Input, Label } from '../Atoms/Form';
+import { ReadOnlyContext } from '../Core/Contexts';
 import type { AnySchema } from '../DataModel/helperTypes';
 import type { SpecifyResource } from '../DataModel/legacyTypes';
 import type { LiteralField, Relationship } from '../DataModel/specifyField';
-<<<<<<< HEAD
 import type { SpecifyTable } from '../DataModel/specifyTable';
-import { usePref } from '../UserPreferences/usePref';
-import { ReadOnlyContext } from '../Core/Contexts';
-=======
-import type { SpecifyModel } from '../DataModel/specifyModel';
 import { userPreferences } from '../Preferences/userPreferences';
->>>>>>> dbb15abb
 
 export function PrintOnSave({
   id,
