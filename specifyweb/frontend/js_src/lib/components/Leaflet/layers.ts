--- conflicted
+++ resolved
@@ -138,24 +138,10 @@
 export const leafletLayersPromise: Promise<typeof defaultTileLayers> =
   contextUnlockedPromise.then(async (entrypoint) =>
     entrypoint === 'main'
-      ? ajax(
-<<<<<<< HEAD
-          cachableUrl(getAppResourceUrl('leaflet-layers', 'quiet')),
-          { headers: { Accept: 'text/plain' } },
-          { strict: false, expectedResponseCodes: [Http.OK, Http.NO_CONTENT] }
-=======
-          cachableUrl(
-            formatUrl('/context/app.resource', {
-              name: 'leaflet-layers',
-              quiet: '',
-            })
-          ),
-          {
-            headers: { Accept: 'text/plain' },
-            errorMode: 'silent',
-          }
->>>>>>> d0d280dc
-        )
+      ? ajax(cachableUrl(getAppResourceUrl('leaflet-layers', 'quiet')), {
+          headers: { Accept: 'text/plain' },
+          errorMode: 'silent',
+        })
           .then(({ data, status }) =>
             status === Http.NO_CONTENT
               ? ajax<IR<unknown>>(cachableUrl(leafletLayersEndpoint), {
