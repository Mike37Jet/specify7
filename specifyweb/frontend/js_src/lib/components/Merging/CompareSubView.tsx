--- conflicted
+++ resolved
@@ -35,7 +35,7 @@
 import { MergeContainer, useMergeConformation } from './Compare';
 import { CompareField, TransferButton } from './CompareField';
 import { mergeCellBackground, mergeHeaderClassName } from './Header';
-import { MergeDialogContainer } from './index';
+import {MergeDialogContainer, ToggleMergeView} from './index';
 
 export function MergeSubviewButton({
   relationship,
@@ -174,7 +174,6 @@
   return (
     <MergeDialogContainer
       buttons={
-<<<<<<< HEAD
         <>
           <ToggleMergeView />
           <span className="-ml-2 flex-1" />
@@ -191,9 +190,6 @@
             />
           )}
         </>
-=======
-        <Submit.Gray form={id('form')}>{commonText.close()}</Submit.Gray>
->>>>>>> 807f04d8
       }
       header={mergingText.mergeFields({ field: relationship.label })}
       onClose={handleClose}
