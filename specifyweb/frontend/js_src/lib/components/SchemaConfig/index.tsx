--- conflicted
+++ resolved
@@ -13,6 +13,7 @@
 import { createResource, saveResource } from '../DataModel/resource';
 import { strictGetTable } from '../DataModel/tables';
 import type { SpLocaleItemStr } from '../DataModel/types';
+import { useTitle } from '../Molecules/AppTitle';
 import { hasToolPermission } from '../Permissions/helpers';
 import { formatUrl } from '../Router/queryString';
 import { SchemaConfigHeader } from './Components';
@@ -25,7 +26,6 @@
 } from './Hooks';
 import type { SchemaData } from './schemaData';
 import { SchemaConfigTable } from './Table';
-import { useTitle } from '../Molecules/AppTitle';
 
 export type SpLocaleItemString = SerializedResource<SpLocaleItemStr>;
 export type NewSpLocaleItemString = PartialBy<SpLocaleItemString, 'id'>;
@@ -106,39 +106,14 @@
 
   const loading = React.useContext(LoadingContext);
   return (
-<<<<<<< HEAD
     <ReadOnlyContext.Provider value={isReadOnly}>
       <Container.Full>
         <SchemaConfigHeader
           language={language}
           languages={schemaData.languages}
           onSave={canSave ? handleSave : undefined}
-=======
-    <Container.Full>
-      <SchemaConfigHeader
-        language={language}
-        languages={schemaData.languages}
-        onSave={canSave ? handleSave : undefined}
-      />
-      <div className="flex flex-1 flex-col gap-4 overflow-y-auto sm:flex-row sm:overflow-hidden">
-        <SchemaConfigTable
-          container={container}
-          desc={desc}
-          isReadOnly={isReadOnly}
-          name={name}
-          schemaData={schemaData}
-          onChange={setContainer}
-          onChangeDesc={setDesc}
-          onChangeName={setName}
         />
-        <SchemaConfigFields
-          index={index}
-          items={items}
-          model={model}
-          onChange={setIndex}
->>>>>>> ec0ad44a
-        />
-        <div className="flex flex-1 flex-col gap-4 overflow-y-auto sm:flex-row">
+        <div className="flex flex-1 flex-col gap-4 overflow-y-auto sm:flex-row sm:overflow-hidden">
           <SchemaConfigTable
             container={container}
             desc={desc}
