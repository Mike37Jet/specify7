--- conflicted
+++ resolved
@@ -52,28 +52,18 @@
       </Button.Small>
       {state.type === 'InvalidTableState' && (
         <Dialog
-<<<<<<< HEAD
-          buttons={commonText('close')}
-          header={formsText('unavailablePluginDialogHeader')}
-=======
           buttons={commonText.close()}
-          header={formsText.unsupportedForm()}
->>>>>>> 50b4f162
+          header={formsText.pluginNotAvailable()}
           onClose={(): void =>
             setState({
               type: 'MainState',
             })
           }
         >
-<<<<<<< HEAD
-          {formsText(
-            'wrongTablePluginDialogText',
-            resource.specifyModel.name,
-            formatList(paleoPluginTables)
-          )}
-=======
-          {formsText.unsupportedFormDescription()}
->>>>>>> 50b4f162
+          {formsText.wrongTableForPlugin({
+            currentTable: resource.specifyModel.name,
+            correctTable: formatList(paleoPluginTables),
+          })}
         </Dialog>
       )}
       {state.type === 'NoDataState' && (
