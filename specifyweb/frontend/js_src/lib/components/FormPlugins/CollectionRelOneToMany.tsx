import React from 'react';
import { useNavigate } from 'react-router-dom';
import type { State } from 'typesafe-reducer';

import { useAsyncState } from '../../hooks/useAsyncState';
import { useErrorContext } from '../../hooks/useErrorContext';
import { commonText } from '../../localization/common';
import { userText } from '../../localization/user';
import { removeItem, sortFunction } from '../../utils/utils';
import { Button } from '../Atoms/Button';
import { DataEntry } from '../Atoms/DataEntry';
import { Link } from '../Atoms/Link';
import { LoadingContext } from '../Core/Contexts';
import type { SpecifyResource } from '../DataModel/legacyTypes';
import { schema } from '../DataModel/schema';
import type { CollectionObject } from '../DataModel/types';
import { softFail } from '../Errors/Crash';
import { SearchDialog } from '../Forms/SearchDialog';
import { userInformation } from '../InitialContext/userInformation';
import { Dialog } from '../Molecules/Dialog';
import { hasTablePermission } from '../Permissions/helpers';
import { switchCollection } from '../RouterCommands/SwitchCollection';
import type { CollectionRelData } from './collectionRelData';
import {
  fetchOtherCollectionData,
  processColRelationships,
} from './collectionRelData';
<<<<<<< HEAD
=======
import { softFail } from '../Errors/Crash';
import { userText } from '../../localization/user';
>>>>>>> 8acc8412

export function CollectionOneToManyPlugin({
  resource,
  relationship,
  formatting,
}: {
  readonly resource: SpecifyResource<CollectionObject>;
  readonly relationship: string;
  readonly formatting: string | undefined;
}): JSX.Element | null {
  const [data, setData] = useAsyncState<CollectionRelData | false>(
    React.useCallback(
      async () =>
        fetchOtherCollectionData(resource, relationship, formatting).catch(
          (error) => {
            softFail(error);
            return false;
          }
        ),
      [resource, relationship]
    ),
    false
  );
  useErrorContext('CollectionOneToManyPlugin', data);

  const [state, setState] = React.useState<
    | State<
        'DeniedAccessState',
        {
          readonly collectionName: string;
        }
      >
    | State<
        'SearchState',
        {
          readonly templateResource: SpecifyResource<CollectionObject>;
        }
      >
    | State<'MainState'>
  >({ type: 'MainState' });

  const loading = React.useContext(LoadingContext);
  const navigate = useNavigate();
  return data === false ? null : (
    <div
      className={`
        w-fit rounded bg-[color:var(--form-background)] p-2
        ring-1 ring-gray-400 shadow-sm dark:ring-0
      `}
    >
      <table className="grid-table grid-cols-[repeat(3,auto)] gap-2">
        <thead>
          <tr>
            <th scope="col">{schema.models.CollectionObject.label}</th>
            <th scope="col">{schema.models.Collection.label}</th>
            <td />
          </tr>
        </thead>
        <tbody>
          {typeof data === 'object' ? (
            data.collectionObjects.map(
              (
                { formatted, resource: relatedResource, relationship },
                index
              ) => (
                <tr key={relatedResource.cid}>
                  <td>
                    <Link.Default
                      href={relatedResource.viewUrl()}
                      onClick={(event): void => {
                        event.preventDefault();
                        const availableCollections =
                          userInformation.availableCollections.map(
                            ({ id }) => id
                          );
                        if (
                          availableCollections.includes(data.otherCollection.id)
                        )
                          switchCollection(
                            navigate,
                            data.otherCollection.id,
                            relatedResource.viewUrl()
                          );
                        else
                          setState({
                            type: 'DeniedAccessState',
                            collectionName: data.otherCollection.name,
                          });
                      }}
                    >
                      {formatted}
                    </Link.Default>
                  </td>
                  <td>
                    <Link.Default href={data.otherCollection.href}>
                      {data.otherCollection.formatted}
                    </Link.Default>
                  </td>
                  <td>
                    {hasTablePermission('CollectionRelationship', 'delete') && (
                      <Button.Icon
                        icon="trash"
                        title={commonText.remove()}
                        onClick={(): void => {
                          if (data === undefined) return;
                          resource
                            .getDependentResource(`${data.side}SideRels`)
                            ?.remove(relationship);
                          setData({
                            ...data,
                            collectionObjects: removeItem(
                              data.collectionObjects,
                              index
                            ),
                          });
                        }}
                      />
                    )}
                  </td>
                </tr>
              )
            )
          ) : (
            <tr>
              <td colSpan={2}>{commonText.loading()}</td>
            </tr>
          )}
        </tbody>
      </table>
      {hasTablePermission('CollectionRelationship', 'create') &&
      typeof data === 'object' ? (
        <DataEntry.Add
          aria-pressed={state.type === 'SearchState'}
          onClick={(): void =>
            setState(
              state.type === 'SearchState'
                ? { type: 'MainState' }
                : {
                    type: 'SearchState',
                    templateResource:
                      new schema.models.CollectionObject.Resource(
                        {},
                        {
                          noBusinessRules: true,
                          noValidation: true,
                        }
                      ),
                  }
            )
          }
        />
      ) : undefined}
      {state.type === 'DeniedAccessState' && (
        <Dialog
          buttons={commonText.close()}
          header={userText.collectionAccessDenied()}
          onClose={(): void => setState({ type: 'MainState' })}
        >
          {userText.collectionAccessDeniedDescription({
            collectionName: state.collectionName,
          })}
        </Dialog>
      )}
      {state.type === 'SearchState' && typeof data === 'object' && (
        <SearchDialog
          extraFilters={undefined}
          forceCollection={data.otherCollection.id}
          multiple
          templateResource={state.templateResource}
          onClose={(): void => setState({ type: 'MainState' })}
          onSelected={(addedResources): void => {
            const addedRelationships = addedResources.map((addedResource) => {
              const toAdd = new schema.models.CollectionRelationship.Resource();
              toAdd.set(`${data.otherSide}Side`, addedResource);
              toAdd.set(`${data.side}Side`, resource);
              toAdd.set(
                'collectionRelType',
                data.relationshipType.get('resource_uri')
              );
              return toAdd;
            });
            loading(
              resource
                .rgetCollection(`${data.side}SideRels`)
                .then((collection) => collection.add(addedRelationships))
                .then(async () =>
                  processColRelationships(
                    addedRelationships,
                    data.otherSide,
                    formatting
                  )
                )
                .then((relationships) =>
                  setData({
                    ...data,
                    collectionObjects: [
                      ...data.collectionObjects,
                      ...relationships,
                    ].sort(sortFunction(({ formatted }) => formatted)),
                  })
                )
            );
          }}
        />
      )}
    </div>
  );
}<|MERGE_RESOLUTION|>--- conflicted
+++ resolved
@@ -25,11 +25,6 @@
   fetchOtherCollectionData,
   processColRelationships,
 } from './collectionRelData';
-<<<<<<< HEAD
-=======
-import { softFail } from '../Errors/Crash';
-import { userText } from '../../localization/user';
->>>>>>> 8acc8412
 
 export function CollectionOneToManyPlugin({
   resource,
