--- conflicted
+++ resolved
@@ -23,11 +23,8 @@
   fetchOtherCollectionData,
   processColRelationships,
 } from './collectionRelData';
-<<<<<<< HEAD
 import { softFail } from '../Errors/Crash';
-=======
 import { userText } from '../../localization/user';
->>>>>>> 50b4f162
 
 export function CollectionOneToManyPlugin({
   resource,
