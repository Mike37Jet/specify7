--- conflicted
+++ resolved
@@ -41,10 +41,7 @@
   }) => JSX.Element | null;
 } = {
   LatLonUI({ resource, mode, id, pluginDefinition: { step, latLongType } }) {
-<<<<<<< HEAD
-=======
-    if (resource === undefined) return null;
->>>>>>> 8acc8412
+    if (resource === undefined) return null;
     const locality = toTable(resource, 'Locality');
     return locality === undefined ? null : (
       <LatLongUi
@@ -87,10 +84,7 @@
     resource,
     pluginDefinition: { relationship, formatting },
   }) {
-<<<<<<< HEAD
-=======
-    if (resource === undefined) return null;
->>>>>>> 8acc8412
+    if (resource === undefined) return null;
     const collectionObject = toTable(resource, 'CollectionObject');
     return collectionObject === undefined ? null : (
       <ErrorBoundary dismissable>
@@ -106,10 +100,7 @@
     resource,
     pluginDefinition: { relationship, formatting },
   }) {
-<<<<<<< HEAD
-=======
-    if (resource === undefined) return null;
->>>>>>> 8acc8412
+    if (resource === undefined) return null;
     const collectionObject = toTable(resource, 'CollectionObject');
     return resource.isNew() || collectionObject === undefined ? null : (
       <ErrorBoundary dismissable>
@@ -122,10 +113,7 @@
     );
   },
   LocalityGeoRef({ resource }) {
-<<<<<<< HEAD
-=======
-    if (resource === undefined) return null;
->>>>>>> 8acc8412
+    if (resource === undefined) return null;
     const locality = toTable(resource, 'Locality');
     return locality === undefined ? null : (
       <ErrorBoundary dismissable>
@@ -186,10 +174,7 @@
     isRequired,
     pluginDefinition: { relationship },
   }) {
-<<<<<<< HEAD
-=======
-    if (resource === undefined) return null;
->>>>>>> 8acc8412
+    if (resource === undefined) return null;
     const collectingEventAttribute = toTable(
       resource,
       'CollectingEventAttribute'
@@ -215,10 +200,7 @@
       );
   },
   LocalityGoogleEarth({ resource, id }) {
-<<<<<<< HEAD
-=======
-    if (resource === undefined) return null;
->>>>>>> 8acc8412
+    if (resource === undefined) return null;
     const locality = toTable(resource, 'Locality');
     return locality === undefined ? null : (
       <ErrorBoundary dismissable>
@@ -228,10 +210,7 @@
   },
   PaleoMap: PaleoLocationMapPlugin,
   WrongTable({ resource, pluginDefinition: { supportedTables } }) {
-<<<<<<< HEAD
-=======
-    if (resource === undefined) return null;
->>>>>>> 8acc8412
+    if (resource === undefined) return null;
     return (
       <WrongPluginTable resource={resource} supportedTables={supportedTables} />
     );
@@ -276,11 +255,7 @@
 }: {
   readonly id: string | undefined;
   readonly name: string | undefined;
-<<<<<<< HEAD
-  readonly resource: SpecifyResource<AnySchema>;
-=======
   readonly resource: SpecifyResource<AnySchema> | undefined;
->>>>>>> 8acc8412
   readonly mode: FormMode;
   readonly fieldDefinition: FieldTypes['Plugin'];
   readonly field: LiteralField | Relationship | undefined;
