import React from 'react';

import { useBooleanState } from '../../hooks/useBooleanState';
import { commonText } from '../../localization/common';
import { formsText } from '../../localization/forms';
import type { RA } from '../../utils/types';
import { Button } from '../Atoms/Button';
import { formatDisjunction } from '../Atoms/Internationalization';
import { AttachmentsPlugin } from '../Attachments/Plugin';
import { toTable } from '../DataModel/helpers';
import type { AnySchema } from '../DataModel/helperTypes';
import type { SpecifyResource } from '../DataModel/legacyTypes';
import type { LiteralField, Relationship } from '../DataModel/specifyField';
import type { Tables } from '../DataModel/types';
import { ErrorBoundary } from '../Errors/ErrorBoundary';
import type { FormMode, FormType } from '../FormParse';
import type { FieldTypes } from '../FormParse/fields';
import type { UiPlugins } from '../FormParse/plugins';
import { Dialog } from '../Molecules/Dialog';
import { hasTablePermission } from '../Permissions/helpers';
import { CollectionOneToManyPlugin } from './CollectionRelOneToMany';
import { CollectionOneToOnePlugin } from './CollectionRelOneToOne';
import { GeoLocatePlugin } from './GeoLocate';
import { HostTaxon } from './HostTaxon';
import { LatLongUi } from './LatLongUi';
import { LeafletPlugin } from './Leaflet';
import { PaleoLocationMapPlugin } from './PaleoLocation';
import { PartialDateUi } from './PartialDateUi';
import { WebLinkField } from '../WebLinks';

const pluginRenderers: {
  readonly [KEY in keyof UiPlugins]: (props: {
    readonly resource: SpecifyResource<AnySchema> | undefined;
    readonly id: string | undefined;
    readonly name: string | undefined;
    readonly pluginDefinition: UiPlugins[KEY];
    readonly field: LiteralField | Relationship | undefined;
    readonly formType: FormType;
    readonly mode: FormMode;
    readonly isRequired: boolean;
  }) => JSX.Element | null;
} = {
  LatLonUI({ resource, mode, id, pluginDefinition: { step, latLongType } }) {
    if (resource === undefined) return null;
    const locality = toTable(resource, 'Locality');
    return locality === undefined ? null : (
      <LatLongUi
        id={id}
        latLongType={latLongType}
        mode={mode}
        resource={locality}
        step={step}
      />
    );
  },
  PartialDateUI: ({
    id,
    resource,
    mode,
    formType,
    field,
    pluginDefinition: {
      defaultValue,
      defaultPrecision,
      precisionField,
      canChangePrecision,
    },
  }) =>
    field === undefined || field.isRelationship ? null : (
      <ErrorBoundary dismissible>
        <PartialDateUi
          canChangePrecision={canChangePrecision && formType === 'form'}
          dateField={field.name}
          defaultPrecision={defaultPrecision}
          defaultValue={defaultValue}
          id={id}
          isReadOnly={mode === 'view'}
          precisionField={precisionField}
          resource={resource}
        />
      </ErrorBoundary>
    ),
  CollectionRelOneToManyPlugin({
    resource,
    pluginDefinition: { relationship, formatting },
  }) {
    if (resource === undefined) return null;
    const collectionObject = toTable(resource, 'CollectionObject');
    return collectionObject === undefined ? null : (
      <ErrorBoundary dismissible>
        <CollectionOneToManyPlugin
          formatting={formatting}
          relationship={relationship}
          resource={collectionObject}
        />
      </ErrorBoundary>
    );
  },
  ColRelTypePlugin({
    resource,
    pluginDefinition: { relationship, formatting },
  }) {
    if (resource === undefined) return null;
    const collectionObject = toTable(resource, 'CollectionObject');
    return resource.isNew() || collectionObject === undefined ? null : (
      <ErrorBoundary dismissible>
        <CollectionOneToOnePlugin
          formatting={formatting}
          relationship={relationship}
          resource={collectionObject}
        />
      </ErrorBoundary>
    );
  },
  LocalityGeoRef({ resource }) {
    if (resource === undefined) return null;
    const locality = toTable(resource, 'Locality');
    return locality === undefined ? null : (
      <ErrorBoundary dismissible>
        <GeoLocatePlugin resource={locality} />
      </ErrorBoundary>
    );
  },
  WebLinkButton({
    resource,
    id,
    name,
    field,
    pluginDefinition: { webLink, icon },
    formType,
    mode,
  }) {
    return (
      <ErrorBoundary dismissible>
<<<<<<< HEAD
        <WebLinkField
=======
        <WebLink
>>>>>>> 4cb5b149
          field={field}
          formType={formType}
          icon={icon}
          id={id}
          mode={mode}
          name={name}
          resource={resource}
          webLink={webLink}
        />
      </ErrorBoundary>
    );
  },
  AttachmentPlugin({ resource, mode, id, name }) {
    /*
     * Even though this permission is checked at form parse, still have to check
     * it as webOnlyViews.ts uses this plugin for ObjectAttachment view
     */
    if (hasTablePermission('Attachment', 'read'))
      return (
        <AttachmentsPlugin
          id={id}
          mode={mode}
          name={name}
          resource={resource}
        />
      );
    else {
      console.error(
        "Can't display AttachmentPlugin. User has no read access to Attachment table"
      );
      return null;
    }
  },
  HostTaxonPlugin({
    resource,
    mode,
    id,
    formType,
    isRequired,
    pluginDefinition: { relationship },
  }) {
    if (resource === undefined) return null;
    const collectingEventAttribute = toTable(
      resource,
      'CollectingEventAttribute'
    );
    if (relationship === undefined) {
      console.error(
        "Can't display HostTaxonPlugin because initialize.relname is not set"
      );
      return null;
    } else if (collectingEventAttribute === undefined) return null;
    else
      return (
        <ErrorBoundary dismissible>
          <HostTaxon
            formType={formType}
            id={id}
            isRequired={isRequired}
            mode={mode}
            relationship={relationship}
            resource={collectingEventAttribute}
          />
        </ErrorBoundary>
      );
  },
  LocalityGoogleEarth({ resource, id }) {
    if (resource === undefined) return null;
    const locality = toTable(resource, 'Locality');
    return locality === undefined ? null : (
      <ErrorBoundary dismissible>
        <LeafletPlugin id={id} locality={locality} />
      </ErrorBoundary>
    );
  },
  PaleoMap: PaleoLocationMapPlugin,
  WrongTable({ resource, pluginDefinition: { supportedTables } }) {
    if (resource === undefined) return null;
    return (
      <WrongPluginTable resource={resource} supportedTables={supportedTables} />
    );
  },
  Unsupported({ pluginDefinition: { name = commonText.nullInline() }, id }) {
    const [isVisible, handleShow, handleHide] = useBooleanState();
    return (
      <>
        <Button.Small className="w-fit" id={id} onClick={handleShow}>
          {formsText.unavailablePluginButton()}
        </Button.Small>
        <Dialog
          buttons={commonText.close()}
          header={formsText.pluginNotAvailable()}
          isOpen={isVisible}
          onClose={handleHide}
        >
          {formsText.pluginNotAvailableDescription()}
          <br />
          {formsText.pluginNotAvailableSecondDescription()}
          <br />
          {commonText.colonLine({
            label: formsText.pluginName(),
            value: name,
          })}
        </Dialog>
      </>
    );
  },
  Blank: () => null,
};

export function FormPlugin({
  id,
  name,
  resource,
  mode,
  fieldDefinition,
  field,
  formType,
  isRequired,
}: {
  readonly id: string | undefined;
  readonly name: string | undefined;
  readonly resource: SpecifyResource<AnySchema> | undefined;
  readonly mode: FormMode;
  readonly fieldDefinition: FieldTypes['Plugin'];
  readonly field: LiteralField | Relationship | undefined;
  readonly formType: FormType;
  readonly isRequired: boolean;
}): JSX.Element {
  const Renderer = pluginRenderers[
    fieldDefinition.pluginDefinition.type
  ] as typeof pluginRenderers.AttachmentPlugin;
  return (
    <Renderer
      field={field}
      formType={formType}
      id={id}
      isRequired={isRequired}
      mode={mode}
      name={name}
      pluginDefinition={
        fieldDefinition.pluginDefinition as UiPlugins['AttachmentPlugin']
      }
      resource={resource}
    />
  );
}

export function WrongPluginTable({
  resource,
  supportedTables,
}: {
  readonly resource: SpecifyResource<AnySchema>;
  readonly supportedTables: RA<keyof Tables>;
}): JSX.Element {
  const [isVisible, handleShow, handleHide] = useBooleanState();
  return (
    <>
      <Button.Small onClick={handleShow}>
        {formsText.unavailablePluginButton()}
      </Button.Small>
      <Dialog
        buttons={commonText.close()}
        header={formsText.pluginNotAvailable()}
        isOpen={isVisible}
        onClose={handleHide}
      >
        {formsText.wrongTableForPlugin({
          currentTable: resource.specifyModel.name,
          supportedTables: formatDisjunction(supportedTables),
        })}
      </Dialog>
    </>
  );
}<|MERGE_RESOLUTION|>--- conflicted
+++ resolved
@@ -18,6 +18,7 @@
 import type { UiPlugins } from '../FormParse/plugins';
 import { Dialog } from '../Molecules/Dialog';
 import { hasTablePermission } from '../Permissions/helpers';
+import { WebLinkField } from '../WebLinks';
 import { CollectionOneToManyPlugin } from './CollectionRelOneToMany';
 import { CollectionOneToOnePlugin } from './CollectionRelOneToOne';
 import { GeoLocatePlugin } from './GeoLocate';
@@ -26,7 +27,6 @@
 import { LeafletPlugin } from './Leaflet';
 import { PaleoLocationMapPlugin } from './PaleoLocation';
 import { PartialDateUi } from './PartialDateUi';
-import { WebLinkField } from '../WebLinks';
 
 const pluginRenderers: {
   readonly [KEY in keyof UiPlugins]: (props: {
@@ -132,11 +132,7 @@
   }) {
     return (
       <ErrorBoundary dismissible>
-<<<<<<< HEAD
         <WebLinkField
-=======
-        <WebLink
->>>>>>> 4cb5b149
           field={field}
           formType={formType}
           icon={icon}
