--- conflicted
+++ resolved
@@ -176,13 +176,8 @@
   const idField = tables.Taxon.idField;
   const pairedFields = filterArray(
     fields.flatMap(({ mappingPath }, index) =>
-<<<<<<< HEAD
       genericTables[baseTableName].getField(
-        getGenericMappingPath(mappingPath).join('.')
-=======
-      schema.models[baseTableName].getField(
         getGenericMappingPath(mappingPath).join(backboneFieldSeparator)
->>>>>>> 1886a444
       ) === idField
         ? fields[index]?.filters.map(({ type, isNot, startValue }) =>
             type === 'equal' && !isNot ? f.parseInt(startValue) : undefined
