--- conflicted
+++ resolved
@@ -68,14 +68,13 @@
   readonly onClose: () => void;
 }): JSX.Element {
   const [query] = useResource(queryResource);
-<<<<<<< HEAD
   const table = React.useMemo(
     () => getTableById(query.contextTableId),
     [query.contextTableId]
-=======
+  );
+
   const [selectedRows, setSelectedRows] = React.useState<ReadonlySet<number>>(
     new Set()
->>>>>>> b63632a7
   );
   const fields = React.useMemo(() => getFields(query), [query]);
   const props = useQueryResultsWrapper({
