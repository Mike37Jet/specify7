--- conflicted
+++ resolved
@@ -17,40 +17,21 @@
 import type { AnySchema } from '../DataModel/helperTypes';
 import type { SpecifyResource } from '../DataModel/legacyTypes';
 import type { CollectionObject, Taxon } from '../DataModel/types';
-import { softFail } from '../Errors/Crash';
-import { ErrorBoundary } from '../Errors/ErrorBoundary';
 import { getSystemInfo } from '../InitialContext/systemInfo';
 import type { LocalityData } from '../Leaflet/helpers';
-import { leafletLayersPromise } from '../Leaflet/layers';
-import { Dialog, LoadingScreen } from '../Molecules/Dialog';
 import { hasPermission, hasTablePermission } from '../Permissions/helpers';
-<<<<<<< HEAD
 import type { OccurrenceData } from './map';
 import { fetchLocalOccurrences } from './map';
-=======
-import { getUserPref } from '../UserPreferences/helpers';
->>>>>>> 7e500c2e
 import {
   fetchOccurrenceName,
   formatLifemapperViewPageRequest,
   snServer,
 } from './fetch';
-<<<<<<< HEAD
-import { getSystemInfo } from '../InitialContext/systemInfo';
-import type { IR, RA, RR } from '../../utils/types';
-import { Link } from '../Atoms/Link';
+import { userPreferences } from '../Preferences/userPreferences';
+import { leafletLayersPromise } from '../Leaflet/layers';
+import { Dialog, LoadingScreen } from '../Molecules/Dialog';
+import { softFail } from '../Errors/Crash';
 import { ErrorBoundary } from '../Errors/ErrorBoundary';
-import { Dialog, LoadingScreen } from '../Molecules/Dialog';
-import { useBooleanState } from '../../hooks/useBooleanState';
-import { AnySchema } from '../DataModel/helperTypes';
-import { toTable } from '../DataModel/helpers';
-import { softFail } from '../Errors/Crash';
-import { leafletLayersPromise } from '../Leaflet/layers';
-import { userPreferences } from '../Preferences/userPreferences';
-=======
-import type { OccurrenceData } from './map';
-import { fetchLocalOccurrences } from './map';
->>>>>>> 7e500c2e
 
 type LoadedAction = Action<'LoadedAction', { readonly version: string }>;
 
