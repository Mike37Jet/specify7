import React from 'react';

import { useUnloadProtect } from '../../hooks/navigation';
import { useResource } from '../../hooks/resource';
import { useAsyncState } from '../../hooks/useAsyncState';
import { useBooleanState } from '../../hooks/useBooleanState';
import { useCachedState } from '../../hooks/useCachedState';
import { useErrorContext } from '../../hooks/useErrorContext';
import { useIsModified } from '../../hooks/useIsModified';
import { commonText } from '../../localization/common';
import { queryText } from '../../localization/query';
import { f } from '../../utils/functools';
import type { RA } from '../../utils/types';
import { filterArray } from '../../utils/types';
import { Container } from '../Atoms';
import { Button } from '../Atoms/Button';
import { Form } from '../Atoms/Form';
import { icons } from '../Atoms/Icons';
import type { SerializedResource } from '../DataModel/helperTypes';
import type { SpecifyResource } from '../DataModel/legacyTypes';
import { getModelById } from '../DataModel/schema';
import type { RecordSet, SpQuery, SpQueryField } from '../DataModel/types';
import { useMenuItem } from '../Header/useMenuItem';
import { isTreeModel, treeRanksPromise } from '../InitialContext/treeRanks';
import { useTitle } from '../Molecules/AppTitle';
import { hasPermission, hasToolPermission } from '../Permissions/helpers';
import { userPreferences } from '../Preferences/userPreferences';
import { QueryBuilderSkeleton } from '../SkeletonLoaders/QueryBuilder';
import { getMappedFields, mappingPathIsComplete } from '../WbPlanView/helpers';
import { getMappingLineProps } from '../WbPlanView/LineComponents';
import { MappingView } from '../WbPlanView/MapperComponents';
import {
  anyTreeRank,
  formattedEntry,
  formatTreeRank,
  valueIsTreeRank,
} from '../WbPlanView/mappingHelpers';
import { getMappingLineData } from '../WbPlanView/navigator';
import { CheckReadAccess } from './CheckReadAccess';
import { MakeRecordSetButton } from './Components';
import { IsQueryBasicContext, useQueryViewPref } from './Context';
import { QueryExportButtons } from './Export';
import { QueryFields } from './Fields';
import { QueryFromMap } from './FromMap';
import { QueryHeader } from './Header';
import { mutateLineData, smoothScroll, unParseQueryFields } from './helpers';
import { getInitialState, reducer } from './reducer';
import type { QueryResultRow } from './Results';
import { QueryResultsWrapper } from './ResultsWrapper';
import { QueryToolbar } from './Toolbar';

const fetchTreeRanks = async (): Promise<true> => treeRanksPromise.then(f.true);

// Use this state while real state is being resolved
const pendingState = {
  type: 'MainState',
  fields: [],
  showMappingView: true,
  mappingView: ['0'],
  queryRunCount: 0,
  openedElement: { line: 1, index: undefined },
  saveRequired: false,
  baseTableName: 'CollectionObject',
} as const;

// REFACTOR: split this component
export function QueryBuilder({
  query: queryResource,
  recordSet,
  forceCollection,
  isEmbedded = false,
  autoRun = false,
  // If present, this callback is called when query results are selected
  onSelected: handleSelected,
  onChange: handleChange,
}: {
  readonly query: SpecifyResource<SpQuery>;
  readonly recordSet?: SpecifyResource<RecordSet>;
  readonly forceCollection: number | undefined;
  readonly isEmbedded?: boolean;
  readonly autoRun?: boolean;
  readonly onSelected?: (selected: RA<number>) => void;
  readonly onChange?: ({
    fields,
    isDistinct,
  }: {
    readonly fields: RA<SerializedResource<SpQueryField>>;
    readonly isDistinct: boolean | null;
  }) => void;
}): JSX.Element | null {
  useMenuItem('queries');
  const isReadOnly =
    !hasPermission('/querybuilder/query', 'execute') &&
    !hasToolPermission(
      'queryBuilder',
      queryResource.isNew() ? 'create' : 'update'
    );
  const [treeRanksLoaded = false] = useAsyncState(fetchTreeRanks, false);

  const [query, setQuery] = useResource(queryResource);
  useErrorContext('query', query);

  const [selectedRows, setSelectedRows] = React.useState<ReadonlySet<number>>(
    new Set()
  );

  const [showMappingView = true, _] = useCachedState(
    'queryBuilder',
    'showMappingView'
  );

  const model = getModelById(query.contextTableId);
  const buildInitialState = React.useCallback(
    () =>
      getInitialState({
        query,
        queryResource,
        model,
        autoRun,
      }),
    [queryResource, model, autoRun]
  );
  const [state, dispatch] = React.useReducer(reducer, pendingState);
  React.useEffect(() => {
    dispatch({
      type: 'ResetStateAction',
      state: buildInitialState(),
    });
  }, [buildInitialState]);
  React.useEffect(() => {
    handleChange?.({
      fields: unParseQueryFields(state.baseTableName, state.fields),
      isDistinct: query.selectDistinct,
    });
  }, [state, query.selectDistinct]);
  useErrorContext('state', state);

  /**
   * If tried to save a query, enforce the field length limit for the
   * startValue field.
   * Until query is saved, that limit does not matter as ephemeral query
   * does not care about field length limits.
   * This allows for executing a query with a long value for the "IN" filter.
   */
  const [triedToSave, handleTriedToSave] = useBooleanState();

  const [showHiddenFields = false, setShowHiddenFields] = useCachedState(
    'queryBuilder',
    'showHiddenFields'
  );

  const isResourceModified = useIsModified(queryResource);
  const saveRequired = isResourceModified || state.saveRequired;
  const promptToSave = saveRequired && !isEmbedded;

  const unsetUnloadProtect = useUnloadProtect(
    promptToSave,
    queryText.queryUnloadProtect()
  );

  const handleAddField = (mappingPath = state.mappingView): void =>
    dispatch({
      type: 'ChangeFieldsAction',
      fields: [
        ...state.fields,
        {
          id: Math.max(-1, ...state.fields.map(({ id }) => id)) + 1,
          mappingPath,
          sortType: undefined,
          filters: [
            {
              type: 'any',
              startValue: '',
              isNot: false,
            },
          ],
          isDisplay: true,
        },
      ],
    });

  /*
   * That function does not need to be called most of the time if query
   * fields haven't changed yet. This avoids triggering needless save blocker
   */
  const getQueryFieldRecords = saveRequired
    ? (
        fields: typeof state.fields = state.fields
      ): ReturnType<typeof unParseQueryFields> =>
        unParseQueryFields(state.baseTableName, fields)
    : undefined;

  /*
   * REFACTOR: simplify this (move "executed query" state into this component
   *    and get rid of queryRunCount)
   */
  function runQuery(
    mode: 'count' | 'regular',
    fields: typeof state.fields = state.fields
  ): void {
    if (!hasPermission('/querybuilder/query', 'execute')) return;

    setQuery({
      ...query,
      fields: getQueryFieldRecords?.(fields) ?? query.fields,
      countOnly: mode === 'count',
    });
    /*
     * Wait for new query to propagate before re running it
     * TEST: check if this still works after updating to React 18
     */
    globalThis.setTimeout(() => dispatch({ type: 'RunQueryAction' }), 0);
  }

  const getMappedFieldsBind = getMappedFields.bind(undefined, state.fields);
  const mapButtonEnabled =
    !isReadOnly &&
    mappingPathIsComplete(state.mappingView) &&
    !getMappedFieldsBind(state.mappingView.slice(0, -1)).includes(
      state.mappingView.at(-1)!
    );

  // Scroll down to query results when pressed the "Query" button
  const [form, setForm] = React.useState<HTMLFormElement | null>(null);
  React.useEffect(
    () =>
      state.queryRunCount !== 0 && form !== null
        ? smoothScroll(form, form.scrollHeight)
        : undefined,
    [state.queryRunCount, form]
  );

  useTitle(query.name);

  const [isQueryRunPending, handleQueryRunPending, handleNoQueryRunPending] =
    useBooleanState();
  React.useEffect(() => {
    if (!isQueryRunPending) return;
    handleNoQueryRunPending();
    runQuery('regular');
    // Only reRun when isQueryRunPending is true, not when runQuery changes
    // eslint-disable-next-line react-hooks/exhaustive-deps
  }, [isQueryRunPending, handleNoQueryRunPending]);

  const [isScrolledTop, handleScrollTop, handleScrolledDown] =
    useBooleanState(true);

  const [mapFieldIndex, setMapFieldIndex] = React.useState<number | undefined>(
    undefined
  );

  const [stickyScrolling] = userPreferences.use(
    'queryBuilder',
    'behavior',
    'stickyScrolling'
  );
  const resultsShown = state.queryRunCount !== 0;

  const [isBasic] = useQueryViewPref(query.id);

  const resultsRef = React.useRef<RA<QueryResultRow | undefined> | undefined>(
    undefined
  );

  return treeRanksLoaded ? (
<<<<<<< HEAD
    <IsQueryBasicContext.Provider value={isBasic}>
      <Container.Full
        className={`overflow-hidden ${isEmbedded ? 'py-0' : ''}`}
        onClick={
          state.openedElement.index === undefined
            ? undefined
            : (event): void =>
                (event.target as HTMLElement).closest(
                  '.custom-select-closed-list'
                ) === null &&
                (event.target as HTMLElement).closest(
                  '.custom-select-options-list'
                ) === null
                  ? dispatch({
                      type: 'ChangeOpenedElementAction',
                      line: state.openedElement.line,
                      index: undefined,
                    })
                  : undefined
=======
    <Container.Full
      className={`overflow-hidden ${isEmbedded ? 'py-0' : ''}`}
      onClick={
        state.openedElement.index === undefined
          ? undefined
          : (event): void =>
              (event.target as HTMLElement).closest(
                '.custom-select-closed-list'
              ) === null &&
              (event.target as HTMLElement).closest(
                '.custom-select-options-list'
              ) === null
                ? dispatch({
                    type: 'ChangeOpenedElementAction',
                    line: state.openedElement.line,
                    index: undefined,
                  })
                : undefined
      }
    >
      {typeof mapFieldIndex === 'number' && (
        <QueryFromMap
          fields={state.fields}
          lineNumber={mapFieldIndex}
          onChange={(fields): void =>
            dispatch({ type: 'ChangeFieldsAction', fields })
          }
          onClose={(): void => setMapFieldIndex(undefined)}
        />
      )}
      {/*
       * FEATURE: For embedded queries, add a button to open query in new tab
       *   See https://github.com/specify/specify7/issues/3000
       */}
      {!isEmbedded && (
        <QueryHeader
          form={form}
          getQueryFieldRecords={getQueryFieldRecords}
          isReadOnly={isReadOnly}
          isScrolledTop={isScrolledTop}
          query={query}
          queryResource={queryResource}
          recordSet={recordSet}
          saveRequired={saveRequired}
          state={state}
          unsetUnloadProtect={unsetUnloadProtect}
          onSaved={(): void => dispatch({ type: 'SavedQueryAction' })}
          onTriedToSave={handleTriedToSave}
        />
      )}
      <CheckReadAccess query={query} />
      <Form
        className={`
          -mx-4 grid h-full gap-4 overflow-y-auto px-4
          ${stickyScrolling ? 'snap-y snap-proximity' : ''}
          ${resultsShown ? 'grid-rows-[100%_100%]' : 'grid-rows-[100%]'}
        `}
        forwardRef={setForm}
        onScroll={(): void =>
          /*
           * Dividing by 4 results in button appearing only once user scrolled
           * 50% past the first half of the page
           */
          form === null || form.scrollTop < form.scrollHeight / 4
            ? handleScrollTop()
            : handleScrolledDown()
>>>>>>> 39ac72d5
        }
      >
<<<<<<< HEAD
        {typeof mapFieldIndex === 'number' && (
          <QueryFromMap
=======
        <div className="flex snap-start flex-col gap-4 overflow-y-auto">
          {showMappingView ? (
            <MappingView
              mappingElementProps={getMappingLineProps({
                mappingLineData: mutateLineData(
                  getMappingLineData({
                    baseTableName: state.baseTableName,
                    mappingPath: state.mappingView,
                    showHiddenFields,
                    generateFieldData: 'all',
                    scope: 'queryBuilder',
                    getMappedFields: getMappedFieldsBind,
                  })
                ),
                customSelectType: 'OPENED_LIST',
                onChange({ isDoubleClick, ...rest }) {
                  if (isDoubleClick && mapButtonEnabled) handleAddField();
                  else if (
                    isDoubleClick &&
                    rest.isRelationship &&
                    !isReadOnly
                  ) {
                    const newMappingPath = filterArray([
                      ...state.mappingView.slice(0, -1),
                      typeof rest.newTableName === 'string' &&
                      isTreeModel(rest.newTableName) &&
                      !valueIsTreeRank(state.mappingView.at(-2))
                        ? formatTreeRank(anyTreeRank)
                        : undefined,
                      formattedEntry,
                    ]);
                    if (
                      !getMappedFieldsBind(
                        newMappingPath.slice(0, -1)
                      ).includes(newMappingPath.at(-1)!)
                    )
                      handleAddField(newMappingPath);
                  } else
                    dispatch({
                      type: 'ChangeSelectElementValueAction',
                      line: 'mappingView',
                      ...rest,
                    });
                },
              })}
            >
              {isReadOnly ? undefined : (
                <Button.Small
                  aria-label={commonText.add()}
                  className="justify-center p-2"
                  disabled={!mapButtonEnabled}
                  title={queryText.newButtonDescription()}
                  onClick={f.zero(handleAddField)}
                >
                  {icons.plus}
                </Button.Small>
              )}
            </MappingView>
          ) : null}
          <QueryFields
            baseTableName={state.baseTableName}
            enforceLengthLimit={triedToSave}
>>>>>>> 39ac72d5
            fields={state.fields}
            lineNumber={mapFieldIndex}
            onChange={(fields): void =>
              dispatch({ type: 'ChangeFieldsAction', fields })
            }
            onClose={(): void => setMapFieldIndex(undefined)}
          />
<<<<<<< HEAD
        )}
        {/*
         * FEATURE: For embedded queries, add a button to open query in new tab
         *   See https://github.com/specify/specify7/issues/3000
         */}
        {!isEmbedded && (
          <QueryHeader
            form={form}
            getQueryFieldRecords={getQueryFieldRecords}
            isReadOnly={isReadOnly}
            isScrolledTop={isScrolledTop}
            query={query}
            queryResource={queryResource}
            recordSet={recordSet}
            saveRequired={saveRequired}
            state={state}
            toggleMapping={(): void =>
=======
          <QueryToolbar
            isDistinct={query.selectDistinct ?? false}
            modelName={model.name}
            showHiddenFields={showHiddenFields}
            onRunCountOnly={(): void => runQuery('count')}
            onSubmitClick={(): void =>
              form?.checkValidity() === false ? runQuery('regular') : undefined
            }
            onToggleDistinct={(): void =>
              setQuery({
                ...query,
                selectDistinct: !(query.selectDistinct ?? false),
              })
            }
            onToggleHidden={setShowHiddenFields}
          />
        </div>
        {hasPermission('/querybuilder/query', 'execute') && (
          <QueryResultsWrapper
            baseTableName={state.baseTableName}
            createRecordSet={
              !isReadOnly &&
              hasPermission('/querybuilder/query', 'create_recordset') ? (
                <MakeRecordSetButton
                  baseTableName={state.baseTableName}
                  fields={state.fields}
                  getQueryFieldRecords={getQueryFieldRecords}
                  queryResource={queryResource}
                />
              ) : undefined
            }
            extraButtons={
              query.countOnly ? undefined : (
                <QueryExportButtons
                  baseTableName={state.baseTableName}
                  fields={state.fields}
                  getQueryFieldRecords={getQueryFieldRecords}
                  queryResource={queryResource}
                  recordSetId={recordSet?.id}
                  results={resultsRef}
                  selectedRows={selectedRows}
                />
              )
            }
            fields={state.fields}
            forceCollection={forceCollection}
            model={model}
            queryResource={queryResource}
            queryRunCount={state.queryRunCount}
            recordSetId={recordSet?.id}
            resultsRef={resultsRef}
            selectedRows={[selectedRows, setSelectedRows]}
            onReRun={(): void =>
              dispatch({
                type: 'RunQueryAction',
              })
            }
            onSelected={handleSelected}
            onSortChange={(fields): void => {
>>>>>>> 39ac72d5
              dispatch({
                type: 'ToggleMappingViewAction',
                isVisible: !state.showMappingView,
              })
            }
            unsetUnloadProtect={unsetUnloadProtect}
            onSaved={(): void => dispatch({ type: 'SavedQueryAction' })}
            onTriedToSave={handleTriedToSave}
          />
        )}
        <CheckReadAccess query={query} />
        <Form
          className={`
          -mx-4 grid h-full gap-4 overflow-y-auto px-4
          ${stickyScrolling ? 'snap-y snap-proximity' : ''}
          ${resultsShown ? 'grid-rows-[100%_100%]' : 'grid-rows-[100%]'}
        `}
          forwardRef={setForm}
          onScroll={(): void =>
            /*
             * Dividing by 4 results in button appearing only once user scrolled
             * 50% past the first half of the page
             */
            form === null || form.scrollTop < form.scrollHeight / 4
              ? handleScrollTop()
              : handleScrolledDown()
          }
          onSubmit={(): void => {
            /*
             * If a filter for a query field was changed, and the <input> is
             * still focused, the new value is not yet in global state.
             * The value would be in global state after onBlur on <input>.
             * If user hits "Enter", the form submission event is fired before
             * onBlur (at least in Chrome and Firefox), and the query is run
             * with the stale query field filter. This does not happen if query
             * is run by pressing the "Query" button as that triggers onBlur
             *
             * The workaround is to check if input field is focused before
             * submitting the query, and if it is, trigger blur, wait for
             * global state to get updated and only then re run the query.
             *
             * See more: https://github.com/specify/specify7/issues/1647
             */

            const focusedInput =
              document.activeElement?.tagName === 'INPUT'
                ? (document.activeElement as HTMLInputElement)
                : undefined;
            if (
              typeof focusedInput === 'object' &&
              focusedInput.type !== 'submit'
            ) {
              // Trigger onBlur handler that parses the filter field value
              focusedInput.blur();
              // Return focus back to the field
              focusedInput.focus();
              // ReRun the query after React propagates the change
              handleQueryRunPending();
            } else runQuery('regular');
          }}
        >
          <div className="flex snap-start flex-col gap-8 overflow-y-auto">
            {state.showMappingView && (
              <MappingView
                mappingElementProps={getMappingLineProps({
                  mappingLineData: mutateLineData(
                    getMappingLineData({
                      baseTableName: state.baseTableName,
                      mappingPath: state.mappingView,
                      showHiddenFields,
                      generateFieldData: 'all',
                      scope: 'queryBuilder',
                      getMappedFields: getMappedFieldsBind,
                    })
                  ),
                  customSelectType: 'OPENED_LIST',
                  onChange({ isDoubleClick, ...rest }) {
                    if (isDoubleClick && mapButtonEnabled) handleAddField();
                    else if (
                      isDoubleClick &&
                      rest.isRelationship &&
                      !isReadOnly
                    ) {
                      const newMappingPath = filterArray([
                        ...state.mappingView.slice(0, -1),
                        typeof rest.newTableName === 'string' &&
                        isTreeModel(rest.newTableName) &&
                        !valueIsTreeRank(state.mappingView.at(-2))
                          ? formatTreeRank(anyTreeRank)
                          : undefined,
                        formattedEntry,
                      ]);
                      if (
                        !getMappedFieldsBind(
                          newMappingPath.slice(0, -1)
                        ).includes(newMappingPath.at(-1)!)
                      )
                        handleAddField(newMappingPath);
                    } else
                      dispatch({
                        type: 'ChangeSelectElementValueAction',
                        line: 'mappingView',
                        ...rest,
                      });
                  },
                })}
              >
                {isReadOnly ? undefined : (
                  <Button.Small
                    aria-label={commonText.add()}
                    className="justify-center p-2"
                    disabled={!mapButtonEnabled}
                    title={queryText.newButtonDescription()}
                    onClick={f.zero(handleAddField)}
                  >
                    {icons.plus}
                  </Button.Small>
                )}
              </MappingView>
            )}
            <QueryFields
              baseTableName={state.baseTableName}
              enforceLengthLimit={triedToSave}
              fields={state.fields}
              getMappedFields={getMappedFieldsBind}
              openedElement={state.openedElement}
              showHiddenFields={showHiddenFields}
              onChangeField={
                isReadOnly
                  ? undefined
                  : (line, field): void =>
                      dispatch({
                        type: 'ChangeFieldAction',
                        line,
                        field,
                      })
              }
              onChangeFields={
                isReadOnly
                  ? undefined
                  : (fields): void =>
                      dispatch({
                        type: 'ChangeFieldsAction',
                        fields,
                      })
              }
              onClose={(): void =>
                dispatch({
                  type: 'ChangeOpenedElementAction',
                  line: state.openedElement.line,
                  index: undefined,
                })
              }
              onLineFocus={
                isReadOnly
                  ? undefined
                  : (line): void =>
                      state.openedElement.line === line
                        ? undefined
                        : dispatch({
                            type: 'FocusLineAction',
                            line,
                          })
              }
              onLineMove={
                isReadOnly
                  ? undefined
                  : (line, direction): void =>
                      dispatch({
                        type: 'LineMoveAction',
                        line,
                        direction,
                      })
              }
              onMappingChange={
                isReadOnly
                  ? undefined
                  : (line, payload): void =>
                      dispatch({
                        type: 'ChangeSelectElementValueAction',
                        line,
                        ...payload,
                      })
              }
              onOpen={(line, index): void =>
                dispatch({
                  type: 'ChangeOpenedElementAction',
                  line,
                  index,
                })
              }
              onOpenMap={setMapFieldIndex}
              onRemoveField={
                isReadOnly
                  ? undefined
                  : (line): void =>
                      dispatch({
                        type: 'ChangeFieldsAction',
                        fields: state.fields.filter(
                          (_, index) => index !== line
                        ),
                      })
              }
            />
            <QueryToolbar
              isDistinct={query.selectDistinct ?? false}
              isEmpty={isEmpty}
              modelName={model.name}
              showHiddenFields={showHiddenFields}
              onRunCountOnly={(): void => runQuery('count')}
              onSubmitClick={(): void =>
                form?.checkValidity() === false
                  ? runQuery('regular')
                  : undefined
              }
              onToggleDistinct={(): void =>
                setQuery({
                  ...query,
                  selectDistinct: !(query.selectDistinct ?? false),
                })
              }
              onToggleHidden={setShowHiddenFields}
            />
          </div>
          {hasPermission('/querybuilder/query', 'execute') && (
            <QueryResultsWrapper
              baseTableName={state.baseTableName}
              createRecordSet={
                !isReadOnly &&
                hasPermission('/querybuilder/query', 'create_recordset') ? (
                  <MakeRecordSetButton
                    baseTableName={state.baseTableName}
                    fields={state.fields}
                    getQueryFieldRecords={getQueryFieldRecords}
                    queryResource={queryResource}
                  />
                ) : undefined
              }
              extraButtons={
                query.countOnly ? undefined : (
                  <QueryExportButtons
                    baseTableName={state.baseTableName}
                    fields={state.fields}
                    getQueryFieldRecords={getQueryFieldRecords}
                    queryResource={queryResource}
                    recordSetId={recordSet?.id}
                    results={resultsRef}
                    selectedRows={selectedRows}
                  />
                )
              }
              fields={state.fields}
              forceCollection={forceCollection}
              model={model}
              queryResource={queryResource}
              queryRunCount={state.queryRunCount}
              recordSetId={recordSet?.id}
              resultsRef={resultsRef}
              selectedRows={[selectedRows, setSelectedRows]}
              onSelected={handleSelected}
              onSortChange={(fields): void => {
                dispatch({
                  type: 'ChangeFieldsAction',
                  fields,
                });
                runQuery('regular', fields);
              }}
            />
          )}
        </Form>
      </Container.Full>
    </IsQueryBasicContext.Provider>
  ) : (
    <QueryBuilderSkeleton />
  );
}<|MERGE_RESOLUTION|>--- conflicted
+++ resolved
@@ -263,7 +263,6 @@
   );
 
   return treeRanksLoaded ? (
-<<<<<<< HEAD
     <IsQueryBasicContext.Provider value={isBasic}>
       <Container.Full
         className={`overflow-hidden ${isEmbedded ? 'py-0' : ''}`}
@@ -283,80 +282,88 @@
                       index: undefined,
                     })
                   : undefined
-=======
-    <Container.Full
-      className={`overflow-hidden ${isEmbedded ? 'py-0' : ''}`}
-      onClick={
-        state.openedElement.index === undefined
-          ? undefined
-          : (event): void =>
-              (event.target as HTMLElement).closest(
-                '.custom-select-closed-list'
-              ) === null &&
-              (event.target as HTMLElement).closest(
-                '.custom-select-options-list'
-              ) === null
-                ? dispatch({
-                    type: 'ChangeOpenedElementAction',
-                    line: state.openedElement.line,
-                    index: undefined,
-                  })
-                : undefined
-      }
-    >
-      {typeof mapFieldIndex === 'number' && (
-        <QueryFromMap
-          fields={state.fields}
-          lineNumber={mapFieldIndex}
-          onChange={(fields): void =>
-            dispatch({ type: 'ChangeFieldsAction', fields })
-          }
-          onClose={(): void => setMapFieldIndex(undefined)}
-        />
-      )}
-      {/*
-       * FEATURE: For embedded queries, add a button to open query in new tab
-       *   See https://github.com/specify/specify7/issues/3000
-       */}
-      {!isEmbedded && (
-        <QueryHeader
-          form={form}
-          getQueryFieldRecords={getQueryFieldRecords}
-          isReadOnly={isReadOnly}
-          isScrolledTop={isScrolledTop}
-          query={query}
-          queryResource={queryResource}
-          recordSet={recordSet}
-          saveRequired={saveRequired}
-          state={state}
-          unsetUnloadProtect={unsetUnloadProtect}
-          onSaved={(): void => dispatch({ type: 'SavedQueryAction' })}
-          onTriedToSave={handleTriedToSave}
-        />
-      )}
-      <CheckReadAccess query={query} />
-      <Form
-        className={`
+        }
+      >
+        {typeof mapFieldIndex === 'number' && (
+          <QueryFromMap
+            fields={state.fields}
+            lineNumber={mapFieldIndex}
+            onChange={(fields): void =>
+              dispatch({ type: 'ChangeFieldsAction', fields })
+            }
+            onClose={(): void => setMapFieldIndex(undefined)}
+          />
+        )}
+        {/*
+         * FEATURE: For embedded queries, add a button to open query in new tab
+         *   See https://github.com/specify/specify7/issues/3000
+         */}
+        {!isEmbedded && (
+          <QueryHeader
+            form={form}
+            getQueryFieldRecords={getQueryFieldRecords}
+            isReadOnly={isReadOnly}
+            isScrolledTop={isScrolledTop}
+            query={query}
+            queryResource={queryResource}
+            recordSet={recordSet}
+            saveRequired={saveRequired}
+            state={state}
+            unsetUnloadProtect={unsetUnloadProtect}
+            onSaved={(): void => dispatch({ type: 'SavedQueryAction' })}
+            onTriedToSave={handleTriedToSave}
+          />
+        )}
+        <CheckReadAccess query={query} />
+        <Form
+          className={`
           -mx-4 grid h-full gap-4 overflow-y-auto px-4
           ${stickyScrolling ? 'snap-y snap-proximity' : ''}
           ${resultsShown ? 'grid-rows-[100%_100%]' : 'grid-rows-[100%]'}
         `}
-        forwardRef={setForm}
-        onScroll={(): void =>
-          /*
-           * Dividing by 4 results in button appearing only once user scrolled
-           * 50% past the first half of the page
-           */
-          form === null || form.scrollTop < form.scrollHeight / 4
-            ? handleScrollTop()
-            : handleScrolledDown()
->>>>>>> 39ac72d5
-        }
+          forwardRef={setForm}
+          onScroll={(): void =>
+            /*
+             * Dividing by 4 results in button appearing only once user scrolled
+             * 50% past the first half of the page
+             */
+            form === null || form.scrollTop < form.scrollHeight / 4
+              ? handleScrollTop()
+              : handleScrolledDown()
+          }
+          onSubmit={(): void => {
+            /*
+             * If a filter for a query field was changed, and the <input> is
+             * still focused, the new value is not yet in global state.
+             * The value would be in global state after onBlur on <input>.
+             * If user hits "Enter", the form submission event is fired before
+             * onBlur (at least in Chrome and Firefox), and the query is run
+             * with the stale query field filter. This does not happen if query
+             * is run by pressing the "Query" button as that triggers onBlur
+             *
+             * The workaround is to check if input field is focused before
+             * submitting the query, and if it is, trigger blur, wait for
+             * global state to get updated and only then re run the query.
+             *
+             * See more: https://github.com/specify/specify7/issues/1647
+             */
+          const focusedInput =
+            document.activeElement?.tagName === 'INPUT'
+              ? (document.activeElement as HTMLInputElement)
+              : undefined;
+          if (
+            typeof focusedInput === 'object' &&
+            focusedInput.type !== 'submit'
+          ) {
+            // Trigger onBlur handler that parses the filter field value
+            focusedInput.blur();
+            // Return focus back to the field
+            focusedInput.focus();
+            // ReRun the query after React propagates the change
+            handleQueryRunPending();
+          } else runQuery('regular');
+        }}
       >
-<<<<<<< HEAD
-        {typeof mapFieldIndex === 'number' && (
-          <QueryFromMap
-=======
         <div className="flex snap-start flex-col gap-4 overflow-y-auto">
           {showMappingView ? (
             <MappingView
@@ -419,33 +426,85 @@
           <QueryFields
             baseTableName={state.baseTableName}
             enforceLengthLimit={triedToSave}
->>>>>>> 39ac72d5
             fields={state.fields}
-            lineNumber={mapFieldIndex}
-            onChange={(fields): void =>
-              dispatch({ type: 'ChangeFieldsAction', fields })
-            }
-            onClose={(): void => setMapFieldIndex(undefined)}
+            getMappedFields={getMappedFieldsBind}
+            openedElement={state.openedElement}
+            showHiddenFields={showHiddenFields}
+            onChangeField={
+              isReadOnly
+                ? undefined
+                : (line, field): void =>
+                    dispatch({
+                      type: 'ChangeFieldAction',
+                      line,
+                      field,
+                    })
+            }
+            onChangeFields={
+              isReadOnly
+                ? undefined
+                : (fields): void =>
+                    dispatch({
+                      type: 'ChangeFieldsAction',
+                      fields,
+                    })
+            }
+            onClose={(): void =>
+              dispatch({
+                type: 'ChangeOpenedElementAction',
+                line: state.openedElement.line,
+                index: undefined,
+              })
+            }
+            onLineFocus={
+              isReadOnly
+                ? undefined
+                : (line): void =>
+                    state.openedElement.line === line
+                      ? undefined
+                      : dispatch({
+                          type: 'FocusLineAction',
+                          line,
+                        })
+            }
+            onLineMove={
+              isReadOnly
+                ? undefined
+                : (line, direction): void =>
+                    dispatch({
+                      type: 'LineMoveAction',
+                      line,
+                      direction,
+                    })
+            }
+            onMappingChange={
+              isReadOnly
+                ? undefined
+                : (line, payload): void =>
+                    dispatch({
+                      type: 'ChangeSelectElementValueAction',
+                      line,
+                      ...payload,
+                    })
+            }
+            onOpen={(line, index): void =>
+              dispatch({
+                type: 'ChangeOpenedElementAction',
+                line,
+                index,
+              })
+            }
+            onOpenMap={setMapFieldIndex}
+            onRemoveField={
+              isReadOnly
+                ? undefined
+                : (line): void =>
+                    dispatch({
+                      type: 'ChangeFieldsAction',
+                      fields: state.fields.filter((_, index) => index !== line),
+                    })
+            }
           />
-<<<<<<< HEAD
-        )}
-        {/*
-         * FEATURE: For embedded queries, add a button to open query in new tab
-         *   See https://github.com/specify/specify7/issues/3000
-         */}
-        {!isEmbedded && (
-          <QueryHeader
-            form={form}
-            getQueryFieldRecords={getQueryFieldRecords}
-            isReadOnly={isReadOnly}
-            isScrolledTop={isScrolledTop}
-            query={query}
-            queryResource={queryResource}
-            recordSet={recordSet}
-            saveRequired={saveRequired}
-            state={state}
-            toggleMapping={(): void =>
-=======
           <QueryToolbar
             isDistinct={query.selectDistinct ?? false}
             modelName={model.name}
@@ -505,278 +564,16 @@
             }
             onSelected={handleSelected}
             onSortChange={(fields): void => {
->>>>>>> 39ac72d5
               dispatch({
-                type: 'ToggleMappingViewAction',
-                isVisible: !state.showMappingView,
-              })
-            }
-            unsetUnloadProtect={unsetUnloadProtect}
-            onSaved={(): void => dispatch({ type: 'SavedQueryAction' })}
-            onTriedToSave={handleTriedToSave}
+                type: 'ChangeFieldsAction',
+                fields,
+              });
+              runQuery('regular', fields);
+            }}
           />
         )}
-        <CheckReadAccess query={query} />
-        <Form
-          className={`
-          -mx-4 grid h-full gap-4 overflow-y-auto px-4
-          ${stickyScrolling ? 'snap-y snap-proximity' : ''}
-          ${resultsShown ? 'grid-rows-[100%_100%]' : 'grid-rows-[100%]'}
-        `}
-          forwardRef={setForm}
-          onScroll={(): void =>
-            /*
-             * Dividing by 4 results in button appearing only once user scrolled
-             * 50% past the first half of the page
-             */
-            form === null || form.scrollTop < form.scrollHeight / 4
-              ? handleScrollTop()
-              : handleScrolledDown()
-          }
-          onSubmit={(): void => {
-            /*
-             * If a filter for a query field was changed, and the <input> is
-             * still focused, the new value is not yet in global state.
-             * The value would be in global state after onBlur on <input>.
-             * If user hits "Enter", the form submission event is fired before
-             * onBlur (at least in Chrome and Firefox), and the query is run
-             * with the stale query field filter. This does not happen if query
-             * is run by pressing the "Query" button as that triggers onBlur
-             *
-             * The workaround is to check if input field is focused before
-             * submitting the query, and if it is, trigger blur, wait for
-             * global state to get updated and only then re run the query.
-             *
-             * See more: https://github.com/specify/specify7/issues/1647
-             */
-
-            const focusedInput =
-              document.activeElement?.tagName === 'INPUT'
-                ? (document.activeElement as HTMLInputElement)
-                : undefined;
-            if (
-              typeof focusedInput === 'object' &&
-              focusedInput.type !== 'submit'
-            ) {
-              // Trigger onBlur handler that parses the filter field value
-              focusedInput.blur();
-              // Return focus back to the field
-              focusedInput.focus();
-              // ReRun the query after React propagates the change
-              handleQueryRunPending();
-            } else runQuery('regular');
-          }}
-        >
-          <div className="flex snap-start flex-col gap-8 overflow-y-auto">
-            {state.showMappingView && (
-              <MappingView
-                mappingElementProps={getMappingLineProps({
-                  mappingLineData: mutateLineData(
-                    getMappingLineData({
-                      baseTableName: state.baseTableName,
-                      mappingPath: state.mappingView,
-                      showHiddenFields,
-                      generateFieldData: 'all',
-                      scope: 'queryBuilder',
-                      getMappedFields: getMappedFieldsBind,
-                    })
-                  ),
-                  customSelectType: 'OPENED_LIST',
-                  onChange({ isDoubleClick, ...rest }) {
-                    if (isDoubleClick && mapButtonEnabled) handleAddField();
-                    else if (
-                      isDoubleClick &&
-                      rest.isRelationship &&
-                      !isReadOnly
-                    ) {
-                      const newMappingPath = filterArray([
-                        ...state.mappingView.slice(0, -1),
-                        typeof rest.newTableName === 'string' &&
-                        isTreeModel(rest.newTableName) &&
-                        !valueIsTreeRank(state.mappingView.at(-2))
-                          ? formatTreeRank(anyTreeRank)
-                          : undefined,
-                        formattedEntry,
-                      ]);
-                      if (
-                        !getMappedFieldsBind(
-                          newMappingPath.slice(0, -1)
-                        ).includes(newMappingPath.at(-1)!)
-                      )
-                        handleAddField(newMappingPath);
-                    } else
-                      dispatch({
-                        type: 'ChangeSelectElementValueAction',
-                        line: 'mappingView',
-                        ...rest,
-                      });
-                  },
-                })}
-              >
-                {isReadOnly ? undefined : (
-                  <Button.Small
-                    aria-label={commonText.add()}
-                    className="justify-center p-2"
-                    disabled={!mapButtonEnabled}
-                    title={queryText.newButtonDescription()}
-                    onClick={f.zero(handleAddField)}
-                  >
-                    {icons.plus}
-                  </Button.Small>
-                )}
-              </MappingView>
-            )}
-            <QueryFields
-              baseTableName={state.baseTableName}
-              enforceLengthLimit={triedToSave}
-              fields={state.fields}
-              getMappedFields={getMappedFieldsBind}
-              openedElement={state.openedElement}
-              showHiddenFields={showHiddenFields}
-              onChangeField={
-                isReadOnly
-                  ? undefined
-                  : (line, field): void =>
-                      dispatch({
-                        type: 'ChangeFieldAction',
-                        line,
-                        field,
-                      })
-              }
-              onChangeFields={
-                isReadOnly
-                  ? undefined
-                  : (fields): void =>
-                      dispatch({
-                        type: 'ChangeFieldsAction',
-                        fields,
-                      })
-              }
-              onClose={(): void =>
-                dispatch({
-                  type: 'ChangeOpenedElementAction',
-                  line: state.openedElement.line,
-                  index: undefined,
-                })
-              }
-              onLineFocus={
-                isReadOnly
-                  ? undefined
-                  : (line): void =>
-                      state.openedElement.line === line
-                        ? undefined
-                        : dispatch({
-                            type: 'FocusLineAction',
-                            line,
-                          })
-              }
-              onLineMove={
-                isReadOnly
-                  ? undefined
-                  : (line, direction): void =>
-                      dispatch({
-                        type: 'LineMoveAction',
-                        line,
-                        direction,
-                      })
-              }
-              onMappingChange={
-                isReadOnly
-                  ? undefined
-                  : (line, payload): void =>
-                      dispatch({
-                        type: 'ChangeSelectElementValueAction',
-                        line,
-                        ...payload,
-                      })
-              }
-              onOpen={(line, index): void =>
-                dispatch({
-                  type: 'ChangeOpenedElementAction',
-                  line,
-                  index,
-                })
-              }
-              onOpenMap={setMapFieldIndex}
-              onRemoveField={
-                isReadOnly
-                  ? undefined
-                  : (line): void =>
-                      dispatch({
-                        type: 'ChangeFieldsAction',
-                        fields: state.fields.filter(
-                          (_, index) => index !== line
-                        ),
-                      })
-              }
-            />
-            <QueryToolbar
-              isDistinct={query.selectDistinct ?? false}
-              isEmpty={isEmpty}
-              modelName={model.name}
-              showHiddenFields={showHiddenFields}
-              onRunCountOnly={(): void => runQuery('count')}
-              onSubmitClick={(): void =>
-                form?.checkValidity() === false
-                  ? runQuery('regular')
-                  : undefined
-              }
-              onToggleDistinct={(): void =>
-                setQuery({
-                  ...query,
-                  selectDistinct: !(query.selectDistinct ?? false),
-                })
-              }
-              onToggleHidden={setShowHiddenFields}
-            />
-          </div>
-          {hasPermission('/querybuilder/query', 'execute') && (
-            <QueryResultsWrapper
-              baseTableName={state.baseTableName}
-              createRecordSet={
-                !isReadOnly &&
-                hasPermission('/querybuilder/query', 'create_recordset') ? (
-                  <MakeRecordSetButton
-                    baseTableName={state.baseTableName}
-                    fields={state.fields}
-                    getQueryFieldRecords={getQueryFieldRecords}
-                    queryResource={queryResource}
-                  />
-                ) : undefined
-              }
-              extraButtons={
-                query.countOnly ? undefined : (
-                  <QueryExportButtons
-                    baseTableName={state.baseTableName}
-                    fields={state.fields}
-                    getQueryFieldRecords={getQueryFieldRecords}
-                    queryResource={queryResource}
-                    recordSetId={recordSet?.id}
-                    results={resultsRef}
-                    selectedRows={selectedRows}
-                  />
-                )
-              }
-              fields={state.fields}
-              forceCollection={forceCollection}
-              model={model}
-              queryResource={queryResource}
-              queryRunCount={state.queryRunCount}
-              recordSetId={recordSet?.id}
-              resultsRef={resultsRef}
-              selectedRows={[selectedRows, setSelectedRows]}
-              onSelected={handleSelected}
-              onSortChange={(fields): void => {
-                dispatch({
-                  type: 'ChangeFieldsAction',
-                  fields,
-                });
-                runQuery('regular', fields);
-              }}
-            />
-          )}
-        </Form>
-      </Container.Full>
+      </Form>
+    </Container.Full>
     </IsQueryBasicContext.Provider>
   ) : (
     <QueryBuilderSkeleton />
