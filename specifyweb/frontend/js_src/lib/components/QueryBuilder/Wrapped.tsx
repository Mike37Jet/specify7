import React from 'react';

import { useUnloadProtect } from '../../hooks/navigation';
import { useResource } from '../../hooks/resource';
import { useAsyncState } from '../../hooks/useAsyncState';
import { useBooleanState } from '../../hooks/useBooleanState';
import { useCachedState } from '../../hooks/useCachedState';
import { useErrorContext } from '../../hooks/useErrorContext';
import { useIsModified } from '../../hooks/useIsModified';
import { commonText } from '../../localization/common';
import { queryText } from '../../localization/query';
import { f } from '../../utils/functools';
import type { RA } from '../../utils/types';
import { filterArray } from '../../utils/types';
import { Container } from '../Atoms';
import { Button } from '../Atoms/Button';
import { Form } from '../Atoms/Form';
import { icons } from '../Atoms/Icons';
import { ReadOnlyContext } from '../Core/Contexts';
import type { SpecifyResource } from '../DataModel/legacyTypes';
import { getTableById } from '../DataModel/tables';
import type { RecordSet, SpQuery } from '../DataModel/types';
import { useMenuItem } from '../Header/MenuContext';
import { isTreeTable, treeRanksPromise } from '../InitialContext/treeRanks';
import { useTitle } from '../Molecules/AppTitle';
import { hasPermission } from '../Permissions/helpers';
import { usePref } from '../UserPreferences/usePref';
import {
  emptyMapping,
  getMappedFields,
  mappingPathIsComplete,
} from '../WbPlanView/helpers';
import { getMappingLineProps } from '../WbPlanView/LineComponents';
import { MappingView } from '../WbPlanView/MapperComponents';
import {
  anyTreeRank,
  formattedEntry,
  formatTreeRank,
  valueIsTreeRank,
} from '../WbPlanView/mappingHelpers';
import { getMappingLineData } from '../WbPlanView/navigator';
<<<<<<< HEAD
import { navigatorSpecs } from '../WbPlanView/navigatorSpecs';
=======
import { CheckReadAccess } from './CheckReadAccess';
>>>>>>> 3ea6689c
import { MakeRecordSetButton } from './Components';
import { QueryExportButtons } from './Export';
import { QueryFields } from './Fields';
import { QueryFromMap } from './FromMap';
import { QueryHeader } from './Header';
import { smoothScroll, unParseQueryFields } from './helpers';
import { getInitialState, reducer } from './reducer';
import { QueryResultsWrapper } from './ResultsWrapper';
import { QueryToolbar } from './Toolbar';

const fetchTreeRanks = async (): Promise<true> => treeRanksPromise.then(f.true);

// Use this state while real state is being resolved
const pendingState = {
  type: 'MainState',
  fields: [],
  showMappingView: true,
  mappingView: [emptyMapping],
  queryRunCount: 0,
  openedElement: { line: 1, index: undefined },
  saveRequired: false,
  baseTableName: 'CollectionObject',
} as const;

// REFACTOR: split this component
export function QueryBuilder({
  query: queryResource,
  recordSet,
  forceCollection,
  isEmbedded = false,
  autoRun = false,
  // If present, this callback is called when query results are selected
  onSelected: handleSelected,
}: {
  readonly query: SpecifyResource<SpQuery>;
  readonly recordSet?: SpecifyResource<RecordSet>;
  readonly forceCollection: number | undefined;
  readonly isEmbedded?: boolean;
  readonly autoRun?: boolean;
  readonly onSelected?: (selected: RA<number>) => void;
}): JSX.Element | null {
  useMenuItem('queries');

  const [treeRanksLoaded = false] = useAsyncState(fetchTreeRanks, true);

  const [query, setQuery] = useResource(queryResource);
  useErrorContext('query', query);

  const table = getTableById(query.contextTableId);
  const buildInitialState = React.useCallback(
    () =>
      getInitialState({
        query,
        queryResource,
        table,
        autoRun,
      }),
    [queryResource, table, autoRun]
  );
  const [state, dispatch] = React.useReducer(reducer, pendingState);
  React.useEffect(() => {
    dispatch({
      type: 'ResetStateAction',
      state: buildInitialState(),
    });
  }, [buildInitialState]);
  useErrorContext('state', state);

  /**
   * If tried to save a query, enforce the field length limit for the
   * startValue field.
   * Until query is saved, that limit does not matter as ephemeral query
   * does not care about field length limits.
   * This allows for executing a query with a long value for the "IN" filter.
   */
  const [triedToSave, handleTriedToSave] = useBooleanState();

  const [showHiddenFields = false, setShowHiddenFields] = useCachedState(
    'queryBuilder',
    'showHiddenFields'
  );

  const isResourceModified = useIsModified(queryResource);
  const saveRequired =
    (isResourceModified || state.saveRequired) && !isEmbedded;

  const unsetUnloadProtect = useUnloadProtect(
    saveRequired,
    queryText.queryUnloadProtect()
  );

  const handleAddField = (mappingPath = state.mappingView): void =>
    dispatch({
      type: 'ChangeFieldsAction',
      fields: [
        ...state.fields,
        {
          id: Math.max(-1, ...state.fields.map(({ id }) => id)) + 1,
          mappingPath,
          sortType: undefined,
          filters: [
            {
              type: 'any',
              startValue: '',
              isNot: false,
            },
          ],
          isDisplay: true,
        },
      ],
    });

  const isEmpty = state.fields.every(
    ({ mappingPath }) => !mappingPathIsComplete(mappingPath)
  );

  /*
   * That function does not need to be called most of the time if query
   * fields haven't changed yet. This avoids triggering needless save blocker
   */
  const getQueryFieldRecords = saveRequired
    ? (
        fields: typeof state.fields = state.fields
      ): ReturnType<typeof unParseQueryFields> =>
        unParseQueryFields(state.baseTableName, fields)
    : undefined;

  /*
   * REFACTOR: simplify this (move "executed query" state into this component
   *    and get rid of queryRunCount)
   */
  function runQuery(
    mode: 'count' | 'regular',
    fields: typeof state.fields = state.fields
  ): void {
    if (isEmpty || !hasPermission('/querybuilder/query', 'execute')) return;
    setQuery({
      ...query,
      fields: getQueryFieldRecords?.(fields) ?? query.fields,
      countOnly: mode === 'count',
    });
    /*
     * Wait for new query to propagate before re running it
     * TEST: check if this still works after updating to React 18
     */
    globalThis.setTimeout(() => dispatch({ type: 'RunQueryAction' }), 0);
  }

  const isReadOnly =
    React.useContext(ReadOnlyContext) ||
    !hasPermission('/querybuilder/query', 'execute');
  const getMappedFieldsBind = getMappedFields.bind(undefined, state.fields);
  const mapButtonEnabled =
    !isReadOnly &&
    mappingPathIsComplete(state.mappingView) &&
    !getMappedFieldsBind(state.mappingView.slice(0, -1)).includes(
      state.mappingView.at(-1)!
    );

  // Scroll down to query results when pressed the "Query" button
  const [form, setForm] = React.useState<HTMLFormElement | null>(null);
  React.useEffect(
    () =>
      state.queryRunCount !== 0 && form !== null
        ? smoothScroll(form, form.scrollHeight)
        : undefined,
    [state.queryRunCount, form]
  );

  useTitle(query.name);

  const [isQueryRunPending, handleQueryRunPending, handleNoQueryRunPending] =
    useBooleanState();
  React.useEffect(() => {
    if (!isQueryRunPending) return;
    handleNoQueryRunPending();
    runQuery('regular');
    // Only reRun when isQueryRunPending is true, not when runQuery changes
    // eslint-disable-next-line react-hooks/exhaustive-deps
  }, [isQueryRunPending, handleNoQueryRunPending]);

  const [isScrolledTop, handleScrollTop, handleScrolledDown] =
    useBooleanState(true);

  const [mapFieldIndex, setMapFieldIndex] = React.useState<number | undefined>(
    undefined
  );

  const [stickyScrolling] = usePref(
    'queryBuilder',
    'behavior',
    'stickyScrolling'
  );
  const resultsShown = state.queryRunCount !== 0;

  return treeRanksLoaded ? (
<<<<<<< HEAD
    <ReadOnlyContext.Provider value={isReadOnly}>
      <Container.Full
        className={`overflow-hidden ${isEmbedded ? 'py-0' : ''}`}
        onClick={
          state.openedElement.index === undefined
            ? undefined
            : (event): void =>
                (event.target as HTMLElement).closest(
                  '.custom-select-closed-list'
                ) === null &&
                (event.target as HTMLElement).closest(
                  '.custom-select-options-list'
                ) === null
                  ? dispatch({
                      type: 'ChangeOpenedElementAction',
                      line: state.openedElement.line,
                      index: undefined,
                    })
                  : undefined
        }
      >
        {typeof mapFieldIndex === 'number' && (
          <QueryFromMap
            fields={state.fields}
            lineNumber={mapFieldIndex}
            onChange={(fields): void =>
              dispatch({ type: 'ChangeFieldsAction', fields })
            }
            onClose={(): void => setMapFieldIndex(undefined)}
          />
        )}
        {/* FEATURE: For embedded queries, add a button to open query in new tab */}
        {!isEmbedded && (
          <QueryHeader
            form={form}
            getQueryFieldRecords={getQueryFieldRecords}
            isScrolledTop={isScrolledTop}
            query={query}
            queryResource={queryResource}
            recordSet={recordSet}
            saveRequired={saveRequired}
            state={state}
            toggleMapping={(): void =>
              dispatch({
                type: 'ToggleMappingViewAction',
                isVisible: !state.showMappingView,
              })
            }
            unsetUnloadProtect={unsetUnloadProtect}
            onSaved={(): void => dispatch({ type: 'SavedQueryAction' })}
            onTriedToSave={handleTriedToSave}
          />
        )}
        <Form
          className={`
=======
    <Container.Full
      className={`overflow-hidden ${isEmbedded ? 'py-0' : ''}`}
      onClick={
        state.openedElement.index === undefined
          ? undefined
          : (event): void =>
              (event.target as HTMLElement).closest(
                '.custom-select-closed-list'
              ) === null &&
              (event.target as HTMLElement).closest(
                '.custom-select-options-list'
              ) === null
                ? dispatch({
                    type: 'ChangeOpenedElementAction',
                    line: state.openedElement.line,
                    index: undefined,
                  })
                : undefined
      }
    >
      {typeof mapFieldIndex === 'number' && (
        <QueryFromMap
          fields={state.fields}
          lineNumber={mapFieldIndex}
          onChange={(fields): void =>
            dispatch({ type: 'ChangeFieldsAction', fields })
          }
          onClose={(): void => setMapFieldIndex(undefined)}
        />
      )}
      {/*
       * FEATURE: For embedded queries, add a button to open query in new tab
       *   See https://github.com/specify/specify7/issues/3000
       */}
      {!isEmbedded && (
        <QueryHeader
          form={form}
          getQueryFieldRecords={getQueryFieldRecords}
          isReadOnly={isReadOnly}
          isScrolledTop={isScrolledTop}
          query={query}
          queryResource={queryResource}
          recordSet={recordSet}
          saveRequired={saveRequired}
          state={state}
          toggleMapping={(): void =>
            dispatch({
              type: 'ToggleMappingViewAction',
              isVisible: !state.showMappingView,
            })
          }
          unsetUnloadProtect={unsetUnloadProtect}
          onSaved={(): void => dispatch({ type: 'SavedQueryAction' })}
          onTriedToSave={handleTriedToSave}
        />
      )}
      <CheckReadAccess query={query} />
      <Form
        className={`
>>>>>>> 3ea6689c
          -mx-4 grid h-full gap-4 overflow-y-auto px-4
          ${stickyScrolling ? 'snap-y snap-proximity' : ''}
          ${resultsShown ? 'grid-rows-[100%_100%]' : 'grid-rows-[100%]'}
        `}
          forwardRef={setForm}
          onScroll={(): void =>
            /*
             * Dividing by 4 results in button appearing only once user scrolled
             * 50% past the first half of the page
             */
            form === null || form.scrollTop < form.scrollHeight / 4
              ? handleScrollTop()
              : handleScrolledDown()
          }
          onSubmit={(): void => {
            /*
             * If a filter for a query field was changed, and the <input> is
             * still focused, the new value is not yet in global state.
             * The value would be in global state after onBlur on <input>.
             * If user hits "Enter", the form submission event is fired before
             * onBlur (at least in Chrome and Firefox), and the query is run
             * with the stale query field filter. This does not happen if query
             * is run by pressing the "Query" button as that triggers onBlur
             *
             * The workaround is to check if input field is focused before
             * submitting the query, and if it is, trigger blur, wait for
             * global state to get updated and only then re run the query.
             *
             * See more: https://github.com/specify/specify7/issues/1647
             */

            const focusedInput =
              document.activeElement?.tagName === 'INPUT'
                ? (document.activeElement as HTMLInputElement)
                : undefined;
            if (
              typeof focusedInput === 'object' &&
              focusedInput.type !== 'submit'
            ) {
              // Trigger onBlur handler that parses the filter field value
              focusedInput.blur();
              // Return focus back to the field
              focusedInput.focus();
              // ReRun the query after React propagates the change
              handleQueryRunPending();
            } else runQuery('regular');
          }}
        >
          <div className="flex snap-start flex-col gap-4 overflow-hidden">
            {state.showMappingView && (
              <MappingView
                mappingElementProps={getMappingLineProps({
                  mappingLineData: getMappingLineData({
                    baseTableName: state.baseTableName,
                    mappingPath: state.mappingView,
                    showHiddenFields,
                    generateFieldData: 'all',
                    spec: navigatorSpecs.queryBuilder,
                    getMappedFields: getMappedFieldsBind,
                  }),
                  customSelectType: 'OPENED_LIST',
                  onChange({ isDoubleClick, ...rest }) {
                    if (isDoubleClick && mapButtonEnabled) handleAddField();
                    else if (
                      isDoubleClick &&
                      rest.isRelationship &&
                      !isReadOnly
                    ) {
                      const newMappingPath = filterArray([
                        ...state.mappingView.slice(0, -1),
                        typeof rest.newTableName === 'string' &&
                        isTreeTable(rest.newTableName) &&
                        !valueIsTreeRank(state.mappingView.at(-2))
                          ? formatTreeRank(anyTreeRank)
                          : undefined,
                        formattedEntry,
                      ]);
                      if (
                        !getMappedFieldsBind(
                          newMappingPath.slice(0, -1)
                        ).includes(newMappingPath.at(-1)!)
                      )
                        handleAddField(newMappingPath);
                    } else
                      dispatch({
                        type: 'ChangeSelectElementValueAction',
                        line: 'mappingView',
                        ...rest,
                      });
                  },
                })}
              >
                {isReadOnly ? undefined : (
                  <Button.Small
                    aria-label={commonText.add()}
                    className="justify-center p-2"
                    disabled={!mapButtonEnabled}
                    title={queryText.newButtonDescription()}
                    onClick={f.zero(handleAddField)}
                  >
                    {icons.plus}
                  </Button.Small>
                )}
              </MappingView>
            )}
            <QueryFields
              baseTableName={state.baseTableName}
              enforceLengthLimit={triedToSave}
              fields={state.fields}
              getMappedFields={getMappedFieldsBind}
              openedElement={state.openedElement}
              showHiddenFields={showHiddenFields}
              onChangeField={
                isReadOnly
                  ? undefined
                  : (line, field): void =>
                      dispatch({ type: 'ChangeFieldAction', line, field })
              }
              onClose={(): void =>
                dispatch({
                  type: 'ChangeOpenedElementAction',
                  line: state.openedElement.line,
                  index: undefined,
                })
              }
              onLineFocus={
                isReadOnly
                  ? undefined
                  : (line): void =>
                      state.openedElement.line === line
                        ? undefined
                        : dispatch({
                            type: 'FocusLineAction',
                            line,
                          })
              }
              onLineMove={
                isReadOnly
                  ? undefined
                  : (line, direction): void =>
                      dispatch({
                        type: 'LineMoveAction',
                        line,
                        direction,
                      })
              }
              onMappingChange={
                isReadOnly
                  ? undefined
                  : (line, payload): void =>
                      dispatch({
                        type: 'ChangeSelectElementValueAction',
                        line,
                        ...payload,
                      })
              }
              onOpen={(line, index): void =>
                dispatch({
                  type: 'ChangeOpenedElementAction',
                  line,
                  index,
                })
              }
              onOpenMap={setMapFieldIndex}
              onRemoveField={
                isReadOnly
                  ? undefined
                  : (line): void =>
                      dispatch({
                        type: 'ChangeFieldsAction',
                        fields: state.fields.filter(
                          (_, index) => index !== line
                        ),
                      })
              }
            />
            <QueryToolbar
              isDistinct={query.selectDistinct ?? false}
              isEmpty={isEmpty}
              showHiddenFields={showHiddenFields}
              tableName={table.name}
              onRunCountOnly={(): void => runQuery('count')}
              onSubmitClick={(): void =>
                form?.checkValidity() === false
                  ? runQuery('regular')
                  : undefined
              }
              onToggleDistinct={(): void =>
                setQuery({
                  ...query,
                  selectDistinct: !(query.selectDistinct ?? false),
                })
              }
              onToggleHidden={setShowHiddenFields}
            />
          </div>
          {hasPermission('/querybuilder/query', 'execute') && (
            <QueryResultsWrapper
              baseTableName={state.baseTableName}
              createRecordSet={
                !isReadOnly &&
                hasPermission('/querybuilder/query', 'create_recordset') ? (
                  <MakeRecordSetButton
                    baseTableName={state.baseTableName}
                    fields={state.fields}
                    getQueryFieldRecords={getQueryFieldRecords}
                    queryResource={queryResource}
                  />
                ) : undefined
              }
              extraButtons={
                query.countOnly ? undefined : (
                  <QueryExportButtons
                    baseTableName={state.baseTableName}
                    fields={state.fields}
                    getQueryFieldRecords={getQueryFieldRecords}
                    queryResource={queryResource}
                    recordSetId={recordSet?.id}
                  />
                )
              }
              fields={state.fields}
              forceCollection={forceCollection}
              queryResource={queryResource}
              queryRunCount={state.queryRunCount}
              recordSetId={recordSet?.id}
              table={table}
              onSelected={handleSelected}
              onSortChange={(fields): void => {
                dispatch({
                  type: 'ChangeFieldsAction',
                  fields,
                });
                runQuery('regular', fields);
              }}
            />
          )}
        </Form>
      </Container.Full>
    </ReadOnlyContext.Provider>
  ) : null;
}<|MERGE_RESOLUTION|>--- conflicted
+++ resolved
@@ -39,11 +39,8 @@
   valueIsTreeRank,
 } from '../WbPlanView/mappingHelpers';
 import { getMappingLineData } from '../WbPlanView/navigator';
-<<<<<<< HEAD
 import { navigatorSpecs } from '../WbPlanView/navigatorSpecs';
-=======
 import { CheckReadAccess } from './CheckReadAccess';
->>>>>>> 3ea6689c
 import { MakeRecordSetButton } from './Components';
 import { QueryExportButtons } from './Export';
 import { QueryFields } from './Fields';
@@ -240,7 +237,6 @@
   const resultsShown = state.queryRunCount !== 0;
 
   return treeRanksLoaded ? (
-<<<<<<< HEAD
     <ReadOnlyContext.Provider value={isReadOnly}>
       <Container.Full
         className={`overflow-hidden ${isEmbedded ? 'py-0' : ''}`}
@@ -272,7 +268,10 @@
             onClose={(): void => setMapFieldIndex(undefined)}
           />
         )}
-        {/* FEATURE: For embedded queries, add a button to open query in new tab */}
+        {/*
+         * FEATURE: For embedded queries, add a button to open query in new tab
+         *   See https://github.com/specify/specify7/issues/3000
+         */}
         {!isEmbedded && (
           <QueryHeader
             form={form}
@@ -294,69 +293,9 @@
             onTriedToSave={handleTriedToSave}
           />
         )}
+        <CheckReadAccess query={query} />
         <Form
           className={`
-=======
-    <Container.Full
-      className={`overflow-hidden ${isEmbedded ? 'py-0' : ''}`}
-      onClick={
-        state.openedElement.index === undefined
-          ? undefined
-          : (event): void =>
-              (event.target as HTMLElement).closest(
-                '.custom-select-closed-list'
-              ) === null &&
-              (event.target as HTMLElement).closest(
-                '.custom-select-options-list'
-              ) === null
-                ? dispatch({
-                    type: 'ChangeOpenedElementAction',
-                    line: state.openedElement.line,
-                    index: undefined,
-                  })
-                : undefined
-      }
-    >
-      {typeof mapFieldIndex === 'number' && (
-        <QueryFromMap
-          fields={state.fields}
-          lineNumber={mapFieldIndex}
-          onChange={(fields): void =>
-            dispatch({ type: 'ChangeFieldsAction', fields })
-          }
-          onClose={(): void => setMapFieldIndex(undefined)}
-        />
-      )}
-      {/*
-       * FEATURE: For embedded queries, add a button to open query in new tab
-       *   See https://github.com/specify/specify7/issues/3000
-       */}
-      {!isEmbedded && (
-        <QueryHeader
-          form={form}
-          getQueryFieldRecords={getQueryFieldRecords}
-          isReadOnly={isReadOnly}
-          isScrolledTop={isScrolledTop}
-          query={query}
-          queryResource={queryResource}
-          recordSet={recordSet}
-          saveRequired={saveRequired}
-          state={state}
-          toggleMapping={(): void =>
-            dispatch({
-              type: 'ToggleMappingViewAction',
-              isVisible: !state.showMappingView,
-            })
-          }
-          unsetUnloadProtect={unsetUnloadProtect}
-          onSaved={(): void => dispatch({ type: 'SavedQueryAction' })}
-          onTriedToSave={handleTriedToSave}
-        />
-      )}
-      <CheckReadAccess query={query} />
-      <Form
-        className={`
->>>>>>> 3ea6689c
           -mx-4 grid h-full gap-4 overflow-y-auto px-4
           ${stickyScrolling ? 'snap-y snap-proximity' : ''}
           ${resultsShown ? 'grid-rows-[100%_100%]' : 'grid-rows-[100%]'}
