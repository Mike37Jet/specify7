--- conflicted
+++ resolved
@@ -19,6 +19,7 @@
 import type { SpecifyResource } from '../DataModel/legacyTypes';
 import { getModelById } from '../DataModel/schema';
 import type { RecordSet, SpQuery } from '../DataModel/types';
+import { useMenuItem } from '../Header/useMenuItem';
 import { isTreeModel, treeRanksPromise } from '../InitialContext/treeRanks';
 import { useTitle } from '../Molecules/AppTitle';
 import { hasPermission } from '../Permissions/helpers';
@@ -42,11 +43,6 @@
 import { getInitialState, reducer } from './reducer';
 import { QueryResultsWrapper } from './ResultsWrapper';
 import { QueryToolbar } from './Toolbar';
-<<<<<<< HEAD
-import { usePref } from '../UserPreferences/usePref';
-import { useMenuItem } from '../Header/useMenuItem';
-=======
->>>>>>> d16a33c1
 
 const fetchTreeRanks = async (): Promise<true> => treeRanksPromise.then(f.true);
 
