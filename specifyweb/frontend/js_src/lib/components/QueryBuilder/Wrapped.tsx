import React from 'react';

import { useUnloadProtect } from '../../hooks/navigation';
import { useResource } from '../../hooks/resource';
import { useAsyncState } from '../../hooks/useAsyncState';
import { useBooleanState } from '../../hooks/useBooleanState';
import { useCachedState } from '../../hooks/useCachedState';
import { useErrorContext } from '../../hooks/useErrorContext';
import { useIsModified } from '../../hooks/useIsModified';
import { commonText } from '../../localization/common';
import { queryText } from '../../localization/query';
import { f } from '../../utils/functools';
import type { RA } from '../../utils/types';
import { filterArray } from '../../utils/types';
import { Container } from '../Atoms';
import { Button } from '../Atoms/Button';
import { Form } from '../Atoms/Form';
import { icons } from '../Atoms/Icons';
import type { SerializedResource } from '../DataModel/helperTypes';
import type { SpecifyResource } from '../DataModel/legacyTypes';
import { getModelById } from '../DataModel/schema';
import type { RecordSet, SpQuery, SpQueryField } from '../DataModel/types';
import { useMenuItem } from '../Header/useMenuItem';
import { isTreeModel, treeRanksPromise } from '../InitialContext/treeRanks';
import { useTitle } from '../Molecules/AppTitle';
import { hasPermission, hasToolPermission } from '../Permissions/helpers';
import { userPreferences } from '../Preferences/userPreferences';
import { QueryBuilderSkeleton } from '../SkeletonLoaders/QueryBuilder';
import { getMappedFields, mappingPathIsComplete } from '../WbPlanView/helpers';
import { getMappingLineProps } from '../WbPlanView/LineComponents';
import { MappingView } from '../WbPlanView/MapperComponents';
import {
  anyTreeRank,
  formattedEntry,
  formatTreeRank,
  valueIsTreeRank,
} from '../WbPlanView/mappingHelpers';
import { getMappingLineData } from '../WbPlanView/navigator';
import { CheckReadAccess } from './CheckReadAccess';
import { MakeRecordSetButton } from './Components';
import { IsQueryBasicContext, useQueryViewPref } from './Context';
import { QueryExportButtons } from './Export';
import { QueryFields } from './Fields';
import { QueryFromMap } from './FromMap';
import { QueryHeader } from './Header';
import { mutateLineData, smoothScroll, unParseQueryFields } from './helpers';
import { getInitialState, reducer } from './reducer';
import type { QueryResultRow } from './Results';
import { QueryResultsWrapper } from './ResultsWrapper';
import { QueryToolbar } from './Toolbar';

const fetchTreeRanks = async (): Promise<true> => treeRanksPromise.then(f.true);

// Use this state while real state is being resolved
const pendingState = {
  type: 'MainState',
  fields: [],
  showMappingView: true,
  mappingView: ['0'],
  queryRunCount: 0,
  openedElement: { line: 1, index: undefined },
  saveRequired: false,
  baseTableName: 'CollectionObject',
} as const;

// REFACTOR: split this component
export function QueryBuilder({
  query: queryResource,
  recordSet,
  forceCollection,
  isEmbedded = false,
  autoRun = false,
  // If present, this callback is called when query results are selected
  onSelected: handleSelected,
  onChange: handleChange,
}: {
  readonly query: SpecifyResource<SpQuery>;
  readonly recordSet?: SpecifyResource<RecordSet>;
  readonly forceCollection: number | undefined;
  readonly isEmbedded?: boolean;
  readonly autoRun?: boolean;
  readonly onSelected?: (selected: RA<number>) => void;
  readonly onChange?: ({
    fields,
    isDistinct,
  }: {
    readonly fields: RA<SerializedResource<SpQueryField>>;
    readonly isDistinct: boolean | null;
  }) => void;
}): JSX.Element | null {
  useMenuItem('queries');
  const isReadOnly =
    !hasPermission('/querybuilder/query', 'execute') &&
    !hasToolPermission(
      'queryBuilder',
      queryResource.isNew() ? 'create' : 'update'
    );
  const [treeRanksLoaded = false] = useAsyncState(fetchTreeRanks, false);

  const [query, setQuery] = useResource(queryResource);
  useErrorContext('query', query);

  const [selectedRows, setSelectedRows] = React.useState<ReadonlySet<number>>(
    new Set()
  );

  const [showMappingView = true, _] = useCachedState(
    'queryBuilder',
    'showMappingView'
  );

  const model = getModelById(query.contextTableId);
  const buildInitialState = React.useCallback(
    () =>
      getInitialState({
        query,
        queryResource,
        model,
        autoRun,
      }),
    [queryResource, model, autoRun]
  );
  const [state, dispatch] = React.useReducer(reducer, pendingState);
  React.useEffect(() => {
    dispatch({
      type: 'ResetStateAction',
      state: buildInitialState(),
    });
  }, [buildInitialState]);
  React.useEffect(() => {
    handleChange?.({
      fields: unParseQueryFields(state.baseTableName, state.fields),
      isDistinct: query.selectDistinct,
    });
  }, [state, query.selectDistinct]);
  useErrorContext('state', state);

  /**
   * If tried to save a query, enforce the field length limit for the
   * startValue field.
   * Until query is saved, that limit does not matter as ephemeral query
   * does not care about field length limits.
   * This allows for executing a query with a long value for the "IN" filter.
   */
  const [triedToSave, handleTriedToSave] = useBooleanState();

  const [showHiddenFields = false, setShowHiddenFields] = useCachedState(
    'queryBuilder',
    'showHiddenFields'
  );

  const isResourceModified = useIsModified(queryResource);
  const saveRequired = isResourceModified || state.saveRequired;
  const promptToSave = saveRequired && !isEmbedded;

  const unsetUnloadProtect = useUnloadProtect(
    promptToSave,
    queryText.queryUnloadProtect()
  );

  const handleAddField = (mappingPath = state.mappingView): void =>
    dispatch({
      type: 'ChangeFieldsAction',
      fields: [
        ...state.fields,
        {
          id: Math.max(-1, ...state.fields.map(({ id }) => id)) + 1,
          mappingPath,
          sortType: undefined,
          filters: [
            {
              type: 'any',
              startValue: '',
              isNot: false,
            },
          ],
          isDisplay: true,
        },
      ],
    });

  /*
   * That function does not need to be called most of the time if query
   * fields haven't changed yet. This avoids triggering needless save blocker
   */
  const getQueryFieldRecords = saveRequired
    ? (
        fields: typeof state.fields = state.fields
      ): ReturnType<typeof unParseQueryFields> =>
        unParseQueryFields(state.baseTableName, fields)
    : undefined;

  /*
   * REFACTOR: simplify this (move "executed query" state into this component
   *    and get rid of queryRunCount)
   */
  function runQuery(
    mode: 'count' | 'regular',
    fields: typeof state.fields = state.fields
  ): void {
    if (!hasPermission('/querybuilder/query', 'execute')) return;

    setQuery({
      ...query,
      fields: getQueryFieldRecords?.(fields) ?? query.fields,
      countOnly: mode === 'count',
    });
    /*
     * Wait for new query to propagate before re running it
     * TEST: check if this still works after updating to React 18
     */
    globalThis.setTimeout(() => dispatch({ type: 'RunQueryAction' }), 0);
  }

  const getMappedFieldsBind = getMappedFields.bind(undefined, state.fields);
  const mapButtonEnabled =
    !isReadOnly &&
    mappingPathIsComplete(state.mappingView) &&
    !getMappedFieldsBind(state.mappingView.slice(0, -1)).includes(
      state.mappingView.at(-1)!
    );

  // Scroll down to query results when pressed the "Query" button
  const [form, setForm] = React.useState<HTMLFormElement | null>(null);
  React.useEffect(
    () =>
      state.queryRunCount !== 0 && form !== null
        ? smoothScroll(form, form.scrollHeight)
        : undefined,
    [state.queryRunCount, form]
  );

  useTitle(query.name);

  const [isQueryRunPending, handleQueryRunPending, handleNoQueryRunPending] =
    useBooleanState();
  React.useEffect(() => {
    if (!isQueryRunPending) return;
    handleNoQueryRunPending();
    runQuery('regular');
    // Only reRun when isQueryRunPending is true, not when runQuery changes
    // eslint-disable-next-line react-hooks/exhaustive-deps
  }, [isQueryRunPending, handleNoQueryRunPending]);

  const [isScrolledTop, handleScrollTop, handleScrolledDown] =
    useBooleanState(true);

  const [mapFieldIndex, setMapFieldIndex] = React.useState<number | undefined>(
    undefined
  );

  const [stickyScrolling] = userPreferences.use(
    'queryBuilder',
    'behavior',
    'stickyScrolling'
  );
  const resultsShown = state.queryRunCount !== 0;

  const [isBasic] = useQueryViewPref(query.id);

  const resultsRef = React.useRef<RA<QueryResultRow | undefined> | undefined>(
    undefined
  );

  return treeRanksLoaded ? (
    <IsQueryBasicContext.Provider value={isBasic}>
      <Container.Full
        className={`overflow-hidden ${isEmbedded ? 'py-0' : ''}`}
        onClick={
          state.openedElement.index === undefined
            ? undefined
            : (event): void =>
                (event.target as HTMLElement).closest(
                  '.custom-select-closed-list'
                ) === null &&
                (event.target as HTMLElement).closest(
                  '.custom-select-options-list'
                ) === null
                  ? dispatch({
                      type: 'ChangeOpenedElementAction',
                      line: state.openedElement.line,
                      index: undefined,
                    })
                  : undefined
        }
      >
        {typeof mapFieldIndex === 'number' && (
          <QueryFromMap
            fields={state.fields}
            lineNumber={mapFieldIndex}
            onChange={(fields): void =>
              dispatch({ type: 'ChangeFieldsAction', fields })
            }
            onClose={(): void => setMapFieldIndex(undefined)}
          />
        )}
        {/*
         * FEATURE: For embedded queries, add a button to open query in new tab
         *   See https://github.com/specify/specify7/issues/3000
         */}
        {!isEmbedded && (
          <QueryHeader
            form={form}
            getQueryFieldRecords={getQueryFieldRecords}
            isReadOnly={isReadOnly}
            isScrolledTop={isScrolledTop}
            query={query}
            queryResource={queryResource}
            recordSet={recordSet}
            saveRequired={saveRequired}
            state={state}
            unsetUnloadProtect={unsetUnloadProtect}
            onSaved={(): void => dispatch({ type: 'SavedQueryAction' })}
            onTriedToSave={handleTriedToSave}
          />
        )}
        <CheckReadAccess query={query} />
        <Form
          className={`
          -mx-4 grid h-full gap-4 overflow-y-auto px-4
          ${stickyScrolling ? 'snap-y snap-proximity' : ''}
          ${resultsShown ? 'sm:grid-rows-[100%_100%]' : 'grid-rows-[100%]'}
        `}
          forwardRef={setForm}
          onScroll={(): void =>
            /*
             * Dividing by 4 results in button appearing only once user scrolled
             * 50% past the first half of the page
             */
            form === null || form.scrollTop < form.scrollHeight / 4
              ? handleScrollTop()
              : handleScrolledDown()
          }
          onSubmit={(): void => {
            /*
             * If a filter for a query field was changed, and the <input> is
             * still focused, the new value is not yet in global state.
             * The value would be in global state after onBlur on <input>.
             * If user hits "Enter", the form submission event is fired before
             * onBlur (at least in Chrome and Firefox), and the query is run
             * with the stale query field filter. This does not happen if query
             * is run by pressing the "Query" button as that triggers onBlur
             *
             * The workaround is to check if input field is focused before
             * submitting the query, and if it is, trigger blur, wait for
             * global state to get updated and only then re run the query.
             *
             * See more: https://github.com/specify/specify7/issues/1647
             */
            const focusedInput =
              document.activeElement?.tagName === 'INPUT'
                ? (document.activeElement as HTMLInputElement)
                : undefined;
            if (
              typeof focusedInput === 'object' &&
              focusedInput.type !== 'submit'
            ) {
              // Trigger onBlur handler that parses the filter field value
              focusedInput.blur();
              // Return focus back to the field
              focusedInput.focus();
              // ReRun the query after React propagates the change
              handleQueryRunPending();
            } else runQuery('regular');
          }}
        >
          <div className="flex snap-start flex-col gap-4 overflow-y-auto">
            {showMappingView ? (
              <MappingView
                mappingElementProps={getMappingLineProps({
                  mappingLineData: mutateLineData(
                    getMappingLineData({
                      baseTableName: state.baseTableName,
                      mappingPath: state.mappingView,
                      showHiddenFields,
                      generateFieldData: 'all',
                      scope: 'queryBuilder',
                      getMappedFields: getMappedFieldsBind,
                    })
                  ),
                  customSelectType: 'OPENED_LIST',
                  onChange({ isDoubleClick, ...rest }) {
                    if (isDoubleClick && mapButtonEnabled) handleAddField();
                    else if (
                      isDoubleClick &&
                      rest.isRelationship &&
                      !isReadOnly
                    ) {
                      const newMappingPath = filterArray([
                        ...state.mappingView.slice(0, -1),
                        typeof rest.newTableName === 'string' &&
                        isTreeModel(rest.newTableName) &&
                        !valueIsTreeRank(state.mappingView.at(-2))
                          ? formatTreeRank(anyTreeRank)
                          : undefined,
                        formattedEntry,
                      ]);
                      if (
                        !getMappedFieldsBind(
                          newMappingPath.slice(0, -1)
                        ).includes(newMappingPath.at(-1)!)
                      )
                        handleAddField(newMappingPath);
                    } else
                      dispatch({
                        type: 'ChangeSelectElementValueAction',
                        line: 'mappingView',
                        ...rest,
                      });
                  },
                })}
              >
                {isReadOnly ? undefined : (
                  <Button.Small
                    aria-label={commonText.add()}
                    className="justify-center p-2"
                    disabled={!mapButtonEnabled}
                    title={queryText.newButtonDescription()}
                    onClick={f.zero(handleAddField)}
                  >
                    {icons.plus}
                  </Button.Small>
                )}
              </MappingView>
            ) : null}
            <QueryFields
              baseTableName={state.baseTableName}
              enforceLengthLimit={triedToSave}
              fields={state.fields}
              getMappedFields={getMappedFieldsBind}
              openedElement={state.openedElement}
              showHiddenFields={showHiddenFields}
              onChangeField={
                isReadOnly
                  ? undefined
                  : (line, field): void =>
                      dispatch({
                        type: 'ChangeFieldAction',
                        line,
                        field,
                      })
              }
              onChangeFields={
                isReadOnly
                  ? undefined
                  : (fields): void =>
                      dispatch({
                        type: 'ChangeFieldsAction',
                        fields,
                      })
              }
              onClose={(): void =>
                dispatch({
                  type: 'ChangeOpenedElementAction',
                  line: state.openedElement.line,
                  index: undefined,
                })
              }
              onLineFocus={
                isReadOnly
                  ? undefined
                  : (line): void =>
                      state.openedElement.line === line
                        ? undefined
                        : dispatch({
                            type: 'FocusLineAction',
                            line,
                          })
              }
              onLineMove={
                isReadOnly
                  ? undefined
                  : (line, direction): void =>
                      dispatch({
                        type: 'LineMoveAction',
                        line,
                        direction,
                      })
              }
              onMappingChange={
                isReadOnly
                  ? undefined
                  : (line, payload): void =>
                      dispatch({
                        type: 'ChangeSelectElementValueAction',
                        line,
                        ...payload,
                      })
              }
              onOpen={(line, index): void =>
                dispatch({
                  type: 'ChangeOpenedElementAction',
                  line,
                  index,
                })
              }
              onOpenMap={setMapFieldIndex}
              onRemoveField={
                isReadOnly
                  ? undefined
                  : (line): void =>
                      dispatch({
                        type: 'ChangeFieldsAction',
                        fields: state.fields.filter(
                          (_, index) => index !== line
                        ),
                      })
              }
            />
            <QueryToolbar
              isDistinct={query.selectDistinct ?? false}
              modelName={model.name}
              showHiddenFields={showHiddenFields}
              onRunCountOnly={(): void => runQuery('count')}
              onSubmitClick={(): void =>
                form?.checkValidity() === false
                  ? runQuery('regular')
                  : undefined
              }
              onToggleDistinct={(): void =>
                setQuery({
                  ...query,
                  selectDistinct: !(query.selectDistinct ?? false),
                })
              }
              onToggleHidden={setShowHiddenFields}
            />
          </div>
          {hasPermission('/querybuilder/query', 'execute') && (
            <QueryResultsWrapper
              baseTableName={state.baseTableName}
              createRecordSet={
                !isReadOnly &&
                hasPermission('/querybuilder/query', 'create_recordset') ? (
                  <MakeRecordSetButton
                    baseTableName={state.baseTableName}
                    fields={state.fields}
                    getQueryFieldRecords={getQueryFieldRecords}
                    queryResource={queryResource}
                  />
                ) : undefined
              }
<<<<<<< HEAD
              exportButtons={
=======
              extraButtons={
>>>>>>> 46aaa30a
                query.countOnly ? undefined : (
                  <QueryExportButtons
                    baseTableName={state.baseTableName}
                    fields={state.fields}
                    getQueryFieldRecords={getQueryFieldRecords}
                    queryResource={queryResource}
                    recordSetId={recordSet?.id}
                    results={resultsRef}
                    selectedRows={selectedRows}
                  />
                )
              }
              fields={state.fields}
              forceCollection={forceCollection}
              model={model}
              queryResource={queryResource}
              queryRunCount={state.queryRunCount}
              recordSetId={recordSet?.id}
              resultsRef={resultsRef}
              selectedRows={[selectedRows, setSelectedRows]}
              onReRun={(): void =>
                dispatch({
                  type: 'RunQueryAction',
                })
              }
              onSelected={handleSelected}
              onSortChange={(fields): void => {
                dispatch({
                  type: 'ChangeFieldsAction',
                  fields,
                });
                runQuery('regular', fields);
              }}
            />
          )}
        </Form>
      </Container.Full>
    </IsQueryBasicContext.Provider>
  ) : (
    <QueryBuilderSkeleton />
  );
}<|MERGE_RESOLUTION|>--- conflicted
+++ resolved
@@ -540,11 +540,7 @@
                   />
                 ) : undefined
               }
-<<<<<<< HEAD
               exportButtons={
-=======
-              extraButtons={
->>>>>>> 46aaa30a
                 query.countOnly ? undefined : (
                   <QueryExportButtons
                     baseTableName={state.baseTableName}
