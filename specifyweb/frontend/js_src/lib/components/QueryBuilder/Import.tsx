--- conflicted
+++ resolved
@@ -19,10 +19,7 @@
   SerializedModel,
   SerializedResource,
 } from '../DataModel/helperTypes';
-<<<<<<< HEAD
-=======
 import type { SpecifyResource } from '../DataModel/legacyTypes';
->>>>>>> f7837ff2
 import { schema } from '../DataModel/schema';
 import type { SpQuery } from '../DataModel/types';
 import { Dialog, LoadingScreen } from '../Molecules/Dialog';
@@ -62,27 +59,6 @@
       icon={<span className="text-blue-500">{icons.documentSearch}</span>}
       onClose={handleClose}
     >
-<<<<<<< HEAD
-      <Form>
-        <FilePicker
-          acceptedFormats={['.json']}
-          onSelected={(file): void =>
-            loading(
-              fileToText(file)
-                .then<SerializedModel<SpQuery>>(f.unary(JSON.parse))
-                .then(
-                  (query) =>
-                    new schema.models.SpQuery.Resource(
-                      removeKey(
-                        replaceKey(
-                          query,
-                          'fields',
-                          query.fields.map((field) =>
-                            replaceKey(
-                              field,
-                              'id',
-                              undefined as unknown as null
-=======
       <>
         <Form>
           <FilePicker
@@ -121,7 +97,6 @@
                                 'id',
                                 undefined as unknown as null
                               )
->>>>>>> f7837ff2
                             )
                           ),
                           'id'
