import React from 'react';
import { useNavigate } from 'react-router-dom';

import { commonText } from '../../localization/common';
import { queryText } from '../../localization/query';
import { wbPlanText } from '../../localization/wbPlan';
import { f } from '../../utils/functools';
import type { RA } from '../../utils/types';
import { filterArray } from '../../utils/types';
import { getUniqueName } from '../../utils/uniquifyName';
import { removeKey, replaceKey } from '../../utils/utils';
import { Ul } from '../Atoms';
import { Form } from '../Atoms/Form';
import { icons } from '../Atoms/Icons';
import { Submit } from '../Atoms/Submit';
import { LoadingContext } from '../Core/Contexts';
import { getField } from '../DataModel/helpers';
<<<<<<< HEAD
import type { SerializedResource } from '../DataModel/helperTypes';
=======
import type {
  SerializedModel,
  SerializedResource,
} from '../DataModel/helperTypes';
import type { SpecifyResource } from '../DataModel/legacyTypes';
import { getResourceApiUrl } from '../DataModel/resource';
import { schema } from '../DataModel/schema';
>>>>>>> 3ea6689c
import type { SpQuery } from '../DataModel/types';
import { userInformation } from '../InitialContext/userInformation';
import { Dialog, LoadingScreen } from '../Molecules/Dialog';
import { FilePicker, fileToText } from '../Molecules/FilePicker';
<<<<<<< HEAD
import { tables } from '../DataModel/tables';
=======
import { TableIcon } from '../Molecules/TableIcon';
import { generateMappingPathPreview } from '../WbPlanView/mappingPreview';
import { QueryFieldSpec } from './fieldSpec';
>>>>>>> 3ea6689c

export function QueryImport({
  onClose: handleClose,
  queries,
}: {
  readonly onClose: () => void;
  readonly queries: RA<SerializedResource<SpQuery>> | undefined;
}): JSX.Element {
  const loading = React.useContext(LoadingContext);
  const navigate = useNavigate();

  const [hiddenFields, setHiddenFields] = React.useState<RA<QueryFieldSpec>>(
    []
  );

  const [queryResource, setQueryResource] = React.useState<
    SpecifyResource<SpQuery> | undefined
  >(undefined);

  React.useEffect(() => {
    if (hiddenFields.length <= 0 && queryResource !== undefined)
      navigate(`/specify/query/${queryResource.id}/`);
  }, [queryResource, hiddenFields]);

  return typeof queries === 'object' ? (
    <Dialog
      buttons={commonText.cancel()}
      header={commonText.import()}
      icon={<span className="text-blue-500">{icons.documentSearch}</span>}
      onClose={handleClose}
    >
<<<<<<< HEAD
      <Form>
        <FilePicker
          acceptedFormats={['.json']}
          onSelected={(file): void =>
            loading(
              fileToText(file)
                .then<SerializedResource<SpQuery>>(f.unary(JSON.parse))
                .then(
                  (query) =>
                    new tables.SpQuery.Resource(
                      removeKey(
                        replaceKey(
                          query,
                          'fields',
                          query.fields.map((field) =>
                            replaceKey(
                              field,
                              'id',
                              undefined as unknown as null
=======
      <>
        <Form>
          <FilePicker
            acceptedFormats={['.json']}
            onSelected={(file): void =>
              loading(
                fileToText(file)
                  .then<SerializedModel<SpQuery>>(f.unary(JSON.parse))
                  .then((query) => ({
                    ...query,
                    specifyuser: getResourceApiUrl(
                      'SpecifyUser',
                      userInformation.id
                    ),
                    modifiedbyagent: null,
                    createdbyagent: null,
                    fields: query.fields.map((field) => ({
                      ...field,
                      modifiedbyagent: null,
                      createdbyagent: null,
                    })),
                  }))
                  .then((query) => {
                    setHiddenFields(
                      filterArray(
                        query.fields.map((field) => {
                          const fieldSpec = QueryFieldSpec.fromStringId(
                            field.stringid,
                            field.isrelfld ?? false
                          );
                          const isHidden = fieldSpec.joinPath.some(
                            ({ isHidden }) => isHidden
                          );
                          return isHidden ? fieldSpec : undefined;
                        })
                      )
                    );
                    return query;
                  })
                  .then(
                    (query) =>
                      new schema.models.SpQuery.Resource(
                        removeKey(
                          replaceKey(
                            query,
                            'fields',
                            query.fields.map((field) =>
                              replaceKey(
                                field,
                                'id',
                                undefined as unknown as null
                              )
>>>>>>> 3ea6689c
                            )
                          ),
                          'id'
                        )
                      )
                  )
                  .then((queryResource) =>
                    queryResource.set(
                      'name',
                      getUniqueName(
                        queryResource.get('name'),
                        queries.map(({ name }) => name),
                        getField(schema.models.SpQuery, 'name').length
                      )
<<<<<<< HEAD
                    )
                )
                .then((queryResource) =>
                  queryResource.set(
                    'name',
                    getUniqueName(
                      queryResource.get('name'),
                      queries.map(({ name }) => name),
                      getField(tables.SpQuery, 'name').length
=======
>>>>>>> 3ea6689c
                    )
                  )
                  .then(async (queryResource) => queryResource.save())
                  .then(setQueryResource)
              )
            }
          />
          {/* This button is never actually clicked. */}
          <Submit.Green className="sr-only" disabled>
            {commonText.import()}
          </Submit.Green>
        </Form>
        {hiddenFields.length > 0 && (
          <Dialog
            buttons={commonText.close()}
            header={wbPlanText.hiddenFields()}
            onClose={(): void => setHiddenFields([])}
          >
            <>
              {queryText.importHiddenFields()}
              <Ul className="flex flex-col items-center">
                {hiddenFields.map((field, index) => (
                  <li className="font-bold" key={index}>
                    <div className="flex gap-2">
                      <TableIcon label name={field.baseTable.name} />
                      {generateMappingPathPreview(
                        field.baseTable.name,
                        field.toMappingPath()
                      )}
                    </div>
                  </li>
                ))}
              </Ul>
            </>
          </Dialog>
        )}
      </>
    </Dialog>
  ) : (
    <LoadingScreen />
  );
}<|MERGE_RESOLUTION|>--- conflicted
+++ resolved
@@ -15,28 +15,20 @@
 import { Submit } from '../Atoms/Submit';
 import { LoadingContext } from '../Core/Contexts';
 import { getField } from '../DataModel/helpers';
-<<<<<<< HEAD
-import type { SerializedResource } from '../DataModel/helperTypes';
-=======
 import type {
-  SerializedModel,
+  SerializedRecord,
   SerializedResource,
 } from '../DataModel/helperTypes';
 import type { SpecifyResource } from '../DataModel/legacyTypes';
 import { getResourceApiUrl } from '../DataModel/resource';
-import { schema } from '../DataModel/schema';
->>>>>>> 3ea6689c
+import { tables } from '../DataModel/tables';
 import type { SpQuery } from '../DataModel/types';
 import { userInformation } from '../InitialContext/userInformation';
 import { Dialog, LoadingScreen } from '../Molecules/Dialog';
 import { FilePicker, fileToText } from '../Molecules/FilePicker';
-<<<<<<< HEAD
-import { tables } from '../DataModel/tables';
-=======
 import { TableIcon } from '../Molecules/TableIcon';
 import { generateMappingPathPreview } from '../WbPlanView/mappingPreview';
 import { QueryFieldSpec } from './fieldSpec';
->>>>>>> 3ea6689c
 
 export function QueryImport({
   onClose: handleClose,
@@ -68,27 +60,6 @@
       icon={<span className="text-blue-500">{icons.documentSearch}</span>}
       onClose={handleClose}
     >
-<<<<<<< HEAD
-      <Form>
-        <FilePicker
-          acceptedFormats={['.json']}
-          onSelected={(file): void =>
-            loading(
-              fileToText(file)
-                .then<SerializedResource<SpQuery>>(f.unary(JSON.parse))
-                .then(
-                  (query) =>
-                    new tables.SpQuery.Resource(
-                      removeKey(
-                        replaceKey(
-                          query,
-                          'fields',
-                          query.fields.map((field) =>
-                            replaceKey(
-                              field,
-                              'id',
-                              undefined as unknown as null
-=======
       <>
         <Form>
           <FilePicker
@@ -96,7 +67,7 @@
             onSelected={(file): void =>
               loading(
                 fileToText(file)
-                  .then<SerializedModel<SpQuery>>(f.unary(JSON.parse))
+                  .then<SerializedRecord<SpQuery>>(f.unary(JSON.parse))
                   .then((query) => ({
                     ...query,
                     specifyuser: getResourceApiUrl(
@@ -130,7 +101,7 @@
                   })
                   .then(
                     (query) =>
-                      new schema.models.SpQuery.Resource(
+                      new tables.SpQuery.Resource(
                         removeKey(
                           replaceKey(
                             query,
@@ -141,7 +112,6 @@
                                 'id',
                                 undefined as unknown as null
                               )
->>>>>>> 3ea6689c
                             )
                           ),
                           'id'
@@ -154,20 +124,8 @@
                       getUniqueName(
                         queryResource.get('name'),
                         queries.map(({ name }) => name),
-                        getField(schema.models.SpQuery, 'name').length
+                        getField(tables.SpQuery, 'name').length
                       )
-<<<<<<< HEAD
-                    )
-                )
-                .then((queryResource) =>
-                  queryResource.set(
-                    'name',
-                    getUniqueName(
-                      queryResource.get('name'),
-                      queries.map(({ name }) => name),
-                      getField(tables.SpQuery, 'name').length
-=======
->>>>>>> 3ea6689c
                     )
                   )
                   .then(async (queryResource) => queryResource.save())
