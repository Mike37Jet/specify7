import React from 'react';

import { ajax } from '../../utils/ajax';
import type { RA } from '../../utils/types';
import { keysToLowerCase, replaceItem } from '../../utils/utils';
import type { SpecifyResource } from '../DataModel/legacyTypes';
import type { SpecifyModel } from '../DataModel/specifyModel';
<<<<<<< HEAD
import type { SpQuery, SpQueryField, Tables } from '../DataModel/types';
import { fail } from '../Errors/Crash';
=======
import type { SpQuery, Tables } from '../DataModel/types';
import { raise } from '../Errors/Crash';
>>>>>>> dab8c6a2
import { ErrorBoundary } from '../Errors/ErrorBoundary';
import { loadingGif } from '../Molecules';
import type { QueryField } from './helpers';
import {
  addFormattedField,
  augmentQueryFields,
  queryFieldsToFieldSpecs,
  unParseQueryFields,
} from './helpers';
import { QueryResults } from './Results';
import { SerializedResource } from '../DataModel/helperTypes';
import { runQuery } from '../../utils/ajax/specifyApi';
import { serializeResource } from '../DataModel/helpers';

// TODO: [FEATURE] allow customizing this and other constants as make sense
const fetchSize = 40;

export function QueryResultsWrapper({
  baseTableName,
  model,
  queryRunCount,
  queryResource,
  fields,
  recordSetId,
  createRecordSet,
  extraButtons,
  forceCollection,
  onSelected: handleSelected,
  onSortChange: handleSortChange,
  onReRun: handleReRun,
}: {
  readonly baseTableName: keyof Tables;
  readonly model: SpecifyModel;
  readonly queryRunCount: number;
  readonly queryResource: SpecifyResource<SpQuery>;
  readonly fields: RA<QueryField>;
  readonly recordSetId: number | undefined;
  readonly createRecordSet: JSX.Element | undefined;
  readonly extraButtons: JSX.Element | undefined;
  readonly forceCollection: number | undefined;
  readonly onSelected?: (selected: RA<number>) => void;
  readonly onSortChange?: (
    /*
     * Since this component may add fields to the query, it needs to send back
     * all of the fields
     */
    newFields: RA<QueryField>
  ) => void;
  readonly onReRun: () => void;
}): JSX.Element | null {
  const fetchResults = React.useCallback(
    async (fields: RA<SerializedResource<SpQueryField>>, offset: number) =>
      runQuery(
        {
          ...serializeResource(queryResource),
          fields,
        },
        {
          collectionId: forceCollection,
          recordSetId,
          limit: fetchSize,
          offset,
        }
      ),
    [forceCollection, fields, baseTableName, queryResource, recordSetId]
  );

  /*
   * Need to store all props in a state so that query field edits do not affect
   * the query results until query is reRun
   */
  const [props, setProps] = React.useState<
    | Omit<Parameters<typeof QueryResults>[0], 'totalCount' | 'onReRun'>
    | undefined
  >(undefined);

  const [totalCount, setTotalCount] = React.useState<number | undefined>(
    undefined
  );

  const previousQueryRunCount = React.useRef(0);
  React.useEffect(() => {
    if (queryRunCount === previousQueryRunCount.current) return;
    previousQueryRunCount.current = queryRunCount;
    // Display the loading GIF
    setProps(undefined);

    const countOnly = queryResource.get('countOnly') === true;
    const augmentedFields = augmentQueryFields(
      baseTableName,
      fields,
      countOnly
    );
    const allFields = addFormattedField(augmentedFields);
    const unParsedFields = unParseQueryFields(baseTableName, allFields);

    setTotalCount(undefined);
    ajax<{ readonly count: number }>('/stored_query/ephemeral/', {
      method: 'POST',
      // eslint-disable-next-line @typescript-eslint/naming-convention
      headers: { Accept: 'application/json' },
      body: keysToLowerCase({
        ...queryResource.toJSON(),
        collectionId: forceCollection,
        fields: unParsedFields,
        recordSetId,
        countOnly: true,
      }),
    })
      .then(({ data }) => setTotalCount(data.count))
      .catch(raise);

    const displayedFields = allFields.filter((field) => field.isDisplay);
    const isCountOnly =
      countOnly ||
      // Run as "count only" if there are no visible fields
      displayedFields.length === 0;
    const initialData = isCountOnly
      ? Promise.resolve(undefined)
      : fetchResults(unParsedFields, 0);
    const fieldSpecs = queryFieldsToFieldSpecs(
      baseTableName,
      displayedFields
    ).map(([_field, fieldSpec]) => fieldSpec);

    initialData
      .then((initialData) =>
        setProps({
          model,
          hasIdField: queryResource.get('selectDistinct') !== true,
          queryResource,
          fetchSize,
          fetchResults: isCountOnly
            ? undefined
            : fetchResults.bind(undefined, unParsedFields),
          fieldSpecs,
          initialData,
          sortConfig: fields
            .filter(({ isDisplay }) => isDisplay)
            .map((field) => field.sortType),
          onSortChange:
            typeof handleSortChange === 'function'
              ? (fieldSpec, sortType) => {
                  /*
                   * If some fields are not displayed, visual index and actual field
                   * index differ
                   */
                  const index = fieldSpecs.indexOf(fieldSpec);
                  const field = displayedFields[index];
                  handleSortChange(
                    replaceItem(allFields, index, {
                      ...field,
                      sortType,
                    })
                  );
                }
              : undefined,
          createRecordSet,
          extraButtons,
          onSelected: handleSelected,
        })
      )
      .catch(raise);
  }, [
    fields,
    baseTableName,
    fetchResults,
    forceCollection,
    queryResource,
    queryRunCount,
    recordSetId,
    model,
  ]);

  return props === undefined ? (
    queryRunCount === 0 ? null : (
      <div className="flex-1 snap-start">{loadingGif}</div>
    )
  ) : (
    <div className="flex flex-1 snap-start overflow-hidden">
      <ErrorBoundary dismissible>
        <QueryResults
          {...props}
          totalCount={totalCount}
          onReRun={handleReRun}
        />
      </ErrorBoundary>
    </div>
  );
}<|MERGE_RESOLUTION|>--- conflicted
+++ resolved
@@ -1,17 +1,15 @@
 import React from 'react';
 
 import { ajax } from '../../utils/ajax';
+import { runQuery } from '../../utils/ajax/specifyApi';
 import type { RA } from '../../utils/types';
 import { keysToLowerCase, replaceItem } from '../../utils/utils';
+import { serializeResource } from '../DataModel/helpers';
+import type { SerializedResource } from '../DataModel/helperTypes';
 import type { SpecifyResource } from '../DataModel/legacyTypes';
 import type { SpecifyModel } from '../DataModel/specifyModel';
-<<<<<<< HEAD
 import type { SpQuery, SpQueryField, Tables } from '../DataModel/types';
-import { fail } from '../Errors/Crash';
-=======
-import type { SpQuery, Tables } from '../DataModel/types';
 import { raise } from '../Errors/Crash';
->>>>>>> dab8c6a2
 import { ErrorBoundary } from '../Errors/ErrorBoundary';
 import { loadingGif } from '../Molecules';
 import type { QueryField } from './helpers';
@@ -22,9 +20,6 @@
   unParseQueryFields,
 } from './helpers';
 import { QueryResults } from './Results';
-import { SerializedResource } from '../DataModel/helperTypes';
-import { runQuery } from '../../utils/ajax/specifyApi';
-import { serializeResource } from '../DataModel/helpers';
 
 // TODO: [FEATURE] allow customizing this and other constants as make sense
 const fetchSize = 40;
@@ -84,7 +79,7 @@
    * the query results until query is reRun
    */
   const [props, setProps] = React.useState<
-    | Omit<Parameters<typeof QueryResults>[0], 'totalCount' | 'onReRun'>
+    | Omit<Parameters<typeof QueryResults>[0], 'onReRun' | 'totalCount'>
     | undefined
   >(undefined);
 
