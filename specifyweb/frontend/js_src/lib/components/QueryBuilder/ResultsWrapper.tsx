--- conflicted
+++ resolved
@@ -18,7 +18,6 @@
 } from './helpers';
 import type { QueryResultRow } from './Results';
 import { QueryResults } from './Results';
-import { mappingPathIsComplete } from '../WbPlanView/helpers';
 
 // TODO: [FEATURE] allow customizing this and other constants as make sense
 const fetchSize = 40;
@@ -130,11 +129,7 @@
     const allFields = augmentQueryFields(
       baseTableName,
       fields.filter(({ mappingPath }) => mappingPathIsComplete(mappingPath)),
-<<<<<<< HEAD
-      isDistinct
-=======
       queryResource.get('selectDistinct')
->>>>>>> 9f0c7c7b
     );
 
     const fetchPayload = keysToLowerCase({
