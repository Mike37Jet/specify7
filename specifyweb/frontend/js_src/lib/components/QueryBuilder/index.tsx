import React from 'react';
import { useParams } from 'react-router-dom';

import { useSearchParameter } from '../../hooks/navigation';
import { useAsyncState } from '../../hooks/useAsyncState';
import { queryText } from '../../localization/query';
import { f } from '../../utils/functools';
import { ReadOnlyContext } from '../Core/Contexts';
import type { AnyTree } from '../DataModel/helperTypes';
import type { SpecifyResource } from '../DataModel/legacyTypes';
import { fetchResource } from '../DataModel/resource';
import { deserializeResource } from '../DataModel/serializers';
import type { SpecifyTable } from '../DataModel/specifyTable';
import { getTable, tables } from '../DataModel/tables';
import type { RecordSet, SpQuery } from '../DataModel/types';
import { isTreeTable } from '../InitialContext/treeRanks';
import { userInformation } from '../InitialContext/userInformation';
import { hasToolPermission } from '../Permissions/helpers';
import { ProtectedTool, ProtectedTree } from '../Permissions/PermissionDenied';
import { NotFoundView } from '../Router/NotFoundView';
import { queryFromTree } from './fromTree';
import { QueryBuilder } from './Wrapped';

function useQueryRecordSet(): SpecifyResource<RecordSet> | false | undefined {
  const [recordsetid = ''] = useSearchParameter('recordSetId');
  const [recordSet] = useAsyncState<SpecifyResource<RecordSet> | false>(
    React.useCallback(() => {
      if (!hasToolPermission('recordSets', 'read')) return false;
      const recordSetId = f.parseInt(recordsetid);
      if (recordSetId === undefined) return false;
      const recordSet = new tables.RecordSet.Resource({
        id: recordSetId,
      });
      return recordSet.fetch();
    }, [recordsetid]),
    true
  );

  return recordSet;
}

function QueryBuilderWrapper({
  query,
  autoRun = false,
  recordSet,
}: {
  readonly query: SpecifyResource<SpQuery>;
  readonly autoRun?: boolean;
  readonly recordSet?: SpecifyResource<RecordSet> | false;
}): JSX.Element {
  const isReadOnly = React.useContext(ReadOnlyContext);
  return (
<<<<<<< HEAD
    <ReadOnlyContext.Provider
      value={
        isReadOnly ||
        !hasToolPermission('queryBuilder', query.isNew() ? 'create' : 'update')
      }
    >
      <QueryBuilder
        autoRun={autoRun}
        forceCollection={undefined}
        query={query}
        recordSet={typeof recordSet === 'object' ? recordSet : undefined}
      />
    </ReadOnlyContext.Provider>
=======
    <QueryBuilder
      autoRun={autoRun}
      forceCollection={undefined}
      query={query}
      recordSet={typeof recordSet === 'object' ? recordSet : undefined}
    />
>>>>>>> dbb15abb
  );
}

export function QueryBuilderById(): JSX.Element {
  const { id } = useParams();
  const queryId = f.parseInt(id);
  return typeof queryId === 'number' ? (
    <ProtectedTool action="read" tool="queryBuilder">
      <QueryById queryId={queryId} />
    </ProtectedTool>
  ) : (
    <NotFoundView />
  );
}

function QueryById({
  queryId,
}: {
  readonly queryId: number;
}): JSX.Element | null {
  const [query] = useAsyncState<SpecifyResource<SpQuery>>(
    React.useCallback(
      async () => fetchResource('SpQuery', queryId).then(deserializeResource),
      [queryId]
    ),
    true
  );
  const recordSet = useQueryRecordSet();

  return query === undefined || recordSet === undefined ? null : (
    <QueryBuilderWrapper query={query} recordSet={recordSet} />
  );
}

export function createQuery(
  name: string,
  table: SpecifyTable
): SpecifyResource<SpQuery> {
  const query = new tables.SpQuery.Resource();
  query.set('name', name);
  query.set('contextName', table.name);
  query.set('contextTableId', table.tableId);
  query.set('selectDistinct', false);
  query.set('countOnly', false);
  query.set('formatAuditRecIds', false);
  query.set('specifyUser', userInformation.resource_uri);
  query.set('isFavorite', true);
  /*
   * Ordinal seems to always get set to 32767 by Specify 6
   * needs to be set for the query to be visible in Specify 6
   */
  query.set('ordinal', 32_767);
  return query;
}

export function NewQueryBuilder(): JSX.Element {
  const { tableName = '' } = useParams();
  const table = getTable(tableName);
  return typeof table === 'object' ? (
    <NewQuery table={table} />
  ) : (
    <NotFoundView />
  );
}

function NewQuery({
  table,
}: {
  readonly table: SpecifyTable;
}): JSX.Element | null {
  const query = React.useMemo<SpecifyResource<SpQuery>>(
    () => createQuery(queryText.newQueryName(), table),
    [table]
  );

  const recordSet = useQueryRecordSet();

  return recordSet === undefined ? null : (
    <QueryBuilderWrapper query={query} recordSet={recordSet} />
  );
}

export function QueryBuilderFromTree(): JSX.Element | null {
  const { tableName = '', id } = useParams();
  const nodeId = f.parseInt(id);
  const table = getTable(tableName);
  return typeof table === 'object' &&
    isTreeTable(table.name) &&
    typeof nodeId === 'number' ? (
    <ProtectedTree action="read" treeName={table.name}>
      <QueryFromTree nodeId={nodeId} table={table as SpecifyTable<AnyTree>} />
    </ProtectedTree>
  ) : (
    <NotFoundView />
  );
}

function QueryFromTree({
  table,
  nodeId,
}: {
  readonly table: SpecifyTable<AnyTree>;
  readonly nodeId: number;
}): JSX.Element | null {
  const [query] = useAsyncState<SpecifyResource<SpQuery>>(
    React.useCallback(
      async () => queryFromTree(table.name, nodeId),
      [table.name, nodeId]
    ),
    true
  );

  return query === undefined ? null : (
    <QueryBuilderWrapper autoRun query={query} />
  );
}<|MERGE_RESOLUTION|>--- conflicted
+++ resolved
@@ -5,7 +5,6 @@
 import { useAsyncState } from '../../hooks/useAsyncState';
 import { queryText } from '../../localization/query';
 import { f } from '../../utils/functools';
-import { ReadOnlyContext } from '../Core/Contexts';
 import type { AnyTree } from '../DataModel/helperTypes';
 import type { SpecifyResource } from '../DataModel/legacyTypes';
 import { fetchResource } from '../DataModel/resource';
@@ -48,30 +47,13 @@
   readonly autoRun?: boolean;
   readonly recordSet?: SpecifyResource<RecordSet> | false;
 }): JSX.Element {
-  const isReadOnly = React.useContext(ReadOnlyContext);
   return (
-<<<<<<< HEAD
-    <ReadOnlyContext.Provider
-      value={
-        isReadOnly ||
-        !hasToolPermission('queryBuilder', query.isNew() ? 'create' : 'update')
-      }
-    >
-      <QueryBuilder
-        autoRun={autoRun}
-        forceCollection={undefined}
-        query={query}
-        recordSet={typeof recordSet === 'object' ? recordSet : undefined}
-      />
-    </ReadOnlyContext.Provider>
-=======
     <QueryBuilder
       autoRun={autoRun}
       forceCollection={undefined}
       query={query}
       recordSet={typeof recordSet === 'object' ? recordSet : undefined}
     />
->>>>>>> dbb15abb
   );
 }
 
