import React from 'react';
import { useNavigate } from 'react-router-dom';

import { commonText } from '../../localization/common';
import { preferencesText } from '../../localization/preferences';
import { queryText } from '../../localization/query';
import type { RA } from '../../utils/types';
import { H2 } from '../Atoms';
import { Button } from '../Atoms/Button';
import { getField } from '../DataModel/helpers';
import type { SerializedResource } from '../DataModel/helperTypes';
import type { SpecifyResource } from '../DataModel/legacyTypes';
import { resourceEvents } from '../DataModel/resource';
import { schema } from '../DataModel/schema';
import type { RecordSet, SpQuery, SpQueryField } from '../DataModel/types';
import { ErrorBoundary } from '../Errors/ErrorBoundary';
import { TableIcon } from '../Molecules/TableIcon';
import { hasToolPermission } from '../Permissions/helpers';
import {
  ProtectedAction,
  ProtectedTable,
} from '../Permissions/PermissionDenied';
import { SaveQueryButtons, ToggleMappingViewButton } from './Components';
import { useQueryViewPref } from './Context';
import { QueryEditButton } from './Edit';
import { smoothScroll } from './helpers';
import { QueryLoanReturn } from './LoanReturn';
import type { MainState } from './reducer';
import { useCachedState } from '../../hooks/useCachedState';

export type QueryView = {
  readonly basicView: RA<number>;
  readonly detailedView: RA<number>;
};

export function QueryHeader({
  recordSet,
  query,
  queryResource,
  isScrolledTop,
  form,
  state,
  getQueryFieldRecords,
  isReadOnly,
  saveRequired,
  unsetUnloadProtect,
  onTriedToSave: handleTriedToSave,
  onSaved: handleSaved,
}: {
  readonly recordSet?: SpecifyResource<RecordSet>;
  readonly query: SerializedResource<SpQuery>;
  readonly queryResource: SpecifyResource<SpQuery>;
  readonly isScrolledTop: boolean;
  readonly form: HTMLFormElement | null;
  readonly state: MainState;
  readonly getQueryFieldRecords:
    | (() => RA<SerializedResource<SpQueryField>>)
    | undefined;
  readonly isReadOnly: boolean;
  readonly saveRequired: boolean;
  readonly unsetUnloadProtect: () => void;
  readonly onTriedToSave: () => void;
  readonly onSaved: () => void;
}): JSX.Element {
  // Detects any query being deleted and updates it every where and redirect
  const navigate = useNavigate();
  React.useEffect(
    () =>
      resourceEvents.on('deleted', (resource) => {
        if (
          resource.specifyModel.name === 'SpQuery' &&
          resource.id === query.id
        )
          navigate('/specify/', { replace: true });
      }),
    [query]
  );

<<<<<<< HEAD
  const [isBasic, setIsBasic] = useQueryViewPref(query.id);
=======
  const [showMappingView = true, setShowMappingView] = useCachedState(
    'queryBuilder',
    'showMappingView'
  );
>>>>>>> 39ac72d5

  return (
    <header
      className={`
        flex flex-col items-center justify-between gap-2
        overflow-x-auto whitespace-nowrap sm:flex-row 
        sm:overflow-x-visible`}
    >
      <div className="flex items-center justify-center gap-2">
        <TableIcon label name={state.baseTableName} />
        <H2 className="overflow-x-auto">
          {typeof recordSet === 'object'
            ? queryText.queryRecordSetTitle({
                queryName: query.name,
                recordSetTable: schema.models.RecordSet.label,
                recordSetName: recordSet.get('name'),
              })
            : commonText.colonLine({
                label: queryText.query(),
                value: query.name,
              })}
        </H2>
        {!queryResource.isNew() && <QueryEditButton query={query} />}
        {!isScrolledTop && (
          <Button.Icon
            icon="arrowCircleUp"
            title={queryText.scrollToEditor()}
            onClick={(): void =>
              form === null ? undefined : smoothScroll(form, 0)
            }
          />
        )}
      </div>
      {state.baseTableName === 'LoanPreparation' && (
        <ProtectedAction action="execute" resource="/querybuilder/query">
          <ProtectedTable action="update" tableName="Loan">
            <ProtectedTable action="create" tableName="LoanReturnPreparation">
              <ProtectedTable action="read" tableName="LoanPreparation">
                <ErrorBoundary dismissible>
                  <QueryLoanReturn
                    fields={state.fields}
                    getQueryFieldRecords={getQueryFieldRecords}
                    queryResource={queryResource}
                  />
                </ErrorBoundary>
              </ProtectedTable>
            </ProtectedTable>
          </ProtectedTable>
        </ProtectedAction>
      )}
      <div className="flex flex-wrap justify-center gap-2">
        <Button.Small onClick={() => setIsBasic(!isBasic)}>
          {isBasic
            ? preferencesText.detailedView()
            : preferencesText.basicView()}
        </Button.Small>
        <ToggleMappingViewButton
          fields={state.fields}
          showMappingView={showMappingView}
          onClick={() => setShowMappingView(!showMappingView)}
        />
        {hasToolPermission(
          'queryBuilder',
          queryResource.isNew() ? 'create' : 'update'
        ) && (
          <SaveQueryButtons
            fields={state.fields}
            getQueryFieldRecords={getQueryFieldRecords}
            isReadOnly={isReadOnly}
            isValid={(): boolean => form?.reportValidity() ?? false}
            queryResource={queryResource}
            saveRequired={saveRequired}
            unsetUnloadProtect={unsetUnloadProtect}
            onSaved={handleSaved}
            onTriedToSave={(): boolean => {
              handleTriedToSave();
              const fieldLengthLimit =
                getField(schema.models.SpQueryField, 'startValue').length ??
                Number.POSITIVE_INFINITY;
              return state.fields.every((field) =>
                field.filters.every(
                  ({ startValue }) => startValue.length < fieldLengthLimit
                )
              );
            }}
          />
        )}
      </div>
    </header>
  );
}<|MERGE_RESOLUTION|>--- conflicted
+++ resolved
@@ -76,14 +76,12 @@
     [query]
   );
 
-<<<<<<< HEAD
   const [isBasic, setIsBasic] = useQueryViewPref(query.id);
-=======
+
   const [showMappingView = true, setShowMappingView] = useCachedState(
     'queryBuilder',
     'showMappingView'
   );
->>>>>>> 39ac72d5
 
   return (
     <header
