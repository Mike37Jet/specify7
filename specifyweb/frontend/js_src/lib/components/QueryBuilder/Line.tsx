--- conflicted
+++ resolved
@@ -25,7 +25,6 @@
   mappingElementDividerClassName,
 } from '../WbPlanView/LineComponents';
 import type { MappingPath } from '../WbPlanView/Mapper';
-import { handleMappingLineKey } from '../WbPlanView/Mapper';
 import {
   formattedEntry,
   mappingPathToString,
@@ -38,11 +37,8 @@
   getMappingLineData,
   getTableFromMappingPath,
 } from '../WbPlanView/navigator';
-<<<<<<< HEAD
 import { navigatorSpecs } from '../WbPlanView/navigatorSpecs';
-=======
 import { IsQueryBasicContext } from './Context';
->>>>>>> b63632a7
 import type { QueryFieldFilter, QueryFieldType } from './FieldFilter';
 import {
   filtersWithDefaultValue,
@@ -50,16 +46,9 @@
   QueryLineFilter,
 } from './FieldFilter';
 import type { DatePart } from './fieldSpec';
-<<<<<<< HEAD
-import { QueryFieldFormatter } from './Formatter';
 import type { QueryField } from './helpers';
-import { sortTypes } from './helpers';
-=======
 import { QueryFieldSpec } from './fieldSpec';
-import type { QueryField } from './helpers';
-import { mutateLineData } from './helpers';
 import { QueryLineTools } from './QueryLineTools';
->>>>>>> b63632a7
 
 // REFACTOR: split this component into smaller components
 export function QueryLine({
@@ -320,58 +309,6 @@
           ${isFocused ? 'rounded bg-gray-300 dark:bg-neutral-700' : ''}
           ${isBasic ? 'contents' : ''}
         `}
-<<<<<<< HEAD
-        ref={lineRef}
-        role="list"
-        tabIndex={0}
-        onClick={(): void => handleLineFocus('current')}
-        onKeyDown={({ target, key }): void => {
-          if ((target as HTMLElement).closest('input, select') !== null) return;
-          handleMappingLineKey({
-            key,
-            openedElement,
-            lineLength: mappingLineProps.length,
-            onOpen: handleOpen,
-            onClose: handleClose,
-            onFocusPrevious: () => handleLineFocus('previous'),
-            onFocusNext: () => handleLineFocus('next'),
-          });
-        }}
-      >
-        <div
-          className={
-            field.filters.length > 1 ? 'flex flex-wrap gap-2' : 'contents'
-          }
-        >
-          {join(
-            mappingLineProps.map((mappingDetails, index) => (
-              <li className="contents" key={index}>
-                <MappingElement {...mappingDetails} />
-              </li>
-            )),
-            mappingElementDivider
-          )}
-          {(fieldMeta.fieldType === 'formatter' ||
-            fieldMeta.fieldType === 'aggregator') &&
-          typeof fieldMeta.tableName === 'string' ? (
-            <QueryFieldFormatter
-              formatter={field.dataObjFormatter}
-              tableName={fieldMeta.tableName}
-              type={fieldMeta.fieldType}
-              onChange={
-                handleChange === undefined
-                  ? undefined
-                  : (dataObjectFormatter): void =>
-                      handleChange({
-                        ...field,
-                        dataObjFormatter: dataObjectFormatter,
-                      })
-              }
-            />
-          ) : undefined}
-        </div>
-        {filtersVisible && (
-=======
           ref={lineRef}
           role="list"
           tabIndex={0}
@@ -398,7 +335,6 @@
             else if (key === 'ArrowDown') handleLineFocus('next');
           }}
         >
->>>>>>> b63632a7
           <div
             className={`flex flex-wrap items-center gap-2 px-2 
               ${
@@ -599,7 +535,7 @@
                         parser={fieldMeta.parser}
                         terminatingField={
                           isFieldComplete
-                            ? schema.models[baseTableName].getField(
+                            ? tables[baseTableName].getField(
                                 mappingPathToString(field.mappingPath)
                               )
                             : undefined
@@ -617,111 +553,6 @@
                     )}
                   </div>
                 </div>
-<<<<<<< HEAD
-                {typeof fieldMeta.parser === 'object' && (
-                  <QueryLineFilter
-                    enforceLengthLimit={enforceLengthLimit}
-                    fieldName={mappingPathToString(field.mappingPath)}
-                    filter={field.filters[index]}
-                    parser={fieldMeta.parser}
-                    terminatingField={
-                      isFieldComplete
-                        ? tables[baseTableName].getField(
-                            mappingPathToString(field.mappingPath)
-                          )
-                        : undefined
-                    }
-                    onChange={
-                      typeof handleChange === 'function'
-                        ? (startValue): void =>
-                            handleFilterChange(index, {
-                              ...field.filters[index],
-                              startValue,
-                            })
-                        : undefined
-                    }
-                  />
-                )}
-              </div>
-            ))}
-          </div>
-        )}
-      </div>
-      <div className="contents print:hidden">
-        {fieldMeta.canOpenMap && typeof handleOpenMap === 'function' ? (
-          <Button.Small
-            aria-label={localityText.openMap()}
-            title={localityText.openMap()}
-            variant={className.infoButton}
-            onClick={handleOpenMap}
-          >
-            {icons.locationMarker}
-          </Button.Small>
-        ) : undefined}
-        <Button.Small
-          aria-label={queryText.showButtonDescription()}
-          aria-pressed={field.isDisplay}
-          className={`${className.ariaHandled} ${
-            isFieldComplete ? '' : 'invisible'
-          }`}
-          title={queryText.showButtonDescription()}
-          variant={
-            field.isDisplay
-              ? className.successButton
-              : className.secondaryLightButton
-          }
-          onClick={handleChange?.bind(undefined, {
-            ...field,
-            isDisplay: !field.isDisplay,
-          })}
-        >
-          {icons.check}
-        </Button.Small>
-        <Button.Small
-          aria-label={
-            field.sortType === 'ascending'
-              ? queryText.ascendingSort()
-              : field.sortType === 'descending'
-              ? queryText.descendingSort()
-              : queryText.sort()
-          }
-          className={isFieldComplete ? undefined : 'invisible'}
-          title={
-            field.sortType === 'ascending'
-              ? queryText.ascendingSort()
-              : field.sortType === 'descending'
-              ? queryText.descendingSort()
-              : queryText.sort()
-          }
-          onClick={handleChange?.bind(undefined, {
-            ...field,
-            sortType:
-              sortTypes[
-                (sortTypes.indexOf(field.sortType) + 1) % sortTypes.length
-              ],
-          })}
-        >
-          {field.sortType === 'ascending'
-            ? icons.arrowCircleUp
-            : field.sortType === 'descending'
-            ? icons.arrowCircleDown
-            : icons.circle}
-        </Button.Small>
-        <Button.Small
-          aria-label={queryText.moveUp()}
-          title={queryText.moveUp()}
-          onClick={handleMoveUp}
-        >
-          {icons.chevronUp}
-        </Button.Small>
-        <Button.Small
-          aria-label={queryText.moveDown()}
-          title={queryText.moveDown()}
-          onClick={handleMoveDown}
-        >
-          {icons.chevronDown}
-        </Button.Small>
-=======
               ))}
             </div>
           ) : (
@@ -737,7 +568,6 @@
           onMoveUp={handleMoveUp}
           onOpenMap={handleOpenMap}
         />
->>>>>>> b63632a7
       </div>
       {isBasic && !isLast ? (
         <div className="col-span-full h-px bg-gray-400" />
