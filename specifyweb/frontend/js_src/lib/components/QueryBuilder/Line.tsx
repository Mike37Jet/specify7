--- conflicted
+++ resolved
@@ -2,14 +2,7 @@
 
 import { commonText } from '../../localization/common';
 import type { Parser } from '../../utils/parser/definitions';
-<<<<<<< HEAD
-import {
-  fieldFormatterToParser,
-  resolveParser,
-} from '../../utils/parser/definitions';
-=======
 import { resolveParser } from '../../utils/parser/definitions';
->>>>>>> 148be693
 import type { RA } from '../../utils/types';
 import { filterArray } from '../../utils/types';
 import { replaceItem } from '../../utils/utils';
@@ -394,167 +387,6 @@
               />
             ) : undefined}
           </div>
-<<<<<<< HEAD
-
-          {filtersVisible ? (
-            <div
-              className={
-                field.filters.length > 1
-                  ? 'flex flex-col gap-2'
-                  : `flex items-center gap-2 ${isBasic ? '' : ' flex-wrap'}`
-              }
-            >
-              {field.filters.map((filter, index) => {
-                const terminatingField = isFieldComplete
-                  ? genericTables[baseTableName].getField(
-                      mappingPathToString(field.mappingPath)
-                    )
-                  : undefined;
-
-                const fieldFormatter =
-                  filter.fieldFormat === undefined
-                    ? undefined
-                    : getUiFormatters()[filter.fieldFormat];
-
-                const parser =
-                  (terminatingField === undefined ||
-                  fieldFormatter === undefined
-                    ? undefined
-                    : fieldFormatterToParser(
-                        terminatingField,
-                        fieldFormatter
-                      )) ?? fieldMeta.parser;
-
-                return (
-                  <div
-                    className={
-                      field.filters.length > 1
-                        ? 'flex flex-wrap gap-2'
-                        : 'contents'
-                    }
-                    key={index}
-                  >
-                    <div className="flex contents items-center gap-2">
-                      <FieldFilterTool
-                        fieldFilters={field.filters}
-                        fieldName={field.mappingPath[0]}
-                        handleChange={handleChange}
-                        handleFilterChange={handleFilterChange}
-                        hasAny={hasAny}
-                        index={index}
-                        isBasic={isBasic}
-                        isFieldComplete={isFieldComplete}
-                      />
-                      <div className="contents w-full">
-                        <Select
-                          aria-label={
-                            queryFieldFilters[filter.type].description ??
-                            commonText.filter()
-                          }
-                          className={`
-                        !w-[unset] ${customSelectElementBackground}
-                      `}
-                          disabled={handleChange === undefined}
-                          title={
-                            queryFieldFilters[filter.type].description ??
-                            commonText.filter()
-                          }
-                          value={filter.type}
-                          onChange={({ target }): void => {
-                            const newFilter = (target as HTMLSelectElement)
-                              .value as QueryFieldFilter;
-                            const startValue =
-                              queryFieldFilters[newFilter].component ===
-                              undefined
-                                ? ''
-                                : filter.type === 'any' &&
-                                    filtersWithDefaultValue.has(newFilter) &&
-                                    filter.startValue === '' &&
-                                    typeof parser?.value === 'string'
-                                  ? parser.value
-                                  : filter.startValue;
-
-                            /*
-                             * When going from "in" to another filter type, throw away
-                             * all but first one or two values
-                             */
-                            const valueLength = newFilter === 'between' ? 2 : 1;
-                            const trimmedValue =
-                              filter.type === 'in'
-                                ? startValue
-                                : startValue
-                                    .split(',')
-                                    .slice(0, valueLength)
-                                    .join(', ');
-
-                            handleFilterChange?.(index, {
-                              ...field.filters[index],
-                              type: newFilter,
-                              startValue: trimmedValue,
-                            });
-                          }}
-                        >
-                          {availableFilters.map(([filterName, { label }]) => (
-                            <option key={filterName} value={filterName}>
-                              {label}
-                            </option>
-                          ))}
-                        </Select>
-                      </div>
-                    </div>
-                    <div className="contents">
-                      {typeof parser === 'object' && (
-                        <QueryLineFilter
-                          enforceLengthLimit={enforceLengthLimit}
-                          fieldName={mappingPathToString(field.mappingPath)}
-                          filter={filter}
-                          parser={parser}
-                          terminatingField={terminatingField}
-                          onChange={
-                            typeof handleChange === 'function'
-                              ? (startValue): void =>
-                                  handleFilterChange(index, {
-                                    ...field.filters[index],
-                                    startValue,
-                                  })
-                              : undefined
-                          }
-                        />
-                      )}
-                      {/**
-                       * The CO catalogNumber format can be determined by the
-                       * Collection Object Type (COT) catalogNumberFormatName
-                       *
-                       * This format selection allows selecting which COT
-                       * field formatter is being used for this query filter
-                       */}
-                      {fieldMeta.tableName === 'CollectionObject' &&
-                      terminatingField?.name === 'catalogNumber' &&
-                      queryFieldFilters[filter.type].hasParser ? (
-                        <CatalogNumberFormatSelection
-                          formatter={filter.fieldFormat}
-                          onChange={
-                            handleChange === undefined
-                              ? undefined
-                              : (formatName): void => {
-                                  handleFilterChange(index, {
-                                    ...field.filters[index],
-                                    fieldFormat:
-                                      (formatName ?? '') || undefined,
-                                  });
-                                }
-                          }
-                        />
-                      ) : undefined}
-                    </div>
-                  </div>
-                );
-              })}
-            </div>
-          ) : (
-            <span className={`${isBasic ? 'col-span-1' : 'contents'}`} />
-          )}
-=======
           <QueryLineFilters
             baseTableName={baseTableName}
             enforceLengthLimit={enforceLengthLimit}
@@ -568,7 +400,6 @@
             onFilterChange={handleFilterChange}
             onQueryFieldChange={handleChange}
           />
->>>>>>> 148be693
         </div>
         <QueryLineTools
           field={field}
