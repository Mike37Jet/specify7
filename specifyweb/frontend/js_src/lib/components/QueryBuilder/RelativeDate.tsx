/**
 * Relative dates as filters in query builder
 */

import React from 'react';

import { useBooleanState } from '../../hooks/useBooleanState';
import { useTriggerState } from '../../hooks/useTriggerState';
import { commonText } from '../../localization/common';
import { queryText } from '../../localization/query';
import { StringToJsx } from '../../localization/utils';
import { dayjs } from '../../utils/dayJs';
import { databaseDateFormat } from '../../utils/parser/dateConfig';
import type { Parser } from '../../utils/parser/definitions';
import {
  parseRelativeDate,
  reRelativeDate,
  today,
} from '../../utils/relativeDate';
import { Button } from '../Atoms/Button';
import { className } from '../Atoms/className';
import { Input, Select } from '../Atoms/Form';
import { icons } from '../Atoms/Icons';
import { QueryInputField } from './FieldFilter';

export function DateQueryInputField({
  currentValue,
  label,
  parser,
  onChange: handleChange,
  fieldName,
}: {
  readonly currentValue: string;
  readonly label?: string;
  readonly parser: Parser;
  readonly fieldName: string;
  readonly onChange: ((newValue: string) => void) | undefined;
}): JSX.Element | null {
  const [absolute, setAbsolute] = React.useState(() =>
    reRelativeDate.test(currentValue) ? undefined : currentValue
  );
  const [relative, setRelative] = React.useState(() =>
    reRelativeDate.test(currentValue) ? currentValue : undefined
  );

  const parsed = React.useMemo(() => {
    if (relative !== undefined) {
      const parsedValue = reRelativeDate.exec(relative.toLowerCase())?.slice(1);
      return typeof parsedValue === 'object'
        ? {
            direction: parsedValue[0],
            size: Number.parseInt(parsedValue[1]),
            type: parsedValue[2],
          }
        : undefined;
    }
    return undefined;
  }, [relative]);

  const [isAbsolute, _, __, toggleAbsolute] = useBooleanState(
    parsed === undefined
  );

  return (
<<<<<<< HEAD
    <div className="flex items-center gap-2">
      <Button.Small
        aria-label={commonText.remove()}
        className="print:hidden"
        title={commonText.remove()}
        variant={className.secondaryLightButton}
=======
    <div className="flex items-center gap-1">
      <Button.Icon
        icon="selector"
        title={
          isAbsolute
            ? queryText.switchToRelative()
            : queryText.switchToAbsolute()
        }
        aria-pressed={!isAbsolute}
        disabled={handleChange === undefined}
>>>>>>> 9f0c7c7b
        onClick={(): void => {
          toggleAbsolute();
          if (isAbsolute) {
            setRelative((oldRelative) =>
              parsed === undefined ? `${today} + 0 day` : oldRelative
            );
            setAbsolute(currentValue);
            if (parsed === undefined) {
              handleChange?.(`${today} + 0 day`);
            }
          } else {
            if (reRelativeDate.test(currentValue)) {
              const parsedDate = dayjs(parseRelativeDate(currentValue)).format(
                databaseDateFormat
              );
              handleChange?.(parsedDate);
              setRelative(currentValue);
              setAbsolute((oldAbsolute) => oldAbsolute ?? parsedDate);
            }
          }
        }}
      >
        {icons.history}
      </Button.Small>
      {isAbsolute ? (
        <QueryInputField
          currentValue={absolute ?? currentValue}
          fieldName={fieldName}
          label={label}
          parser={parser}
          pickListItems={undefined}
          onChange={handleChange}
        />
      ) : typeof parsed === 'object' ? (
        <DateSplit
          parsed={parsed}
          onChange={handleChange}
          onChanging={
            absolute === undefined
              ? undefined
              : (): void => setAbsolute(undefined)
          }
        />
      ) : undefined}
    </div>
  );
}

function DateSplit({
  onChange: handleChange,
  parsed,
  onChanging: handleChanging,
}: {
  readonly parsed: {
    readonly direction: string;
    readonly type: string;
    readonly size: number;
  };
  readonly onChange: ((newValue: string) => void) | undefined;
  readonly onChanging: (() => void) | undefined;
}): JSX.Element {
  const [values, setValues] = useTriggerState<{
    readonly direction: string;
    readonly type: string;
    readonly size: number;
  }>(parsed);
  const { direction, size, type } = values;
  const commitChange = () =>
    handleChange?.(`${today} ${direction} ${size} ${type}`);
  return (
    <div className="flex flex-row gap-1">
      <StringToJsx
        components={{
          count: (size) => (
            <Input.Number
              disabled={handleChange === undefined}
              min={0}
              value={size}
              onBlur={commitChange}
              onValueChange={(value): void => {
                setValues({
                  ...values,
                  size: value,
                });
                handleChanging?.();
              }}
            />
          ),
          length: (type) => (
            <Select
              disabled={handleChange === undefined}
              value={type}
              onBlur={commitChange}
              onValueChange={(newValue) => {
                setValues({ ...values, type: newValue });
                handleChanging?.();
              }}
            >
              <option value="day">{queryText.day()}</option>
              <option value="week">{queryText.week()}</option>
              <option value="month">{queryText.month()}</option>
              <option value="year">{queryText.year()}</option>
            </Select>
          ),
          direction: (direction) => (
            <Select
              disabled={handleChange === undefined}
              value={direction}
              onBlur={commitChange}
              onValueChange={(newValue): void => {
                setValues({ ...values, direction: newValue });
                handleChanging?.();
              }}
            >
              <option value="-">{queryText.past()}</option>
              <option value="+">{queryText.future()}</option>
            </Select>
          ),
        }}
        string={queryText.relativeDate({
          size,
          type,
          direction,
        })}
      />
    </div>
  );
}<|MERGE_RESOLUTION|>--- conflicted
+++ resolved
@@ -6,7 +6,6 @@
 
 import { useBooleanState } from '../../hooks/useBooleanState';
 import { useTriggerState } from '../../hooks/useTriggerState';
-import { commonText } from '../../localization/common';
 import { queryText } from '../../localization/query';
 import { StringToJsx } from '../../localization/utils';
 import { dayjs } from '../../utils/dayJs';
@@ -60,27 +59,18 @@
   const [isAbsolute, _, __, toggleAbsolute] = useBooleanState(
     parsed === undefined
   );
-
+  const title = isAbsolute
+    ? queryText.switchToRelative()
+    : queryText.switchToAbsolute();
   return (
-<<<<<<< HEAD
     <div className="flex items-center gap-2">
       <Button.Small
-        aria-label={commonText.remove()}
+        aria-label={title}
         className="print:hidden"
-        title={commonText.remove()}
+        title={title}
         variant={className.secondaryLightButton}
-=======
-    <div className="flex items-center gap-1">
-      <Button.Icon
-        icon="selector"
-        title={
-          isAbsolute
-            ? queryText.switchToRelative()
-            : queryText.switchToAbsolute()
-        }
+        disabled={handleChange === undefined}
         aria-pressed={!isAbsolute}
-        disabled={handleChange === undefined}
->>>>>>> 9f0c7c7b
         onClick={(): void => {
           toggleAbsolute();
           if (isAbsolute) {
