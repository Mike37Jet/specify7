import React from 'react';
import type { LocalizedString } from 'typesafe-i18n';
import type { State } from 'typesafe-reducer';

import { useAsyncState } from '../../hooks/useAsyncState';
import { useInfiniteScroll } from '../../hooks/useInfiniteScroll';
import { useTriggerState } from '../../hooks/useTriggerState';
import { commonText } from '../../localization/common';
import { interactionsText } from '../../localization/interactions';
import { queryText } from '../../localization/query';
import { f } from '../../utils/functools';
import type { R, RA } from '../../utils/types';
import { removeItem, removeKey } from '../../utils/utils';
import { Container, H3 } from '../Atoms';
import { Button } from '../Atoms/Button';
<<<<<<< HEAD
=======
import { deserializeResource, serializeResource } from '../DataModel/helpers';
>>>>>>> 8acc8412
import type { SpecifyResource } from '../DataModel/legacyTypes';
import { createResource } from '../DataModel/resource';
import { schema, strictGetModel } from '../DataModel/schema';
import type { SpecifyModel } from '../DataModel/specifyModel';
import type { RecordSet, SpQuery, Tables } from '../DataModel/types';
<<<<<<< HEAD
import { raise, softFail } from '../Errors/Crash';
=======
import { fail, softFail } from '../Errors/Crash';
>>>>>>> 8acc8412
import { recordSetView } from '../FormParse/webOnlyViews';
import { ResourceView } from '../Forms/ResourceView';
import { treeRanksPromise } from '../InitialContext/treeRanks';
import { loadingGif } from '../Molecules';
import { SortIndicator } from '../Molecules/Sorting';
import { TableIcon } from '../Molecules/TableIcon';
import { hasToolPermission } from '../Permissions/helpers';
import { fetchPickList } from '../PickLists/fetch';
import { generateMappingPathPreview } from '../WbPlanView/mappingPreview';
import { RecordSetCreated, recordSetFromQueryLoading } from './Components';
import type { QueryFieldSpec } from './fieldSpec';
import type { QueryField } from './helpers';
import { sortTypes } from './helpers';
import { QueryResultsTable } from './ResultsTable';
import { QueryToForms } from './ToForms';
import { QueryToMap } from './ToMap';
import {
  deserializeResource,
  serializeResource,
} from '../DataModel/serializers';

export type QueryResultRow = RA<number | string | null>;

export function QueryResults({
  model,
  label = commonText.results(),
  hasIdField,
  queryResource,
  fetchSize,
  fetchResults,
  totalCount: initialTotalCount,
  fieldSpecs,
  initialData,
  sortConfig,
  onSelected: handleSelected,
  onSortChange: handleSortChange,
  createRecordSet,
  extraButtons,
  tableClassName = '',
}: {
  readonly model: SpecifyModel;
  readonly label?: LocalizedString;
  readonly hasIdField: boolean;
  readonly queryResource: SpecifyResource<SpQuery> | undefined;
  /**
   * A hint for how many records a fetch can return at maximum. This is used to
   * optimize fetch performance when using "Browse in forms" and going
   * backwards in the list from the end.
   */
  readonly fetchSize: number;
  readonly fetchResults:
    | ((offset: number) => Promise<RA<QueryResultRow>>)
    | undefined;
  readonly totalCount: number | undefined;
  readonly fieldSpecs: RA<QueryFieldSpec>;
  // This is undefined when running query in countOnly mode
  readonly initialData: RA<QueryResultRow> | undefined;
  readonly sortConfig?: RA<QueryField['sortType']>;
  readonly onSelected?: (selected: RA<number>) => void;
  readonly onSortChange?: (
    fieldSpec: QueryFieldSpec,
    direction: 'ascending' | 'descending' | undefined
  ) => void;
  readonly createRecordSet: JSX.Element | undefined;
  readonly extraButtons: JSX.Element | undefined;
  readonly tableClassName?: string;
}): JSX.Element {
  /*
   * Warning:
   * "results" can be a sparse array. Using sparse array to allow
   * efficiently retrieving the last query result in a query that returns
   * hundreds of thousands of results.
   */
  const [results, setResults] = useTriggerState<
    RA<QueryResultRow | undefined> | undefined
  >(initialData);
  const visibleFieldSpecs = fieldSpecs.filter(({ isPhantom }) => !isPhantom);
  const resultsRef = React.useRef(results);

  const [pickListsLoaded = false] = useAsyncState(
    React.useCallback(
      async () =>
        // Fetch all pick lists so that they are accessible synchronously later
        Promise.all(
          fieldSpecs.map((fieldSpec) =>
            typeof fieldSpec.parser.pickListName === 'string'
              ? fetchPickList(fieldSpec.parser.pickListName)
              : undefined
          )
        ).then(f.true),
      [fieldSpecs]
    ),
    /*
     * Loading screen is disabled because it was interrupting auto-scroll to
     * query results in query builder.
     * See https://github.com/specify/specify7/issues/1354
     */
    false
  );

  const [treeRanksLoaded = false] = useAsyncState(fetchTreeRanks, false);

  const [totalCount, setTotalCount] = useTriggerState(initialTotalCount);

  // Ids of selected records
  const [selectedRows, setSelectedRows] = React.useState<ReadonlySet<number>>(
    new Set()
  );
  const lastSelectedRow = React.useRef<number | undefined>(undefined);
  // Unselect all rows when query is reRun
  React.useEffect(() => setSelectedRows(new Set()), [fieldSpecs]);

  // Queue for fetching
  const fetchersRef = React.useRef<R<Promise<RA<QueryResultRow> | void>>>({});

  const handleFetchMore = React.useCallback(
    async (index?: number): Promise<RA<QueryResultRow> | void> => {
      const currentResults = resultsRef.current;
      const canFetch = Array.isArray(currentResults);
      if (!canFetch || fetchResults === undefined) return undefined;
      const alreadyFetched =
        currentResults.length === totalCount &&
        !currentResults.includes(undefined);
      if (alreadyFetched) return undefined;

      /*
       * REFACTOR: make this smarter
       *   when going to the last record, fetch 40 before the last
       *   when somewhere in the middle, adjust the fetch region to get the
       *   most unhatched records fetched
       */
      const naiveFetchIndex = index ?? currentResults.length;
      if (currentResults[naiveFetchIndex] !== undefined) return undefined;
      const fetchIndex =
        /* If navigating backwards, fetch the previous 40 records */
        typeof index === 'number' &&
        typeof currentResults[index + 1] === 'object' &&
        currentResults[index - 1] === undefined &&
        index > fetchSize
          ? naiveFetchIndex - fetchSize + 1
          : naiveFetchIndex;

      // Prevent concurrent fetching in different places
      fetchersRef.current[fetchIndex] ??= fetchResults(fetchIndex)
        .then((newResults) => {
          if (
            process.env.NODE_ENV === 'development' &&
            newResults.length > fetchSize
          )
            softFail(
              new Error(
                `Returned ${newResults.length} results, when expected at most ${fetchSize}`
              )
            );

          // Results might have changed while fetching
          const newCurrentResults = resultsRef.current ?? currentResults;

          // Not using Array.from() so as not to expand the sparse array
          const combinedResults = newCurrentResults.slice();
          /*
           * This extends the sparse array to fit new results. Without this,
           * splice won't place the results in the correct place.
           */
          combinedResults[fetchIndex] =
            combinedResults[fetchIndex] ?? undefined;
          combinedResults.splice(fetchIndex, newResults.length, ...newResults);

          setResults(combinedResults);
          resultsRef.current = combinedResults;
          fetchersRef.current = removeKey(
            fetchersRef.current,
            fetchIndex.toString()
          );

          if (typeof index === 'number' && index >= combinedResults.length)
            return handleFetchMore(index);
          return newResults;
        })
        .catch(raise);

      return fetchersRef.current[fetchIndex];
    },
    [fetchResults, fetchSize, setResults, totalCount]
  );

  const showResults =
    Array.isArray(results) &&
    fieldSpecs.length > 0 &&
    pickListsLoaded &&
    treeRanksLoaded;
  const canFetchMore =
    !Array.isArray(results) ||
    totalCount === undefined ||
    results.length < totalCount;

  const scrollerRef = React.useRef<HTMLDivElement | null>(null);
  const { isFetching, handleScroll } = useInfiniteScroll(
    canFetchMore ? handleFetchMore : undefined,
    scrollerRef
  );

  const undefinedResult = results?.indexOf(undefined);
  const loadedResults = (
    undefinedResult === -1 ? results : results?.slice(0, undefinedResult)
  ) as RA<QueryResultRow> | undefined;

  return (
    <Container.Base className="w-full bg-[color:var(--form-background)]">
      <div className="flex items-center items-stretch gap-2">
        <H3>{`${label}: (${
          selectedRows.size === 0
            ? totalCount ?? commonText.loading()
            : `${selectedRows.size}/${totalCount ?? commonText.loading()}`
        })`}</H3>
        {selectedRows.size > 0 && (
          <Button.Small onClick={(): void => setSelectedRows(new Set())}>
            {interactionsText.deselectAll()}
          </Button.Small>
        )}
        <div className="-ml-2 flex-1" />
        {extraButtons}
        {hasIdField &&
        Array.isArray(results) &&
        Array.isArray(loadedResults) &&
        results.length > 0 &&
        typeof fetchResults === 'function' ? (
          <>
            {hasToolPermission('recordSets', 'create') ? (
              selectedRows.size > 0 ? (
                <CreateRecordSet
                  /*
                   * This is needed so that IDs are in the same order as they
                   * are in query results (selectedRows set may be out of order
                   * if records were selected out of order)
                   */
                  baseTableName={fieldSpecs[0].baseTable.name}
                  getIds={(): RA<number> =>
                    loadedResults
                      .filter((result) =>
                        selectedRows.has(result[queryIdField] as number)
                      )
                      .map((result) => result[queryIdField] as number)
                  }
                  queryResource={queryResource}
                />
              ) : (
                createRecordSet
              )
            ) : undefined}
            <QueryToMap
              fieldSpecs={fieldSpecs}
              model={model}
              results={loadedResults}
              selectedRows={selectedRows}
              totalCount={totalCount}
              onFetchMore={
                canFetchMore && !isFetching ? handleFetchMore : undefined
              }
            />
            <QueryToForms
              model={model}
              results={results}
              selectedRows={selectedRows}
              totalCount={totalCount}
              onDelete={(index): void => {
                // Don't allow deleting while query results are being fetched
                if (Object.keys(fetchersRef.current).length > 0) return;
                setTotalCount(totalCount! - 1);
                const newResults = removeItem(results, index);
                setResults(newResults);
                resultsRef.current = newResults;
                setSelectedRows(
                  new Set(
                    Array.from(selectedRows).filter(
                      (id) => id !== loadedResults[index][queryIdField]
                    )
                  )
                );
              }}
              onFetchMore={isFetching ? undefined : handleFetchMore}
            />
          </>
        ) : undefined}
      </div>
      <div
        // REFACTOR: turn this into a reusable table component
        className={`
          grid-table auto-rows-min overflow-auto rounded
          ${tableClassName}
          ${showResults ? 'border-b border-gray-500' : ''}
          ${
            hasIdField
              ? 'grid-cols-[min-content_min-content_repeat(var(--columns),auto)]'
              : 'grid-cols-[repeat(var(--columns),auto)]'
          }
       `}
        ref={scrollerRef}
        role="table"
        style={
          {
            '--columns': visibleFieldSpecs.length,
          } as React.CSSProperties
        }
        onScroll={showResults && !canFetchMore ? undefined : handleScroll}
      >
        {showResults && (
          <div role="rowgroup">
            <div role="row">
              {hasIdField && (
                <>
                  <TableHeaderCell
                    fieldSpec={undefined}
                    sortConfig={undefined}
                    onSortChange={undefined}
                  />
                  <TableHeaderCell
                    fieldSpec={undefined}
                    sortConfig={undefined}
                    onSortChange={undefined}
                  />
                </>
              )}
              {fieldSpecs.map((fieldSpec, index) =>
                fieldSpec.isPhantom ? undefined : (
                  <TableHeaderCell
                    fieldSpec={fieldSpec}
                    key={index}
                    sortConfig={sortConfig?.[index]}
                    onSortChange={
                      typeof handleSortChange === 'function'
                        ? (sortType): void =>
                            handleSortChange?.(fieldSpec, sortType)
                        : undefined
                    }
                  />
                )
              )}
            </div>
          </div>
        )}
        <div role="rowgroup">
          {showResults &&
          Array.isArray(loadedResults) &&
          Array.isArray(initialData) ? (
            <QueryResultsTable
              fieldSpecs={fieldSpecs}
              hasIdField={hasIdField}
              model={model}
              results={loadedResults}
              selectedRows={selectedRows}
              onSelected={(rowIndex, isSelected, isShiftClick): void => {
                /*
                 * If shift/ctrl/cmd key was held during click, toggle all rows
                 * between the current one, and the last selected one
                 */
                const ids = (
                  isShiftClick && typeof lastSelectedRow.current === 'number'
                    ? Array.from(
                        {
                          length:
                            Math.abs(lastSelectedRow.current - rowIndex) + 1,
                        },
                        (_, index) =>
                          Math.min(lastSelectedRow.current!, rowIndex) + index
                      )
                    : [rowIndex]
                ).map(
                  (rowIndex) => loadedResults[rowIndex][queryIdField] as number
                );
                const newSelectedRows = [
                  ...Array.from(selectedRows).filter(
                    (id) => isSelected || !ids.includes(id)
                  ),
                  ...(isSelected ? ids : []),
                ];
                setSelectedRows(new Set(newSelectedRows));
                handleSelected?.(newSelectedRows);

                lastSelectedRow.current = rowIndex;
              }}
            />
          ) : undefined}
          {isFetching || (!showResults && Array.isArray(results)) ? (
            <div className="col-span-full" role="cell">
              {loadingGif}
            </div>
          ) : undefined}
        </div>
      </div>
    </Container.Base>
  );
}

function TableHeaderCell({
  fieldSpec,
  sortConfig,
  onSortChange: handleSortChange,
}: {
  readonly fieldSpec: QueryFieldSpec | undefined;
  readonly sortConfig: QueryField['sortType'];
  readonly onSortChange?: (sortType: QueryField['sortType']) => void;
}): JSX.Element {
  // tableName refers to the table the filed is from, not the base table name of the query
  const tableName = fieldSpec?.table?.name;

  const content =
    typeof fieldSpec === 'object' ? (
      <>
        {tableName && <TableIcon label name={tableName} />}
        {generateMappingPathPreview(
          fieldSpec.baseTable.name,
          fieldSpec.toMappingPath()
        )}
      </>
    ) : undefined;
  return (
    <div
      className="sticky w-full min-w-max border-b border-gray-500
        bg-brand-100 p-1 [inset-block-start:_0] [z-index:2] dark:bg-brand-500"
      role={typeof content === 'object' ? `columnheader` : 'cell'}
    >
      {typeof handleSortChange === 'function' ? (
        <Button.LikeLink
          onClick={(): void =>
            handleSortChange?.(
              sortTypes[(sortTypes.indexOf(sortConfig) + 1) % sortTypes.length]
            )
          }
        >
          {content}
          {typeof sortConfig === 'string' && (
            <SortIndicator
              fieldName="field"
              sortConfig={{
                sortField: 'field',
                ascending: sortConfig === 'ascending',
              }}
            />
          )}
        </Button.LikeLink>
      ) : (
        content
      )}
    </div>
  );
}

/**
 * Create a record set frm selected records.
 * See also `MakeRecordSetButton`
 */
function CreateRecordSet({
  getIds,
  baseTableName,
  queryResource,
}: {
  readonly getIds: () => RA<number>;
  readonly baseTableName: keyof Tables;
  readonly queryResource: SpecifyResource<SpQuery> | undefined;
}): JSX.Element {
  const [state, setState] = React.useState<
    | State<'Editing', { readonly recordSet: SpecifyResource<RecordSet> }>
    | State<'Main'>
    | State<'Saved', { readonly recordSet: SpecifyResource<RecordSet> }>
    | State<'Saving'>
  >({ type: 'Main' });

  return (
    <>
      <Button.Small
        aria-haspopup="dialog"
        onClick={(): void => {
          const recordSet = new schema.models.RecordSet.Resource();
          if (queryResource !== undefined && !queryResource.isNew())
            recordSet.set('name', queryResource.get('name'));
          setState({
            type: 'Editing',
            recordSet,
          });
        }}
      >
        {queryText.createRecordSet()}
      </Button.Small>
      {state.type === 'Editing' && (
        <ResourceView
          dialog="modal"
          isDependent={false}
          isSubForm={false}
          mode="edit"
          resource={state.recordSet}
          viewName={recordSetView}
          onAdd={undefined}
          onClose={(): void => setState({ type: 'Main' })}
          onDeleted={f.never}
          onSaved={f.never}
          onSaving={(): false => {
            setState({ type: 'Saving' });
            createResource('RecordSet', {
              ...serializeResource(state.recordSet),
              version: 1,
              type: 0,
              dbTableId: strictGetModel(baseTableName).tableId,
              /*
               * Back-end has an exception for RecordSet table allowing passing
               * inline data for record set items.
               * Need to make IDs unique as query may return results with
               * duplicate IDs (when displaying a -to-many relationship)
               */
              // @ts-expect-error
              recordSetItems: f.unique(getIds()).map((id) => ({
                recordId: id,
              })),
            })
              .then((recordSet) =>
                setState({
                  type: 'Saved',
                  recordSet: deserializeResource(recordSet),
                })
              )
              .catch((error) => {
                setState({ type: 'Main' });
                raise(error);
              });
            return false;
          }}
        />
      )}
      {state.type === 'Saving' && recordSetFromQueryLoading}
      {state.type === 'Saved' && (
        <RecordSetCreated
          recordSet={state.recordSet}
          onClose={(): void => setState({ type: 'Main' })}
        />
      )}
    </>
  );
}

const fetchTreeRanks = async (): Promise<true> => treeRanksPromise.then(f.true);

/** Record ID column index in Query Results when not in distinct mode */
export const queryIdField = 0;<|MERGE_RESOLUTION|>--- conflicted
+++ resolved
@@ -13,20 +13,12 @@
 import { removeItem, removeKey } from '../../utils/utils';
 import { Container, H3 } from '../Atoms';
 import { Button } from '../Atoms/Button';
-<<<<<<< HEAD
-=======
-import { deserializeResource, serializeResource } from '../DataModel/helpers';
->>>>>>> 8acc8412
 import type { SpecifyResource } from '../DataModel/legacyTypes';
 import { createResource } from '../DataModel/resource';
 import { schema, strictGetModel } from '../DataModel/schema';
 import type { SpecifyModel } from '../DataModel/specifyModel';
 import type { RecordSet, SpQuery, Tables } from '../DataModel/types';
-<<<<<<< HEAD
 import { raise, softFail } from '../Errors/Crash';
-=======
-import { fail, softFail } from '../Errors/Crash';
->>>>>>> 8acc8412
 import { recordSetView } from '../FormParse/webOnlyViews';
 import { ResourceView } from '../Forms/ResourceView';
 import { treeRanksPromise } from '../InitialContext/treeRanks';
