import React from 'react';
import type { LocalizedString } from 'typesafe-i18n';
import type { State } from 'typesafe-reducer';

import { useAsyncState } from '../../hooks/useAsyncState';
import { useInfiniteScroll } from '../../hooks/useInfiniteScroll';
import { useTriggerState } from '../../hooks/useTriggerState';
import { commonText } from '../../localization/common';
import { interactionsText } from '../../localization/interactions';
import { queryText } from '../../localization/query';
import { f } from '../../utils/functools';
import {
  type GetOrSet,
  type GetSet,
  type IR,
  type R,
  type RA,
  filterArray,
} from '../../utils/types';
import { removeKey } from '../../utils/utils';
import { Container, H3 } from '../Atoms';
import { Button } from '../Atoms/Button';
import { deserializeResource, serializeResource } from '../DataModel/helpers';
import type { SpecifyResource } from '../DataModel/legacyTypes';
import { createResource } from '../DataModel/resource';
import { schema, strictGetModel } from '../DataModel/schema';
import type { SpecifyModel } from '../DataModel/specifyModel';
import type { RecordSet, SpQuery, Tables } from '../DataModel/types';
import { raise, softFail } from '../Errors/Crash';
import { recordSetView } from '../FormParse/webOnlyViews';
import { ResourceView } from '../Forms/ResourceView';
import { treeRanksPromise } from '../InitialContext/treeRanks';
import { RecordMergingLink } from '../Merging';
import { loadingGif } from '../Molecules';
import { SortIndicator } from '../Molecules/Sorting';
import { TableIcon } from '../Molecules/TableIcon';
import {
  hasPermission,
  hasTablePermission,
  hasToolPermission,
} from '../Permissions/helpers';
import { fetchPickList } from '../PickLists/fetch';
import { generateMappingPathPreview } from '../WbPlanView/mappingPreview';
import { RecordSetCreated, recordSetFromQueryLoading } from './Components';
import type { QueryFieldSpec } from './fieldSpec';
import type { QueryField } from './helpers';
import { sortTypes } from './helpers';
import { QueryResultsTable } from './ResultsTable';
import { QueryToForms } from './ToForms';
import { QueryToMap } from './ToMap';

export type QueryResultRow = RA<number | string | null>;

type Props = {
  readonly model: SpecifyModel;
  readonly label?: LocalizedString;
  readonly hasIdField: boolean;
  readonly queryResource: SpecifyResource<SpQuery> | undefined;
  /**
   * A hint for how many records a fetch can return at maximum. This is used to
   * optimize fetch performance when using "Browse in forms" and going
   * backwards in the list from the end.
   */
  readonly fetchSize: number;
  readonly fetchResults:
    | ((offset: number) => Promise<RA<QueryResultRow>>)
    | undefined;
  readonly totalCount: number | undefined;
  readonly displayedFields: RA<QueryField>;
  readonly allFields: RA<QueryField>;
  readonly fieldSpecs: RA<QueryFieldSpec>;
  // This is undefined when running query in countOnly mode
  readonly initialData: RA<QueryResultRow> | undefined;
  readonly sortConfig?: RA<QueryField['sortType']>;
  readonly onSelected?: (selected: RA<number>) => void;
  readonly onSortChange?: (
    fieldSpec: QueryFieldSpec,
    direction: 'ascending' | 'descending' | undefined
  ) => void;
  readonly onReRun: () => void;
  readonly createRecordSet: JSX.Element | undefined;
  readonly exportButtons: JSX.Element | undefined;
  readonly tableClassName?: string;
  readonly selectedRows: GetSet<ReadonlySet<number>>;
  readonly resultsRef?: React.MutableRefObject<
    RA<QueryResultRow | undefined> | undefined
  >;
};

export function QueryResults(props: Props): JSX.Element {
  const {
    model,
    label = commonText.results(),
    hasIdField,
    queryResource,
    fetchResults,
    fieldSpecs,
    allFields,
    initialData,
    sortConfig,
    onSelected: handleSelected,
    onSortChange: handleSortChange,
    onReRun: handleReRun,
    createRecordSet,
    exportButtons,
    tableClassName = '',
    selectedRows: [selectedRows, setSelectedRows],
    resultsRef,
    displayedFields,
  } = props;
  const visibleFieldSpecs = fieldSpecs.filter(({ isPhantom }) => !isPhantom);

  const {
    results: [results, setResults],
    onFetchMore: handleFetchMore,
    totalCount: [totalCount, setTotalCount],
    canFetchMore,
  } = useFetchQueryResults(props);

  if (resultsRef !== undefined) resultsRef.current = results;

  const [pickListsLoaded = false] = useAsyncState(
    React.useCallback(
      async () =>
        // Fetch all pick lists so that they are accessible synchronously later
        Promise.all(
          fieldSpecs.map(async (fieldSpec) =>
            typeof fieldSpec.parser.pickListName === 'string'
              ? fetchPickList(fieldSpec.parser.pickListName)
              : undefined
          )
        ).then(f.true),
      [fieldSpecs]
    ),
    /*
     * Loading screen is disabled because it was interrupting auto-scroll to
     * query results in query builder.
     * See https://github.com/specify/specify7/issues/1354
     */
    false
  );

  const [treeRanksLoaded = false] = useAsyncState(fetchTreeRanks, false);

  const lastSelectedRow = React.useRef<number | undefined>(undefined);
  // Unselect all rows when query is reRun
  React.useEffect(() => setSelectedRows(new Set()), [fieldSpecs]);

  const showResults =
    Array.isArray(results) &&
    fieldSpecs.length > 0 &&
    pickListsLoaded &&
    treeRanksLoaded;

  const scrollerRef = React.useRef<HTMLDivElement | null>(null);
  const { isFetching, handleScroll } = useInfiniteScroll(
    canFetchMore ? handleFetchMore : undefined,
    scrollerRef
  );

  const undefinedResult = results?.indexOf(undefined);
  const loadedResults = (
    undefinedResult === -1 ? results : results?.slice(0, undefinedResult)
  ) as RA<QueryResultRow> | undefined;

  // TEST: try deleting while records are being fetched
  /**
   * Note: this may be called with a recordId that is not part of query results
   */
  const handleDelete = React.useCallback(
    (recordId: number): void => {
      let removeCount = 0;
      function newResults(results: RA<QueryResultRow | undefined> | undefined) {
        if (!Array.isArray(results) || totalCount === undefined) return;
        const newResults = results.filter(
          (result) => result?.[queryIdField] !== recordId
        );
        removeCount = results.length - newResults.length;
        if (resultsRef !== undefined) resultsRef.current = newResults;
        return newResults;
      }
      setResults(newResults(results));
      if (removeCount === 0) return;
      setTotalCount((totalCount) =>
        totalCount === undefined ? undefined : totalCount - removeCount
      );
      const newSelectedRows = (selectedRows: ReadonlySet<number>) =>
        new Set(Array.from(selectedRows).filter((id) => id !== recordId));
      setSelectedRows(newSelectedRows(selectedRows));
    },
    [setResults, setTotalCount, totalCount]
  );

  return (
    <Container.Base className="w-full bg-[color:var(--form-background)]">
      <div className="flex items-center items-stretch gap-2">
        <H3>{`${label}: (${
          selectedRows.size === 0
            ? totalCount ?? commonText.loading()
            : `${selectedRows.size}/${totalCount ?? commonText.loading()}`
        })`}</H3>
        {selectedRows.size > 0 && (
          <Button.Small onClick={(): void => setSelectedRows(new Set())}>
            {interactionsText.deselectAll()}
          </Button.Small>
        )}
        <div className="-ml-2 flex-1" />
<<<<<<< HEAD
        {props.displayedFields.length > 0 && visibleFieldSpecs.length > 0
          ? extraButtons
          : null}
=======
        {displayedFields.length > 0 && exportButtons}
>>>>>>> 98a7f905
        {hasIdField &&
        Array.isArray(results) &&
        Array.isArray(loadedResults) &&
        results.length > 0 &&
        typeof fetchResults === 'function' &&
        visibleFieldSpecs.length > 0 ? (
          <>
            {hasPermission('/record/replace', 'update') &&
              hasTablePermission(model.name, 'update') && (
                <RecordMergingLink
                  selectedRows={selectedRows}
                  table={model}
                  onDeleted={handleDelete}
                  onMerged={handleReRun}
                />
              )}
            {hasToolPermission('recordSets', 'create') ? (
              selectedRows.size > 0 ? (
                <CreateRecordSet
                  /*
                   * This is needed so that IDs are in the same order as they
                   * are in query results (selectedRows set may be out of order
                   * if records were selected out of order)
                   */
                  baseTableName={fieldSpecs[0].baseTable.name}
                  getIds={(): RA<number> =>
                    loadedResults
                      .filter((result) =>
                        selectedRows.has(result[queryIdField] as number)
                      )
                      .map((result) => result[queryIdField] as number)
                  }
                  queryResource={queryResource}
                />
              ) : (
                createRecordSet
              )
            ) : undefined}
            <QueryToMap
              fields={allFields}
              fieldSpecs={fieldSpecs}
              model={model}
              results={loadedResults}
              selectedRows={selectedRows}
              totalCount={totalCount}
              onFetchMore={
                canFetchMore && !isFetching ? handleFetchMore : undefined
              }
            />
            <QueryToForms
              model={model}
              results={results}
              selectedRows={selectedRows}
              totalCount={totalCount}
              onDelete={handleDelete}
              onFetchMore={isFetching ? undefined : handleFetchMore}
            />
          </>
        ) : undefined}
      </div>
      <div
        // REFACTOR: turn this into a reusable table component
        className={`
          grid-table auto-rows-min overflow-auto rounded
          ${tableClassName}
          ${showResults ? 'border-b border-gray-500' : ''}
          ${
            hasIdField
              ? 'grid-cols-[min-content_min-content_repeat(var(--columns),auto)]'
              : 'grid-cols-[repeat(var(--columns),auto)]'
          }
       `}
        ref={scrollerRef}
        role="table"
        style={
          {
            '--columns': visibleFieldSpecs.length,
          } as React.CSSProperties
        }
        onScroll={showResults && !canFetchMore ? undefined : handleScroll}
      >
        {showResults && visibleFieldSpecs.length > 0 ? (
          <div role="rowgroup">
            <div role="row">
              {hasIdField && (
                <>
                  <TableHeaderCell
                    fieldSpec={undefined}
                    sortConfig={undefined}
                    onSortChange={undefined}
                  />
                  <TableHeaderCell
                    fieldSpec={undefined}
                    sortConfig={undefined}
                    onSortChange={undefined}
                  />
                </>
              )}
              {fieldSpecs.map((fieldSpec, index) =>
                fieldSpec.isPhantom ? undefined : (
                  <TableHeaderCell
                    fieldSpec={fieldSpec}
                    key={index}
                    sortConfig={sortConfig?.[index]}
                    onSortChange={
                      typeof handleSortChange === 'function'
                        ? (sortType): void =>
                            handleSortChange?.(fieldSpec, sortType)
                        : undefined
                    }
                  />
                )
              )}
            </div>
          </div>
        ) : null}
        <div role="rowgroup">
          {showResults &&
          visibleFieldSpecs.length > 0 &&
          Array.isArray(loadedResults) &&
          Array.isArray(initialData) ? (
            <QueryResultsTable
              fieldSpecs={fieldSpecs}
              hasIdField={hasIdField}
              model={model}
              results={loadedResults}
              selectedRows={selectedRows}
              onSelected={(rowIndex, isSelected, isShiftClick): void => {
                /*
                 * If shift/ctrl/cmd key was held during click, toggle all rows
                 * between the current one, and the last selected one
                 */
                const ids = (
                  isShiftClick && typeof lastSelectedRow.current === 'number'
                    ? Array.from(
                        {
                          length:
                            Math.abs(lastSelectedRow.current - rowIndex) + 1,
                        },
                        (_, index) =>
                          Math.min(lastSelectedRow.current!, rowIndex) + index
                      )
                    : [rowIndex]
                ).map(
                  (rowIndex) => loadedResults[rowIndex][queryIdField] as number
                );
                const newSelectedRows = [
                  ...Array.from(selectedRows).filter(
                    (id) => isSelected || !ids.includes(id)
                  ),
                  ...(isSelected ? ids : []),
                ];
                setSelectedRows(new Set(newSelectedRows));
                handleSelected?.(newSelectedRows);

                lastSelectedRow.current = rowIndex;
              }}
            />
          ) : undefined}
          {isFetching || (!showResults && Array.isArray(results)) ? (
            <div className="col-span-full" role="cell">
              {loadingGif}
            </div>
          ) : undefined}
        </div>
      </div>
    </Container.Base>
  );
}

export function useFetchQueryResults({
  initialData,
  fetchResults,
  totalCount: initialTotalCount,
  fetchSize,
}: Pick<Props, 'fetchResults' | 'fetchSize' | 'initialData' | 'totalCount'>): {
  readonly results: GetSet<RA<QueryResultRow | undefined> | undefined>;
  readonly fetchersRef: {
    readonly current: IR<Promise<RA<QueryResultRow> | void>>;
  };
  readonly onFetchMore: (index?: number) => Promise<RA<QueryResultRow> | void>;
  readonly totalCount: GetOrSet<number | undefined>;
  readonly canFetchMore: boolean;
} {
  /*
   * Warning:
   * "results" can be a sparse array. Using sparse array to allow
   * efficiently retrieving the last query result in a query that returns
   * hundreds of thousands of results.
   */
  const getSetResults = useTriggerState<
    RA<QueryResultRow | undefined> | undefined
  >(initialData);
  const [results, setResults] = getSetResults;
  const resultsRef = React.useRef(results);
  const handleSetResults = React.useCallback(
    (results: RA<QueryResultRow | undefined> | undefined) => {
      const filteredResults = f.maybe(results, filterArray);
      setResults(filteredResults);
      resultsRef.current = results;
    },
    [setResults]
  );

  // Queue for fetching
  const fetchersRef = React.useRef<R<Promise<RA<QueryResultRow> | void>>>({});

  const getSetTotalCount = useTriggerState(initialTotalCount);
  const [totalCount] = getSetTotalCount;
  const canFetchMore =
    !Array.isArray(results) ||
    totalCount === undefined ||
    results.length < totalCount;

  const handleFetchMore = React.useCallback(
    async (index?: number): Promise<RA<QueryResultRow> | void> => {
      const currentResults = resultsRef.current;
      const canFetch = Array.isArray(currentResults);

      if (!canFetch || fetchResults === undefined) return undefined;

      const alreadyFetched =
        currentResults.length === totalCount &&
        !currentResults.includes(undefined);
      if (alreadyFetched) return undefined;

      /*
       * REFACTOR: make this smarter
       *   when going to the last record, fetch 40 before the last
       *   when somewhere in the middle, adjust the fetch region to get the
       *   most unhatched records fetched
       */
      const naiveFetchIndex = index ?? currentResults.length;
      if (currentResults[naiveFetchIndex] !== undefined) return undefined;

      const fetchIndex =
        /* If navigating backwards, fetch the previous 40 records */
        typeof index === 'number' &&
        typeof currentResults[index + 1] === 'object' &&
        currentResults[index - 1] === undefined &&
        index > fetchSize
          ? naiveFetchIndex - fetchSize + 1
          : naiveFetchIndex;

      // Prevent concurrent fetching in different places
      fetchersRef.current[fetchIndex] ??= fetchResults(fetchIndex)
        .then(async (newResults) => {
          if (
            process.env.NODE_ENV === 'development' &&
            newResults.length > fetchSize
          )
            softFail(
              new Error(
                `Returned ${newResults.length} results, when expected at most ${fetchSize}`
              )
            );

          // Results might have changed while fetching
          const newCurrentResults = resultsRef.current ?? currentResults;

          // Not using Array.from() so as not to expand the sparse array
          const combinedResults = newCurrentResults.slice();
          /*
           * This extends the sparse array to fit new results. Without this,
           * splice won't place the results in the correct place.
           */
          combinedResults[fetchIndex] =
            combinedResults[fetchIndex] ?? undefined;
          combinedResults.splice(fetchIndex, newResults.length, ...newResults);

          handleSetResults(combinedResults);

          fetchersRef.current = removeKey(
            fetchersRef.current,
            fetchIndex.toString()
          );

          if (typeof index === 'number' && index >= combinedResults.length)
            return handleFetchMore(index);
          return newResults;
        })
        .catch(raise);

      return fetchersRef.current[fetchIndex];
    },
    [fetchResults, fetchSize, setResults, totalCount]
  );

  return {
    fetchersRef,
    results: [results, handleSetResults],
    onFetchMore: handleFetchMore,
    totalCount: getSetTotalCount,
    canFetchMore,
  };
}

function TableHeaderCell({
  fieldSpec,
  sortConfig,
  onSortChange: handleSortChange,
}: {
  readonly fieldSpec: QueryFieldSpec | undefined;
  readonly sortConfig: QueryField['sortType'];
  readonly onSortChange?: (sortType: QueryField['sortType']) => void;
}): JSX.Element {
  // TableName refers to the table the filed is from, not the base table name of the query
  const tableName = fieldSpec?.table?.name;

  const content =
    typeof fieldSpec === 'object' ? (
      <>
        {tableName && <TableIcon label name={tableName} />}
        {generateMappingPathPreview(
          fieldSpec.baseTable.name,
          fieldSpec.toMappingPath()
        )}
      </>
    ) : undefined;

  return (
    <div
      className="sticky z-[2] w-full min-w-max border-b
        border-gray-500 bg-brand-100 p-1 [inset-block-start:_0] dark:bg-brand-500"
      role={typeof content === 'object' ? `columnheader` : 'cell'}
    >
      {typeof handleSortChange === 'function' ? (
        <Button.LikeLink
          onClick={(): void =>
            handleSortChange?.(
              sortTypes[(sortTypes.indexOf(sortConfig) + 1) % sortTypes.length]
            )
          }
        >
          {content}
          {typeof sortConfig === 'string' && (
            <SortIndicator
              fieldName="field"
              sortConfig={{
                sortField: 'field',
                ascending: sortConfig === 'ascending',
              }}
            />
          )}
        </Button.LikeLink>
      ) : (
        content
      )}
    </div>
  );
}

/**
 * Create a record set frm selected records.
 * See also `MakeRecordSetButton`
 */
function CreateRecordSet({
  getIds,
  baseTableName,
  queryResource,
}: {
  readonly getIds: () => RA<number>;
  readonly baseTableName: keyof Tables;
  readonly queryResource: SpecifyResource<SpQuery> | undefined;
}): JSX.Element {
  const [state, setState] = React.useState<
    | State<'Editing', { readonly recordSet: SpecifyResource<RecordSet> }>
    | State<'Main'>
    | State<'Saved', { readonly recordSet: SpecifyResource<RecordSet> }>
    | State<'Saving'>
  >({ type: 'Main' });

  return (
    <>
      <Button.Small
        aria-haspopup="dialog"
        onClick={(): void => {
          const recordSet = new schema.models.RecordSet.Resource();
          if (queryResource !== undefined && !queryResource.isNew())
            recordSet.set('name', queryResource.get('name'));
          setState({
            type: 'Editing',
            recordSet,
          });
        }}
      >
        {queryText.createRecordSet({
          recordSetTable: schema.models.RecordSet.label,
        })}
      </Button.Small>
      {state.type === 'Editing' && (
        <ResourceView
          dialog="modal"
          isDependent={false}
          isSubForm={false}
          mode="edit"
          resource={state.recordSet}
          viewName={recordSetView}
          onAdd={undefined}
          onClose={(): void => setState({ type: 'Main' })}
          onDeleted={f.never}
          onSaved={f.never}
          onSaving={(): false => {
            setState({ type: 'Saving' });
            createResource('RecordSet', {
              ...serializeResource(state.recordSet),
              version: 1,
              type: 0,
              dbTableId: strictGetModel(baseTableName).tableId,
              /*
               * Back-end has an exception for RecordSet table allowing passing
               * inline data for record set items.
               * Need to make IDs unique as query may return results with
               * duplicate IDs (when displaying a -to-many relationship)
               */
              // @ts-expect-error
              recordSetItems: f.unique(getIds()).map((id) => ({
                recordId: id,
              })),
            })
              .then((recordSet) =>
                setState({
                  type: 'Saved',
                  recordSet: deserializeResource(recordSet),
                })
              )
              .catch((error) => {
                setState({ type: 'Main' });
                raise(error);
              });
            return false;
          }}
        />
      )}
      {state.type === 'Saving' && recordSetFromQueryLoading()}
      {state.type === 'Saved' && (
        <RecordSetCreated
          recordSet={state.recordSet}
          onClose={(): void => setState({ type: 'Main' })}
        />
      )}
    </>
  );
}

const fetchTreeRanks = async (): Promise<true> => treeRanksPromise.then(f.true);

/** Record ID column index in Query Results when not in distinct mode */
export const queryIdField = 0;<|MERGE_RESOLUTION|>--- conflicted
+++ resolved
@@ -205,13 +205,9 @@
           </Button.Small>
         )}
         <div className="-ml-2 flex-1" />
-<<<<<<< HEAD
-        {props.displayedFields.length > 0 && visibleFieldSpecs.length > 0
-          ? extraButtons
+        {displayedFields.length > 0 && visibleFieldSpecs.length > 0
+          ? exportButtons
           : null}
-=======
-        {displayedFields.length > 0 && exportButtons}
->>>>>>> 98a7f905
         {hasIdField &&
         Array.isArray(results) &&
         Array.isArray(loadedResults) &&
