import React from 'react';

import { formsText } from '../../localization/forms';
import { hijackBackboneAjax } from '../../utils/ajax/backboneAjax';
import { Http } from '../../utils/ajax/definitions';
<<<<<<< HEAD
=======
import { fieldFormat } from '../../utils/fieldFormat';
>>>>>>> 4cb5b149
import type { RA } from '../../utils/types';
import { Link } from '../Atoms/Link';
import { getModelById } from '../DataModel/schema';
import type { SpecifyModel } from '../DataModel/specifyModel';
<<<<<<< HEAD
import { format, naiveFormatter } from '../Formatters/formatters';
import { fieldFormat } from '../Formatters/fieldFormat';
=======
import { format, naiveFormatter } from '../Forms/dataObjFormatters';
>>>>>>> 4cb5b149
import { hasTablePermission } from '../Permissions/helpers';
import type { QueryFieldSpec } from './fieldSpec';
import { queryIdField } from './Results';

const needAuditLogFormatting = (fieldSpecs: RA<QueryFieldSpec>): boolean =>
  fieldSpecs.some(({ table }) =>
    ['SpAuditLog', 'SpAuditLogField'].includes(table.name)
  );

// REFACTOR: replace with <FormattedResourceUrl />
async function resourceToLink(
  model: SpecifyModel,
  id: number
): Promise<JSX.Element | string> {
  const resource = new model.Resource({ id });
  let errorHandled = false;
  return hijackBackboneAjax(
    [Http.OK, Http.NOT_FOUND],
    async () =>
      resource
        .fetch()
        .then(async (resource) => format(resource, undefined, true))
        .then((string) =>
          hasTablePermission(resource.specifyModel.name, 'read') &&
          !resource.isNew() ? (
            <Link.NewTab href={resource.viewUrl()}>{string}</Link.NewTab>
          ) : (
            string
          )
        ),
    (status) => {
      if (status === Http.NOT_FOUND) errorHandled = true;
    }
  ).catch((error) => {
    if (errorHandled)
      return `${naiveFormatter(model.name, id)} ${formsText.deletedInline()}`;
    else throw error;
  });
}

export function getAuditRecordFormatter(
  fieldSpecs: RA<QueryFieldSpec>,
  hasIdField: boolean
):
  | ((
      resultRow: RA<number | string | null>
    ) => Promise<RA<JSX.Element | string>>)
  | undefined {
  if (!needAuditLogFormatting(fieldSpecs)) return undefined;
  const fields = Array.from(
    fieldSpecs
      .map((fieldSpec) => fieldSpec.getField())
      .map((field) => (field?.isRelationship === false ? field : undefined))
  );

  const modelIdIndex = fields.findIndex((field) => field?.name === 'tableNum');
  if (modelIdIndex < 0) return undefined;

  const parentModelIdIndex = fields.findIndex(
    (field) => field?.name === 'parentTableNum'
  );
  if (parentModelIdIndex < 0) return undefined;

  return async (resultRow): Promise<RA<JSX.Element | string>> =>
    Promise.all(
      resultRow
        .filter((_, index) => !hasIdField || index !== queryIdField)
        .map((value, index, row) => {
          if (value === null || value === '') return '';
          const stringValue = value.toString();
          if (fields[index]?.name === 'fieldName') {
            const modelId = row[modelIdIndex];
            return typeof modelId === 'number'
              ? getModelById(modelId).getField(stringValue)?.label ??
                  stringValue
              : modelId ?? '';
          } else if (fields[index]?.name === 'recordId') {
            const modelId = row[modelIdIndex];
            return typeof modelId === 'number'
              ? resourceToLink(getModelById(modelId), Number(value))
              : modelId ?? '';
          } else if (fields[index]?.name === 'parentRecordId') {
            const modelId = row[parentModelIdIndex];
            return typeof modelId === 'number'
              ? resourceToLink(getModelById(modelId), Number(value))
              : modelId ?? '';
          } else
            return fieldFormat(
              fields[index],
              (value ?? '').toString(),
              fieldSpecs[index].parser
            );
        })
    );
}<|MERGE_RESOLUTION|>--- conflicted
+++ resolved
@@ -3,20 +3,12 @@
 import { formsText } from '../../localization/forms';
 import { hijackBackboneAjax } from '../../utils/ajax/backboneAjax';
 import { Http } from '../../utils/ajax/definitions';
-<<<<<<< HEAD
-=======
-import { fieldFormat } from '../../utils/fieldFormat';
->>>>>>> 4cb5b149
 import type { RA } from '../../utils/types';
 import { Link } from '../Atoms/Link';
 import { getModelById } from '../DataModel/schema';
 import type { SpecifyModel } from '../DataModel/specifyModel';
-<<<<<<< HEAD
 import { format, naiveFormatter } from '../Formatters/formatters';
 import { fieldFormat } from '../Formatters/fieldFormat';
-=======
-import { format, naiveFormatter } from '../Forms/dataObjFormatters';
->>>>>>> 4cb5b149
 import { hasTablePermission } from '../Permissions/helpers';
 import type { QueryFieldSpec } from './fieldSpec';
 import { queryIdField } from './Results';
