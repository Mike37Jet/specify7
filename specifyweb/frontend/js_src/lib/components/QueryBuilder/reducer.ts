/**
 * Actions reducer for the Query Builder
 */

import type { Action, State } from 'typesafe-reducer';
import { generateReducer } from 'typesafe-reducer';

import { getCache, setCache } from '../../utils/cache';
import type { RA } from '../../utils/types';
import { moveItem, replaceItem } from '../../utils/utils';
import type { SerializedResource } from '../DataModel/helperTypes';
import type { SpecifyResource } from '../DataModel/legacyTypes';
import type { SpecifyTable } from '../DataModel/specifyTable';
import type { SpQuery, Tables } from '../DataModel/types';
import {
  mappingPathIsComplete,
  mutateMappingPath,
} from '../WbPlanView/helpers';
import type { MappingPath } from '../WbPlanView/Mapper';
import { emptyMapping } from '../WbPlanView/mappingHelpers';
import type { QueryField } from './helpers';
import { parseQueryFields } from './helpers';

export type MainState = State<
  'MainState',
  {
    readonly fields: RA<QueryField>;
    readonly showMappingView: boolean;
    readonly mappingView: MappingPath;
    readonly openedElement: {
      readonly line: number;
      readonly index: number | undefined;
    };
    /*
     * This is incremented each time the query is run
     * It is used to trigger React.useEffect and React.useCallback hooks
     */
    readonly queryRunCount: number;
    readonly saveRequired: boolean;
    readonly baseTableName: keyof Tables;
  }
>;

export const getInitialState = ({
  query,
  queryResource,
  table,
  autoRun,
}: {
  readonly query: SerializedResource<SpQuery>;
  readonly queryResource: SpecifyResource<SpQuery>;
  readonly table: SpecifyTable;
  readonly autoRun: boolean;
}): MainState => ({
  type: 'MainState',
  fields: parseQueryFields(query.fields ?? []),
  showMappingView: getCache('queryBuilder', 'showMappingView') ?? true,
  mappingView: [emptyMapping],
  queryRunCount: autoRun ? 1 : 0,
  openedElement: { line: 1, index: undefined },
  saveRequired: queryResource.isNew(),
  /*
   * This value never changes. It is part of the state to be accessible by
   * the reducer
   */
  baseTableName: table.name,
});

type Actions =
  | Action<
      'ChangeFieldAction',
      { readonly line: number; readonly field: QueryField }
    >
  | Action<
      'ChangeOpenedElementAction',
      { readonly line: number; readonly index: number | undefined }
    >
  | Action<
      'ChangeSelectElementValueAction',
      {
        readonly line: number | 'mappingView';
        readonly index: number;
        readonly newValue: string;
        readonly isRelationship: boolean;
        readonly parentTableName: keyof Tables | undefined;
        readonly newTableName: keyof Tables | undefined;
        readonly currentTableName: keyof Tables | undefined;
      }
    >
  | Action<
      'LineMoveAction',
      { readonly line: number; readonly direction: 'down' | 'up' }
    >
  | Action<'ChangeFieldsAction', { readonly fields: RA<QueryField> }>
  | Action<'FocusLineAction', { readonly line: number }>
  | Action<'ResetStateAction', { readonly state: MainState }>
  | Action<'RunQueryAction'>
  | Action<'SavedQueryAction'>
  | Action<'ToggleMappingViewAction', { readonly isVisible: boolean }>;

export const reducer = generateReducer<MainState, Actions>({
  ResetStateAction: ({ action: { state } }) => state,
  RunQueryAction: ({ state }) => ({
    ...state,
    queryRunCount: state.queryRunCount + 1,
  }),
  ChangeOpenedElementAction: ({ action, state }) => ({
    ...state,
    openedElement: {
      line: action.line,
      index: action.index,
    },
  }),
  FocusLineAction: ({ action, state }) =>
    state.openedElement.line === action.line
      ? state
      : {
          ...state,
          mappingView: mappingPathIsComplete(
            state.fields[action.line].mappingPath
          )
            ? state.fields[action.line].mappingPath
            : state.mappingView,
          openedElement: {
            line: action.line,
            index: undefined,
          },
        },
  LineMoveAction: ({ state, action }) => ({
    ...state,
    openedElement: {
      line: action.direction === 'up' ? action.line - 1 : action.line + 1,
      index: undefined,
    },
<<<<<<< HEAD
    saveRequired: true,
    fields:
      action.direction === 'up'
        ? [
            ...state.fields.slice(0, action.line - 1),
            state.fields[action.line],
            state.fields[action.line - 1],
            ...state.fields.slice(action.line + 1),
          ]
        : [
            ...state.fields.slice(0, action.line),
            state.fields[action.line + 1],
            state.fields[action.line],
            ...state.fields.slice(action.line + 2),
          ],
=======
    fields: moveItem(state.fields, action.line, action.direction),
>>>>>>> d0d280dc
  }),
  ToggleMappingViewAction: ({ action, state }) => ({
    ...state,
    showMappingView: setCache(
      'queryBuilder',
      'showMappingView',
      action.isVisible
    ),
  }),
  ChangeFieldsAction: ({ action, state }) => ({
    ...state,
    fields: action.fields,
    saveRequired: true,
  }),
  ChangeFieldAction: ({ action, state }) => ({
    ...state,
    fields: replaceItem(state.fields, action.line, action.field),
    saveRequired: true,
  }),
  ChangeSelectElementValueAction: ({ state, action: { line, ...action } }) => {
    const newMappingPath = mutateMappingPath({
      ...action,
      mappingPath:
        line === 'mappingView'
          ? state.mappingView
          : state.fields[line].mappingPath,
      ignoreToMany: true,
    });

    if (line === 'mappingView')
      return {
        ...state,
        mappingView: newMappingPath,
      };

    return {
      ...state,
      fields: replaceItem(state.fields, line, {
        ...state.fields[line],
        mappingPath: newMappingPath,
        dataObjFormatter:
          mappingPathIsComplete(newMappingPath) &&
          action.currentTableName === action.newTableName
            ? undefined
            : state.fields[line].dataObjFormatter,
      }),
      autoMapperSuggestions: undefined,
      saveRequired: true,
    };
  },
  SavedQueryAction: ({ state }) => ({ ...state, saveRequired: false }),
});<|MERGE_RESOLUTION|>--- conflicted
+++ resolved
@@ -132,25 +132,8 @@
       line: action.direction === 'up' ? action.line - 1 : action.line + 1,
       index: undefined,
     },
-<<<<<<< HEAD
     saveRequired: true,
-    fields:
-      action.direction === 'up'
-        ? [
-            ...state.fields.slice(0, action.line - 1),
-            state.fields[action.line],
-            state.fields[action.line - 1],
-            ...state.fields.slice(action.line + 1),
-          ]
-        : [
-            ...state.fields.slice(0, action.line),
-            state.fields[action.line + 1],
-            state.fields[action.line],
-            ...state.fields.slice(action.line + 2),
-          ],
-=======
     fields: moveItem(state.fields, action.line, action.direction),
->>>>>>> d0d280dc
   }),
   ToggleMappingViewAction: ({ action, state }) => ({
     ...state,
