--- conflicted
+++ resolved
@@ -15,7 +15,6 @@
 import { QueryButton } from './Components';
 import type { QueryField } from './helpers';
 import { hasLocalityColumns } from './helpers';
-import { keysToLowerCase } from '../../utils/utils';
 
 export function QueryExportButtons({
   baseTableName,
@@ -53,10 +52,7 @@
           .map(({ mappingPath }) =>
             generateMappingPathPreview(baseTableName, mappingPath)
           ),
-<<<<<<< HEAD
-=======
-        recordSetId: recordSetId,
->>>>>>> 3921b3ce
+        recordSetId,
       }),
     });
   }
