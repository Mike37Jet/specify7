--- conflicted
+++ resolved
@@ -160,26 +160,6 @@
           {queryText.createCsv()}
         </QueryButton>
       )}
-<<<<<<< HEAD
-=======
-      {containsResults && hasPermission('/querybuilder/query', 'export_csv') && (
-        <QueryButton
-          disabled={fields.length === 0}
-          showConfirmation={showConfirmation}
-          onClick={(): void => {
-            selectedRows.size === 0
-              ? doQueryExport(
-                  '/stored_query/exportcsv/',
-                  separator,
-                  'utf-8-sig'
-                )
-              : exportSelected().catch(softFail);
-          }}
-        >
-          {queryText.createExcelCsv()}
-        </QueryButton>
-      )}
->>>>>>> 63f2c50a
       {canUseKml && (
         <QueryButton
           disabled={fields.length === 0}
