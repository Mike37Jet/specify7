import React from 'react';
import { useNavigate } from 'react-router-dom';

import { useSearchParameter } from '../../hooks/navigation';
import { commonText } from '../../localization/common';
import { queryText } from '../../localization/query';
import { wbPlanText } from '../../localization/wbPlan';
import { f } from '../../utils/functools';
import type { RA } from '../../utils/types';
import { Button } from '../Atoms/Button';
import { Link } from '../Atoms/Link';
import { ReadOnlyContext } from '../Core/Contexts';
import type { SerializedResource } from '../DataModel/helperTypes';
import type { SpecifyResource } from '../DataModel/legacyTypes';
import { getTableById, strictGetTable, tables } from '../DataModel/tables';
import type {
  RecordSet,
  SpQuery,
  SpQueryField,
  Tables,
} from '../DataModel/types';
import { recordSetView } from '../FormParse/webOnlyViews';
import { ResourceView } from '../Forms/ResourceView';
import { userInformation } from '../InitialContext/userInformation';
import { loadingBar } from '../Molecules';
import { Dialog } from '../Molecules/Dialog';
import { TableIcon } from '../Molecules/TableIcon';
import { formatUrl } from '../Router/queryString';
import { ButtonWithConfirmation } from '../WbPlanView/Components';
import { mappingPathIsComplete } from '../WbPlanView/helpers';
import type { QueryField } from './helpers';
import { QuerySaveDialog } from './Save';

export function SaveQueryButtons({
  fields,
  saveRequired,
  isValid,
  queryResource,
  unsetUnloadProtect,
  getQueryFieldRecords,
  onSaved: handleSaved,
  onTriedToSave: handleTriedToSave,
}: {
  readonly fields: RA<QueryField>;
  readonly saveRequired: boolean;
  readonly isValid: () => boolean;
  readonly queryResource: SpecifyResource<SpQuery>;
  readonly unsetUnloadProtect: () => void;
  readonly getQueryFieldRecords:
    | (() => RA<SerializedResource<SpQueryField>>)
    | undefined;
  readonly onSaved: () => void;
  readonly onTriedToSave: () => boolean;
}): JSX.Element {
  const [recordSetId] = useSearchParameter('recordsetid');

  const [showDialog, setShowDialog] = React.useState<'save' | 'saveAs' | false>(
    false
  );
  const showConfirmation = (): boolean =>
    fields.some(({ mappingPath }) => !mappingPathIsComplete(mappingPath));

  function handleSave(newState: typeof showDialog): void {
    if (
      typeof getQueryFieldRecords === 'function' &&
      (newState === 'save' || newState === 'saveAs')
    )
      queryResource.set('fields', getQueryFieldRecords());
    setShowDialog(newState);
  }

  const navigate = useNavigate();
<<<<<<< HEAD
  const isReadOnly = React.useContext(ReadOnlyContext);
=======

>>>>>>> ec0ad44a
  return (
    <>
      {typeof showDialog === 'string' && (
        <QuerySaveDialog
          isSaveAs={showDialog === 'saveAs'}
          query={queryResource}
          onClose={(): void => setShowDialog(false)}
          onSaved={(queryId: number): void => {
            handleSaved();
            setShowDialog(false);
            unsetUnloadProtect();
            navigate(
              formatUrl(
                `/specify/query/${queryId}/`,
                recordSetId === undefined ? {} : { recordSetId }
              ),
              {
                replace: true,
              }
            );
          }}
        />
      )}
      {isReadOnly ||
      queryResource.get('specifyUser') !==
        userInformation.resource_uri ? undefined : (
        <QueryButton
          disabled={!saveRequired || fields.length === 0}
          showConfirmation={showConfirmation}
          onClick={(): void =>
            handleTriedToSave() && isValid() ? handleSave('save') : undefined
          }
        >
          {queryText.saveQuery()}
        </QueryButton>
      )}
      {isReadOnly || queryResource.isNew() ? undefined : (
        <QueryButton
          disabled={fields.length === 0}
          showConfirmation={showConfirmation}
          onClick={(): void =>
            handleTriedToSave() && isValid() ? handleSave('saveAs') : undefined
          }
        >
          {queryText.saveAs()}
        </QueryButton>
      )}
    </>
  );
}

export function ToggleMappingViewButton({
  fields,
  showMappingView,
  onClick: handleClick,
}: {
  readonly fields: RA<QueryField>;
  readonly showMappingView: boolean;
  readonly onClick: () => void;
}): JSX.Element {
  return (
    <Button.Small
      aria-pressed={!showMappingView}
      disabled={fields.length === 0 && showMappingView}
      onClick={handleClick}
    >
      {showMappingView
        ? wbPlanText.hideFieldMapper()
        : wbPlanText.showFieldMapper()}
    </Button.Small>
  );
}

export function QueryButton({
  disabled,
  children,
  onClick: handleClick,
  showConfirmation,
}: {
  readonly disabled: boolean;
  readonly children: string;
  readonly onClick: () => void;
  readonly showConfirmation: () => boolean;
}): JSX.Element {
  return (
    <ButtonWithConfirmation
      dialogButtons={(confirm): JSX.Element => (
        <>
          <Button.Orange onClick={confirm}>{commonText.remove()}</Button.Orange>
          <Button.DialogClose>{commonText.cancel()}</Button.DialogClose>
        </>
      )}
      dialogHeader={queryText.queryDeleteIncomplete()}
      dialogMessage={queryText.queryDeleteIncompleteDescription()}
      disabled={disabled}
      showConfirmation={showConfirmation}
      onConfirm={handleClick}
    >
      {children}
    </ButtonWithConfirmation>
  );
}

/**
 * Create a Record Set from all query results.
 * See also `CreateRecordSet`
 */
export function MakeRecordSetButton({
  baseTableName,
  queryResource,
  fields,
  getQueryFieldRecords,
}: {
  readonly baseTableName: keyof Tables;
  readonly queryResource: SpecifyResource<SpQuery>;
  readonly fields: RA<QueryField>;
  readonly getQueryFieldRecords:
    | (() => RA<SerializedResource<SpQueryField>>)
    | undefined;
}): JSX.Element {
  const [state, setState] = React.useState<
    'editing' | 'saved' | 'saving' | undefined
  >(undefined);

  const [recordSet, setRecordSet] = React.useState<
    SpecifyResource<RecordSet> | undefined
  >(undefined);

  return (
    <>
      <QueryButton
        disabled={fields.length === 0}
        showConfirmation={(): boolean =>
          fields.some(({ mappingPath }) => !mappingPathIsComplete(mappingPath))
        }
        onClick={(): void => {
          setState('editing');
          if (typeof getQueryFieldRecords === 'function')
            queryResource.set('fields', getQueryFieldRecords());

          const recordSet = new tables.RecordSet.Resource();

          if (!queryResource.isNew())
            recordSet.set('name', queryResource.get('name'));

          recordSet.set('dbTableId', strictGetTable(baseTableName).tableId);
          // @ts-expect-error Adding a non-datamodel field
          recordSet.set('fromQuery', queryResource.toJSON());
          // @ts-expect-error Overwriting the resource back-end URL
          recordSet.url = '/stored_query/make_recordset/';
          setRecordSet(recordSet);
        }}
      >
        {queryText.createRecordSet({
          recordSetTable: tables.RecordSet.label,
        })}
      </QueryButton>
      {state === 'editing' || state === 'saving' ? (
        <>
          {typeof recordSet === 'object' && (
            <ResourceView
              dialog="modal"
              isDependent={false}
              isSubForm={false}
              resource={recordSet}
              viewName={recordSetView}
              onAdd={undefined}
              onClose={(): void => setState(undefined)}
              onDeleted={f.never}
              onSaved={(): void => setState('saved')}
              onSaving={(): void => setState('saving')}
            />
          )}
          {state === 'saving' && recordSetFromQueryLoading()}
        </>
      ) : undefined}
      {state === 'saved' && typeof recordSet === 'object' ? (
        <RecordSetCreated
          recordSet={recordSet}
          onClose={(): void => setState(undefined)}
        />
      ) : undefined}
    </>
  );
}

export const recordSetFromQueryLoading = f.store(() => (
  <Dialog
    buttons={undefined}
    header={queryText.recordSetToQuery({
      recordSetTable: tables.RecordSet.label,
    })}
    onClose={undefined}
  >
    {queryText.recordSetToQueryDescription({
      recordSetTable: tables.RecordSet.label,
    })}
    {loadingBar}
  </Dialog>
));

export function RecordSetCreated({
  recordSet,
  onClose: handleClose,
}: {
  readonly recordSet: SpecifyResource<RecordSet>;
  readonly onClose: () => void;
}): JSX.Element {
  return (
    <Dialog
      buttons={<Button.DialogClose>{commonText.close()}</Button.DialogClose>}
      header={queryText.recordSetCreated({
        recordSetTable: tables.RecordSet.label,
      })}
      onClose={handleClose}
    >
      <Link.Default href={`/specify/record-set/${recordSet.id}/`}>
        <TableIcon label name={getTableById(recordSet.get('dbTableId')).name} />
        {recordSet.get('name')}
      </Link.Default>
    </Dialog>
  );
}<|MERGE_RESOLUTION|>--- conflicted
+++ resolved
@@ -70,11 +70,8 @@
   }
 
   const navigate = useNavigate();
-<<<<<<< HEAD
   const isReadOnly = React.useContext(ReadOnlyContext);
-=======
-
->>>>>>> ec0ad44a
+
   return (
     <>
       {typeof showDialog === 'string' && (
