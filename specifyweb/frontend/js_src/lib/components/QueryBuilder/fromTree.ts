import { queryText } from '../../localization/query';
import type { IR, RA, RR } from '../../utils/types';
import { defined } from '../../utils/types';
import type { AnyTree, SerializedResource } from '../DataModel/helperTypes';
import type { SpecifyResource } from '../DataModel/legacyTypes';
import { getTreeTable, tables } from '../DataModel/tables';
import type {
  SpQuery,
  SpQueryField,
  Tables,
  TaxonTreeDefItem,
} from '../DataModel/types';
import { softFail } from '../Errors/Crash';
import { getDomainResource } from '../InitialContext/treeRanks';
import { hasTablePermission } from '../Permissions/helpers';
import { formatTreeRank } from '../WbPlanView/mappingHelpers';
import { queryFieldFilters } from './FieldFilter';
import { QueryFieldSpec } from './fieldSpec';
import { flippedSortTypes } from './helpers';
import { createQuery } from './index';

export function makeQueryField(
  tableName: keyof Tables,
  path: string,
  options: Partial<SerializedResource<SpQueryField>>
): SpecifyResource<SpQueryField> {
<<<<<<< HEAD
  const field = QueryFieldSpec.fromPath(
    tables.CollectionObject.name,
    path.split('.')
  )
=======
  const field = QueryFieldSpec.fromPath(tableName, path.split('.'))
>>>>>>> dbb15abb
    .toSpQueryField()
    .set('sortType', flippedSortTypes.none);

  Object.entries(options).forEach(([key, value]) =>
    field.set(
      key as keyof SpQueryField['fields'],
      (value as string | undefined) ?? null
    )
  );

  return field;
}

const makeField = (
  path: string,
  options: Partial<SerializedResource<SpQueryField>>
): SpecifyResource<SpQueryField> =>
  makeQueryField('CollectionObject', path, options);

const defaultFields: RR<
  AnyTree['tableName'],
  (
    nodeId: number,
    rankName: string
  ) => Promise<RA<SpecifyResource<SpQueryField>>>
> = {
  Taxon: async (nodeId, rankName) => [
    makeField('catalogNumber', {
      sortType: flippedSortTypes.ascending,
    }),
    makeField('determinations.taxon.fullName', {}),
    makeField(`determinations.taxon.${rankName}.taxonId`, {
      operStart: queryFieldFilters.equal.id,
      startValue: nodeId.toString(),
      isDisplay: false,
    }),
    makeField('determinations.isCurrent', {
      operStart: queryFieldFilters.trueOrNull.id,
      isDisplay: false,
    }),
  ],
  Geography: async (nodeId, rankName) => [
    makeField('catalogNumber', {}),
    makeField('determinations.taxon.fullName', {
      sortType: flippedSortTypes.ascending,
    }),
    makeField('determinations.isCurrent', {
      isDisplay: false,
      operStart: queryFieldFilters.trueOrNull.id,
    }),
    makeField('collectingEvent.locality.localityName', {}),
    makeField('collectingEvent.locality.geography.fullName', {
      sortType: flippedSortTypes.ascending,
    }),
    makeField(`collectingEvent.locality.geography.${rankName}.geographyId`, {
      isDisplay: false,
      operStart: queryFieldFilters.equal.id,
      startValue: nodeId.toString(),
    }),
  ],
  Storage: async (nodeId, rankId) => [
    makeField('catalogNumber', {
      sortType: flippedSortTypes.ascending,
    }),
    makeField('determinations.taxon.fullName', {}),
    makeField('determinations.isCurrent', {
      isDisplay: false,
      operStart: queryFieldFilters.trueOrNull.id,
    }),
    makeField('preparations.storage.fullName', {}),
    makeField(`preparations.storage.${rankId}.storageId`, {
      isDisplay: false,
      operStart: queryFieldFilters.equal.id,
      startValue: nodeId.toString(),
    }),
  ],
  async GeologicTimePeriod(nodeId, rankName) {
    const paleoPath = await fetchPaleoPath();
    return [
      makeField('catalogNumber', {}),
      makeField('determinations.taxon.fullName', {
        sortType: flippedSortTypes.ascending,
      }),
      makeField('determinations.isCurrent', {
        isDisplay: false,
        operStart: queryFieldFilters.trueOrNull.id,
      }),

      ...(typeof paleoPath === 'string'
        ? [
            makeField(`${paleoPath}.chronosStrat.fullName`, {}),
            makeField(
              `${paleoPath}.chronosStrat.${rankName}.geologicTimePeriodId`,
              {
                isDisplay: false,
                operStart: queryFieldFilters.equal.id,
                startValue: nodeId.toString(),
              }
            ),
          ]
        : []),
    ];
  },
  async LithoStrat(nodeId, rankName) {
    const paleoPath = await fetchPaleoPath();
    return [
      makeField('catalogNumber', {}),
      makeField('determinations.taxon.fullName', {
        sortType: flippedSortTypes.ascending,
      }),
      makeField('determinations.isCurrent', {
        isDisplay: false,
        operStart: queryFieldFilters.trueOrNull.id,
      }),
      ...(typeof paleoPath === 'string'
        ? [
            makeField(`${paleoPath}.lithoStrat.fullName`, {}),
            makeField(`${paleoPath}.lithoStrat.${rankName}.lithoStratId`, {
              operStart: queryFieldFilters.equal.id,
              startValue: nodeId.toString(),
              isDisplay: false,
            }),
          ]
        : []),
    ];
  },
};

async function fetchPaleoPath(): Promise<string | undefined> {
  if (!hasTablePermission('Discipline', 'read')) return undefined;
  const paths: IR<string> = {
    collectionobject: 'paleoContext',
    collectingevent: 'collectingevent.paleoContext',
    locality: 'collectingevent.locality.paleoContext',
  };
  const paleoContextTable =
    (await getDomainResource('discipline')?.fetch())?.get(
      'paleoContextChildTable'
    ) ?? '';
  const paleoPath = paths[paleoContextTable];
  if (paleoPath === undefined)
    softFail(new Error('unknown paleoContext child table'));
  return paleoPath;
}

/**
 * Generate a Query for fetchign Collection Objects associated with a given
 * tree node
 */
export async function queryFromTree(
  tableName: AnyTree['tableName'],
  nodeId: number
): Promise<SpecifyResource<SpQuery>> {
  const tree = defined(
    getTreeTable(tableName),
    `Unable to contract a tree query from the ${tableName} table`
  );
  const node = new tree.Resource({ id: nodeId });
  await node.fetch();

  const query = createQuery(
    queryText.treeQueryName({
      tableName: tables.CollectionObject.label,
      nodeFullName: node.get('fullName') ?? node.get('name'),
    }),
    tables.CollectionObject
  );

  const rank: SpecifyResource<TaxonTreeDefItem> = await node.rgetPromise(
    'definitionItem'
  );
  query.set(
    'fields',
    await defaultFields[tree.name](
      nodeId,
      formatTreeRank(rank.get('name') ?? rank.get('title'))
    )
  );

  return query;
}<|MERGE_RESOLUTION|>--- conflicted
+++ resolved
@@ -24,14 +24,7 @@
   path: string,
   options: Partial<SerializedResource<SpQueryField>>
 ): SpecifyResource<SpQueryField> {
-<<<<<<< HEAD
-  const field = QueryFieldSpec.fromPath(
-    tables.CollectionObject.name,
-    path.split('.')
-  )
-=======
   const field = QueryFieldSpec.fromPath(tableName, path.split('.'))
->>>>>>> dbb15abb
     .toSpQueryField()
     .set('sortType', flippedSortTypes.none);
 
