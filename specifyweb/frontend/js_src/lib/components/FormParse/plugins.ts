--- conflicted
+++ resolved
@@ -115,12 +115,8 @@
       ignoreFieldName: true,
     };
   },
-<<<<<<< HEAD
+  // FEATURE: support specifying min/max value
   PartialDateUI({ getProperty, defaultValue, table, fields }) {
-=======
-  // FEATURE: support specifying min/max value
-  PartialDateUI({ getProperty, defaultValue, model, fields }) {
->>>>>>> 3ea6689c
     const defaultPrecision = getProperty('defaultPrecision')?.toLowerCase();
     const dateFields = table.getFields(getProperty('df') ?? '') ?? fields;
     if (dateFields === undefined) {
@@ -206,15 +202,7 @@
     icon: getProperty('icon') ?? 'WebLink',
     ignoreFieldName: false,
   }),
-<<<<<<< HEAD
-  AttachmentPlugin: () =>
-    hasTablePermission('Attachment', 'read')
-      ? { type: 'AttachmentPlugin', ignoreFieldName: true }
-      : { type: 'Blank' },
   HostTaxonPlugin: ({ getProperty, table }) =>
-=======
-  HostTaxonPlugin: ({ getProperty, model }) =>
->>>>>>> 3ea6689c
     hasTablePermission('CollectionRelType', 'read')
       ? table.name === 'CollectingEventAttribute'
         ? {
