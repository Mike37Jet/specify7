--- conflicted
+++ resolved
@@ -21,12 +21,9 @@
 import { postProcessFormDef } from './postProcessFormDef';
 import { Http } from '../../utils/ajax/definitions';
 import { webOnlyViews } from './webOnlyViews';
-<<<<<<< HEAD
 import { consoleLog, LogMessage, setLogContext } from '../Errors/interceptLogs';
 import { formatList } from '../Atoms/Internationalization';
-=======
 import { LocalizedString } from 'typesafe-i18n';
->>>>>>> 50b4f162
 
 export type ViewDescription = ParsedFormDefinition & {
   readonly formType: FormType;
@@ -277,13 +274,8 @@
           : undefined) ??
         labelsForCells[cell.id ?? '']?.text ??
         (cell.type === 'Field' || cell.type === 'SubView'
-<<<<<<< HEAD
           ? model?.getField(cell.fieldNames?.join('.') ?? '')?.label ??
-            cell.fieldNames?.join('.')
-=======
-          ? model?.getField(cell.fieldName ?? '')?.label ??
-            (cell.fieldName as LocalizedString)
->>>>>>> 50b4f162
+            (cell.fieldNames?.join('.') as LocalizedString)
           : undefined),
       // Remove labels from checkboxes (as labels would be in the table header)
       ...(cell.type === 'Field' && cell.fieldDefinition.type === 'Checkbox'
