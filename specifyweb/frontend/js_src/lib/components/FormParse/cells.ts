/**
 * Parse form cell XML into a JSON structure
 *
 * Documentation - https://github.com/specify/specify7/wiki/Form-System#cell-definition
 * On any modifications, please check if documentation needs to be updated.
 */

import type { LocalizedString } from 'typesafe-i18n';
import type { State } from 'typesafe-reducer';

import { f } from '../../utils/functools';
import type { IR, RA } from '../../utils/types';
import { filterArray } from '../../utils/types';
import {
  getAttribute,
  getBooleanAttribute,
  getParsedAttribute,
} from '../../utils/utils';
import { getModel } from '../DataModel/schema';
import type { SpecifyModel } from '../DataModel/specifyModel';
import type { Tables } from '../DataModel/types';
import { getLogContext, setLogContext } from '../Errors/interceptLogs';
import { legacyLocalize } from '../InitialContext/legacyUiLocalization';
<<<<<<< HEAD
import { toLargeSortConfig } from '../Molecules/Sorting';
import { hasPathPermission } from '../Permissions/helpers';
import type { CommandDefinition } from './commands';
import { parseUiCommand } from './commands';
import type { FormFieldDefinition } from './fields';
import { parseFormField } from './fields';
import type { FormType, ParsedFormDefinition } from './index';
import { parseFormDefinition } from './index';
=======
import type { IR, RA } from '../../utils/types';
import { filterArray } from '../../utils/types';
import { getLogContext, setLogContext } from '../Errors/interceptLogs';
import { hasPathPermission } from '../Permissions/helpers';
import { toLargeSortConfig } from '../Molecules/Sorting';
import { LocalizedString } from 'typesafe-i18n';
>>>>>>> 8acc8412

// Parse column width definitions
export const processColumnDefinition = (
  columnDefinition: string
): RA<number | undefined> =>
  (columnDefinition.endsWith(',p:g')
    ? columnDefinition.slice(0, -1 * ',p:g'.length)
    : columnDefinition
  )
    .split(',')
    .filter((_, index) => index % 2 === 0)
    .map((definition) => /(\d+)px/u.exec(definition)?.[1] ?? '')
    .map(f.parseInt);

export const parseSpecifyProperties = (props = ''): IR<string> =>
  Object.fromEntries(
    filterArray(
      props.split(';').map((line) => /([^=]+)=(.+)/u.exec(line)?.slice(1, 3))
    ).map(([key, value]) => [key.trim().toLowerCase(), value.trim()])
  );

export type CellTypes = {
  readonly Field: State<
    'Field',
    {
      readonly fieldNames: RA<string> | undefined;
      readonly fieldDefinition: FormFieldDefinition;
      readonly isRequired: boolean;
    }
  >;
  readonly Label: State<
    'Label',
    {
      readonly text: LocalizedString | undefined;
      readonly title: LocalizedString | undefined;
      readonly labelForCellId: string | undefined;
      readonly fieldNames: RA<string> | undefined;
    }
  >;
  readonly Separator: State<
    'Separator',
    {
      readonly label: LocalizedString | undefined;
      readonly icon: string | undefined;
      readonly forClass: keyof Tables | undefined;
    }
  >;
  readonly SubView: State<
    'SubView',
    {
      readonly fieldNames: RA<string> | undefined;
      readonly formType: FormType;
      readonly isButton: boolean;
      readonly icon: string | undefined;
      readonly viewName: string | undefined;
      readonly sortField: SubViewSortField | undefined;
    }
  >;
  readonly Panel: State<
    'Panel',
    ParsedFormDefinition & { readonly display: 'block' | 'inline' }
  >;
  readonly Command: State<
    'Command',
    {
      readonly commandDefinition: CommandDefinition;
    }
  >;
  readonly Unsupported: State<
    'Unsupported',
    {
      readonly cellType: string | undefined;
    }
  >;
  readonly Blank: State<'Blank'>;
};

export type SubViewSortField = {
  readonly direction: 'asc' | 'desc';
  readonly fieldNames: RA<string>;
};

export const cellAlign = ['left', 'center', 'right'] as const;

const processCellType: {
  readonly [KEY in keyof CellTypes]: (props: {
    readonly cell: Element;
    readonly model: SpecifyModel;
    readonly getProperty: (name: string) => string | undefined;
  }) => CellTypes[KEY | 'Blank'];
} = {
  Field({ cell, model, getProperty }) {
    const rawFieldName = getParsedAttribute(cell, 'name');
    const fields = model?.getFields(rawFieldName ?? '');
    const fieldNames = fields?.map(({ name }) => name);
    const fieldsString = fieldNames?.join('.');

    setLogContext({ field: fieldsString ?? rawFieldName });

    const fieldDefinition = parseFormField({
      cell,
      getProperty,
      model,
      fields,
    });

    /*
     * Some plugins overwrite the fieldName. In such cases, the [name] attribute
     * is commonly "this"
     */
    const resolvedFields =
      (fieldDefinition.type === 'Plugin' &&
      fieldDefinition.pluginDefinition.type === 'PartialDateUI'
        ? model.getFields(fieldDefinition.pluginDefinition.dateFields.join('.'))
        : undefined) ?? fields;

    if (
      resolvedFields === undefined &&
      (fieldDefinition.type !== 'Plugin' ||
        fieldDefinition.pluginDefinition.type === 'PartialDateUI')
    )
      console.error(`Unknown field: ${rawFieldName ?? '(null)'}`);

    const hasAccess =
      resolvedFields === undefined || hasPathPermission(resolvedFields, 'read');

    setLogContext({ field: undefined });
<<<<<<< HEAD
    return hasAccess && fieldDefinition.type !== 'Blank'
      ? {
          type: 'Field',
          fieldNames: resolvedFields?.map(({ name }) => name),
          fieldDefinition,
          isRequired:
            (getBooleanAttribute(cell, 'isRequired') ?? false) ||
            (fields?.at(-1)?.localization.isrequired ?? false),
        }
      : { type: 'Blank' };
=======
    if (hasAccess && fieldDefinition.type !== 'Blank')
      return {
        type: 'Field',
        fieldNames: resolvedFields?.map(({ name }) => name),
        fieldDefinition,
        isRequired:
          (getBooleanAttribute(cell, 'isRequired') ?? false) ||
          (fields?.at(-1)?.localization.isrequired ?? false),
      };
    else return { type: 'Blank' };
>>>>>>> 8acc8412
  },
  Label: ({ cell }) => ({
    type: 'Label',
    // This may be overwritten in postProcessRows
    text: f.maybe(getParsedAttribute(cell, 'label'), legacyLocalize),
    // This would be set in postProcessRows
    title: undefined,
    labelForCellId: getParsedAttribute(cell, 'labelFor'),
    // This would be set in postProcessRows
    fieldNames: undefined,
  }),
  Separator: ({ cell }) => ({
    type: 'Separator',
    label: f.maybe(getParsedAttribute(cell, 'label'), legacyLocalize),
    icon: getParsedAttribute(cell, 'icon'),
    forClass: f.maybe(
      getParsedAttribute(cell, 'forClass'),
      (forClass) => getModel(forClass)?.name
    ),
  }),
  SubView({ cell, model, getProperty }) {
    const rawFieldName = getParsedAttribute(cell, 'name');
    const fields = model.getFields(rawFieldName ?? '');
    if (fields === undefined) {
      console.error(
        `Unknown field ${rawFieldName ?? '(null)'} when parsing form SubView`,
        {
          cell,
          model,
        }
      );
      return { type: 'Blank' };
    }
    const relationship = fields.at(-1);
    if (relationship?.isRelationship === false) {
      console.error('SubView can only be used to display a relationship');
      return { type: 'Blank' };
    } else if (fields.at(-1)?.type === 'many-to-many') {
      // ResourceApi does not support .rget() on a many-to-many
      console.error('Many-to-many relationships are not supported');
      return { type: 'Blank' };
    }

    const hasAccess = hasPathPermission(fields, 'read');
    if (!hasAccess) return { type: 'Blank' };

    const rawSortField = getProperty('sortField');
    const parsedSort = f.maybe(rawSortField, toLargeSortConfig);
    const sortFields = relationship!.relatedModel.getFields(
      parsedSort?.fieldNames.join('.') ?? ''
    );
    const formType = getParsedAttribute(cell, 'defaultType') ?? '';
    return {
      type: 'SubView',
      formType: formType?.toLowerCase() === 'table' ? 'formTable' : 'form',
      fieldNames: fields?.map(({ name }) => name),
      viewName: getParsedAttribute(cell, 'viewName'),
      isButton: getProperty('btn')?.toLowerCase() === 'true',
      icon: getProperty('icon'),
      sortField:
        sortFields === undefined
          ? undefined
          : {
              direction: parsedSort?.direction ?? 'asc',
              fieldNames: sortFields.map(({ name }) => name),
            },
    };
  },
  Panel: ({ cell, model }) => {
    const oldContext = getLogContext();
    setLogContext(
      {
        parent: oldContext,
      },
      true
    );
    const definition = parseFormDefinition(cell, model);
    setLogContext(oldContext, true);

    return {
      type: 'Panel',
      ...definition,
      display:
        getParsedAttribute(cell, 'panelType')?.toLowerCase() === 'buttonbar'
          ? 'inline'
          : 'block',
    };
  },
  Command: ({ cell, model }) => ({
    type: 'Command',
    commandDefinition: parseUiCommand(cell, model),
  }),
  /**
   * This function never actually gets called
   * Blank cell type is used by postProcessRows if row definition has fewer
   * cells than defined columns
   */
  Blank: () => ({ type: 'Blank' }),
  Unsupported: ({ cell }) => {
    console.warn(
      `Unsupported cell type: ${getParsedAttribute(cell, 'type') ?? '(null)'}`
    );
    return {
      type: 'Unsupported',
      cellType: getAttribute(cell, 'type'),
    };
  },
};

export type FormCellDefinition = CellTypes[keyof CellTypes] & {
  readonly id: string | undefined;
  readonly align: typeof cellAlign[number];
  readonly colSpan: number;
  readonly visible: boolean;
  readonly ariaLabel: LocalizedString | undefined;
};

const cellTypeTranslation: IR<keyof CellTypes> = {
  field: 'Field',
  label: 'Label',
  separator: 'Separator',
  subview: 'SubView',
  panel: 'Panel',
  command: 'Command',
  blank: 'Blank',
};

/**
 * Parse form cell XML into a JSON structure
 *
 * Does not depend on FormMode, FormType
 */
export function parseFormCell(
  model: SpecifyModel,
  cellNode: Element
): FormCellDefinition {
  const cellClass = getParsedAttribute(cellNode, 'type') ?? '';
  const cellType = cellTypeTranslation[cellClass.toLowerCase()];

<<<<<<< HEAD
=======
  // FEATURE: warn on IDs that include spaces and other unsupported characters
>>>>>>> 8acc8412
  const id = getParsedAttribute(cellNode, 'id');
  setLogContext({ id, type: cellType });

  const parsedCell = processCellType[cellType] ?? processCellType.Unsupported;
  const properties = parseSpecifyProperties(
    getAttribute(cellNode, 'initialize') ?? ''
  );
  const getProperty = (name: string): string | undefined =>
    properties[name.toLowerCase()];
  const colSpan = f.parseInt(getParsedAttribute(cellNode, 'colSpan'));
  const align = getProperty('align')?.toLowerCase();

  return {
    id,
    colSpan: typeof colSpan === 'number' ? Math.ceil(colSpan / 2) : 1,
    align: f.includes(cellAlign, align)
      ? align
      : cellType === 'Label'
      ? 'right'
      : 'left',
    /*
     * Specify 6 has `initialize="visible=false"` and
     * `initialize="vis=false"` attributes for some cell definitions.
     * vis=false doesn't seem to be implemented at all. visible=false seems to
     * be implemented for buttons and panels only, but from tests we did, it
     * does not seem to work either.
     * Specify 7.6.1 and prior ignored both of these attributes.
     * Specify 7.7.0 was going to respect visible=false for all cell types,
     * but it ran into problem: "Generate Label on Save" checkbox and
     * "Generate Label" buttons on the default Collection Object form have
     * visible=false. Adding support for that attribute in Specify 7 would mean
     * this checkbox and button would disappear from forms in Specify 7 when
     * users update to 7.7.0.
     * To mitigate the above issues, Specify 7 form definitions are using
     * "invisible=true" instead of "visible=false" for making fields invisible
     */
    visible:
      getBooleanAttribute(cellNode, 'invisible') !== true ||
      parsedCell === processCellType.Unsupported,
    ...parsedCell({ cell: cellNode, model, getProperty }),
    // This may get filled out in postProcessRows or parseFormTableDefinition
    ariaLabel: undefined,
  };
}<|MERGE_RESOLUTION|>--- conflicted
+++ resolved
@@ -21,7 +21,6 @@
 import type { Tables } from '../DataModel/types';
 import { getLogContext, setLogContext } from '../Errors/interceptLogs';
 import { legacyLocalize } from '../InitialContext/legacyUiLocalization';
-<<<<<<< HEAD
 import { toLargeSortConfig } from '../Molecules/Sorting';
 import { hasPathPermission } from '../Permissions/helpers';
 import type { CommandDefinition } from './commands';
@@ -30,14 +29,6 @@
 import { parseFormField } from './fields';
 import type { FormType, ParsedFormDefinition } from './index';
 import { parseFormDefinition } from './index';
-=======
-import type { IR, RA } from '../../utils/types';
-import { filterArray } from '../../utils/types';
-import { getLogContext, setLogContext } from '../Errors/interceptLogs';
-import { hasPathPermission } from '../Permissions/helpers';
-import { toLargeSortConfig } from '../Molecules/Sorting';
-import { LocalizedString } from 'typesafe-i18n';
->>>>>>> 8acc8412
 
 // Parse column width definitions
 export const processColumnDefinition = (
@@ -165,7 +156,6 @@
       resolvedFields === undefined || hasPathPermission(resolvedFields, 'read');
 
     setLogContext({ field: undefined });
-<<<<<<< HEAD
     return hasAccess && fieldDefinition.type !== 'Blank'
       ? {
           type: 'Field',
@@ -176,18 +166,6 @@
             (fields?.at(-1)?.localization.isrequired ?? false),
         }
       : { type: 'Blank' };
-=======
-    if (hasAccess && fieldDefinition.type !== 'Blank')
-      return {
-        type: 'Field',
-        fieldNames: resolvedFields?.map(({ name }) => name),
-        fieldDefinition,
-        isRequired:
-          (getBooleanAttribute(cell, 'isRequired') ?? false) ||
-          (fields?.at(-1)?.localization.isrequired ?? false),
-      };
-    else return { type: 'Blank' };
->>>>>>> 8acc8412
   },
   Label: ({ cell }) => ({
     type: 'Label',
@@ -327,10 +305,7 @@
   const cellClass = getParsedAttribute(cellNode, 'type') ?? '';
   const cellType = cellTypeTranslation[cellClass.toLowerCase()];
 
-<<<<<<< HEAD
-=======
   // FEATURE: warn on IDs that include spaces and other unsupported characters
->>>>>>> 8acc8412
   const id = getParsedAttribute(cellNode, 'id');
   setLogContext({ id, type: cellType });
 
