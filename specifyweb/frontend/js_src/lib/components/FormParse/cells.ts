--- conflicted
+++ resolved
@@ -10,19 +10,8 @@
 
 import { f } from '../../utils/functools';
 import type { IR, RA, ValueOf } from '../../utils/types';
-<<<<<<< HEAD
 import type { SpecifyTable } from '../DataModel/specifyTable';
 import { getTable } from '../DataModel/tables';
-=======
-import { filterArray } from '../../utils/types';
-import {
-  getAttribute,
-  getBooleanAttribute,
-  getParsedAttribute,
-} from '../../utils/utils';
-import { getModel } from '../DataModel/schema';
-import type { SpecifyModel } from '../DataModel/specifyModel';
->>>>>>> b63632a7
 import type { Tables } from '../DataModel/types';
 import {
   addContext,
@@ -330,11 +319,8 @@
   const getProperty = (name: string): string | undefined =>
     properties[name.toLowerCase()];
   const align = getProperty('align')?.toLowerCase();
-<<<<<<< HEAD
   const colSpan = f.parseInt(getParsedAttribute(cellNode, 'colSpan'));
-=======
   const verticalAlign = getProperty('verticalAlign')?.toLowerCase();
->>>>>>> b63632a7
 
   return {
     id,
