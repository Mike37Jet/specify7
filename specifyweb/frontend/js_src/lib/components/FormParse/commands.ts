--- conflicted
+++ resolved
@@ -11,21 +11,13 @@
 import { f } from '../../utils/functools';
 import type { IR, RA } from '../../utils/types';
 import { getParsedAttribute } from '../../utils/utils';
-import { formatList } from '../Atoms/Internationalization';
 import type { SpecifyModel } from '../DataModel/specifyModel';
 import type { Tables } from '../DataModel/types';
 import { error } from '../Errors/assert';
 import { setLogContext } from '../Errors/interceptLogs';
 import { legacyLocalize } from '../InitialContext/legacyUiLocalization';
 import { hasPermission, hasTablePermission } from '../Permissions/helpers';
-<<<<<<< HEAD
-=======
-import { Tables } from '../DataModel/types';
-import { error } from '../Errors/assert';
-import { SpecifyModel } from '../DataModel/specifyModel';
-import { LocalizedString } from 'typesafe-i18n';
 import { formatDisjunction } from '../Atoms/Internationalization';
->>>>>>> c8d80ecc
 
 export type UiCommands = {
   readonly GenerateLabel: State<'GenerateLabel'>;
