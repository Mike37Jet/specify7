--- conflicted
+++ resolved
@@ -78,13 +78,8 @@
 }
 
 type IndexedField = {
-<<<<<<< HEAD
   readonly fieldNames: RA<string> | undefined;
-  readonly labelOverride: string | undefined;
-=======
-  readonly fieldName: string | undefined;
   readonly labelOverride: LocalizedString | undefined;
->>>>>>> 50b4f162
   // An alternative label to use, only if label is missing
   readonly altLabel: LocalizedString | undefined;
 };
@@ -249,15 +244,9 @@
       (cell.id === 'divLabel'
         ? model.getField('division')?.label
         : undefined) ??
-<<<<<<< HEAD
       (cell.fieldNames?.join('.').toLowerCase() === 'this'
         ? undefined
-        : cell.fieldNames?.join('.')) ??
-=======
-      (cell.fieldName?.toLowerCase() === 'this'
-        ? undefined
-        : (cell.fieldName as LocalizedString)) ??
->>>>>>> 50b4f162
+        : (cell.fieldNames?.join('.') as LocalizedString)) ??
       '',
     title: cell?.title ?? field?.getLocalizedDesc(),
   };
