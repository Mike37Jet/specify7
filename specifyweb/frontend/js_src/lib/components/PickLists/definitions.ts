/**
 * Fetch back-end pick lists and define front-end pick lists
 */

import { commonText } from '../../localization/common';
import { formsText } from '../../localization/forms';
import { queryText } from '../../localization/query';
import { f } from '../../utils/functools';
import type { IR, R, RA } from '../../utils/types';
import { months } from '../Atoms/Internationalization';
import { addMissingFields } from '../DataModel/addMissingFields';
import { fetchCollection } from '../DataModel/collection';
<<<<<<< HEAD
import { getField } from '../DataModel/helpers';
=======
import { deserializeResource, getField } from '../DataModel/helpers';
>>>>>>> 4cb5b149
import type { SerializedResource, TableFields } from '../DataModel/helperTypes';
import type { SpecifyResource } from '../DataModel/legacyTypes';
import { schema } from '../DataModel/schema';
import type { PickList, PickListItem, Tables } from '../DataModel/types';
import { hasToolPermission } from '../Permissions/helpers';
<<<<<<< HEAD
import { deserializeResource } from '../DataModel/serializers';
=======
>>>>>>> 4cb5b149

let pickLists: R<SpecifyResource<PickList> | undefined> = {};

// Unsafe, because pick lists might not be defined yet
export const unsafeGetPickLists = (): typeof pickLists => pickLists;

const agentTypes = [
  formsText.organization(),
  formsText.person(),
  formsText.other(),
  formsText.group(),
] as const;

const pickListTypes = [
  formsText.userDefinedItems(),
  formsText.entireTable(),
  formsText.fieldFromTable(),
] as const;

const auditLogActions = [
  commonText.create(),
  commonText.update(),
  commonText.delete(),
  queryText.treeMerge(),
  queryText.treeMove(),
  queryText.treeSynonymize(),
  queryText.treeDesynonymize(),
] as const;

const pickListSortTypes = f.store(() => [
  commonText.none(),
  getField(schema.models.PickListItem, 'title').label,
  commonText.ordinal(),
]);

export const userTypes = [
  'Manager',
  'FullAccess',
  'LimitedAccess',
  'Guest',
] as const;

export const PickListTypes = {
  // Items are defined in the PickListItems table
  ITEMS: 0,
  // Items are defined from formatted rows in some table
  TABLE: 1,
  // Items are defined from a column in some table
  FIELDS: 2,
} as const;
export const createPickListItem = (
  // It's weird that value can be null, but that's what the data model says
  value: string | null,
  title: string
): SerializedResource<PickListItem> =>
  addMissingFields('PickListItem', {
    value: value ?? title,
    title: title ?? value,
    timestampCreated: new Date().toJSON(),
  });

export function definePicklist(
  name: string,
  items: RA<SerializedResource<PickListItem>>
): SpecifyResource<PickList> {
  const pickList = new schema.models.PickList.Resource();
  pickList.set('name', name);
  pickList.set('readOnly', true);
  pickList.set('isSystem', true);
  pickList.set('type', PickListTypes.ITEMS);
  pickList.set('timestampCreated', new Date().toJSON());
  pickList.set('pickListItems', items);
  return pickList;
}

export const pickListTablesPickList = f.store(() =>
  definePicklist(
    '_TablesByName',
    Object.values(schema.models).map(({ name, label }) =>
      createPickListItem(name.toLowerCase(), label)
    )
  )
);

export const monthsPickListName = '_Months';

export const monthsPickList = f.store(() =>
  definePicklist(
    monthsPickListName,
    months.map((title, index) =>
      createPickListItem((index + 1).toString(), title)
    )
  )
);

/**
 * Create front-end only pick lists
 *
 * @remarks
 * These have to be defined inside of a function rather than globally
 * because they depend on the data model being loaded
 *
 * Since pick list names must be unique, front-end only pick lists are prefixed
 * with "_". Since these pick lists are front-end only, it is safe to rename
 * them by simply replacing the usages in code if there are any.
 *
 * If a given field has a pick list assigned to it using the schema config,
 * that pick lists would take precedence
 *
 */
export const getFrontEndPickLists = f.store<{
  readonly [TABLE_NAME in keyof Tables]?: {
    readonly [FIELD_NAME in TableFields<
      Tables[TABLE_NAME]
    >]?: SpecifyResource<PickList>;
  };
}>(() => {
  const fullNameDirection = definePicklist('_fullNameDirection', [
    createPickListItem('-1', formsText.reverse()),
    createPickListItem('1', formsText.forward()),
  ]);

  // Like pickListTablesPickList, but indexed by tableId
  const tablesPickList = definePicklist(
    '_Tables',
    Object.values(schema.models).map(({ tableId, label }) =>
      createPickListItem(tableId.toString(), label)
    )
  );

  const frontEndPickLists = {
    Agent: {
      agentType: definePicklist(
        '_AgentTypeComboBox',
        agentTypes.map((title, index) =>
          createPickListItem(index.toString(), title)
        )
      ),
    },
    SpAuditLog: {
      action: definePicklist(
        '_AuditLogAction',
        auditLogActions.map((title, index) =>
          createPickListItem(index.toString(), title)
        )
      ),
      tableNum: tablesPickList,
      parentTableNum: tablesPickList,
    },
    PickList: {
      type: definePicklist(
        '_PickListType',
        pickListTypes.map((title, index) =>
          createPickListItem(index.toString(), title)
        )
      ),
      tableName: pickListTablesPickList(),
      sortType: definePicklist(
        '_PickListSortType',
        pickListSortTypes().map((title, index) =>
          createPickListItem(index.toString(), title)
        )
      ),
    },
    SpecifyUser: {
      userType: definePicklist(
        '_UserType',
        userTypes.map((title) => createPickListItem(title, title))
      ),
    },
    GeographyTreeDef: { fullNameDirection },
    GeologicTimePeriodTreeDef: { fullNameDirection },
    LithoStratTreeDef: { fullNameDirection },
    StorageTreeDef: { fullNameDirection },
    TaxonTreeDef: { fullNameDirection },
    PrepType: {
      name: definePicklist('_PrepType', [])
        .set('type', PickListTypes.FIELDS)
        .set('tableName', 'preptype')
        .set('fieldName', 'name'),
    },
    SpAppResource: {
      mimeType: definePicklist(
        '_MimeType',
        ['application/json', 'text/xml', 'jrxml/label', 'jrxml/report'].map(
          (mimeType) => createPickListItem(mimeType, mimeType)
        )
      ).set('readOnly', false),
    },
  };

  pickLists = {
    ...pickLists,
    ...Object.fromEntries(
      Object.values(frontEndPickLists)
        .flatMap((entries) => Object.values(entries))
        .map((pickList) => [pickList.get('name'), pickList] as const)
    ),
  };

  return frontEndPickLists;
});

export const fetchPickLists = f.store(
  async (): Promise<IR<SpecifyResource<PickList> | undefined>> =>
    (hasToolPermission('pickLists', 'read')
      ? fetchCollection('PickList', {
          domainFilter: true,
          limit: 0,
        }).then(({ records }) => records)
      : Promise.resolve([])
    ).then(async (records) => {
      getFrontEndPickLists();
      pickLists = {
        ...pickLists,
        ...Object.fromEntries(
          records.map(
            (pickList) =>
              [pickList.name, deserializeResource(pickList)] as const
          )
        ),
      };
      return pickLists;
    })
);<|MERGE_RESOLUTION|>--- conflicted
+++ resolved
@@ -10,20 +10,13 @@
 import { months } from '../Atoms/Internationalization';
 import { addMissingFields } from '../DataModel/addMissingFields';
 import { fetchCollection } from '../DataModel/collection';
-<<<<<<< HEAD
 import { getField } from '../DataModel/helpers';
-=======
-import { deserializeResource, getField } from '../DataModel/helpers';
->>>>>>> 4cb5b149
 import type { SerializedResource, TableFields } from '../DataModel/helperTypes';
 import type { SpecifyResource } from '../DataModel/legacyTypes';
 import { schema } from '../DataModel/schema';
+import { deserializeResource } from '../DataModel/serializers';
 import type { PickList, PickListItem, Tables } from '../DataModel/types';
 import { hasToolPermission } from '../Permissions/helpers';
-<<<<<<< HEAD
-import { deserializeResource } from '../DataModel/serializers';
-=======
->>>>>>> 4cb5b149
 
 let pickLists: R<SpecifyResource<PickList> | undefined> = {};
 
