--- conflicted
+++ resolved
@@ -32,11 +32,8 @@
   type RelationshipDefinition,
 } from './specifyField';
 import { getCache } from '../../utils/cache';
-<<<<<<< HEAD
 import { schemaAliases } from './schemaExtras';
-=======
 import { LocalizedString } from 'typesafe-i18n';
->>>>>>> 50b4f162
 
 type FieldAlias = {
   readonly vname: string;
