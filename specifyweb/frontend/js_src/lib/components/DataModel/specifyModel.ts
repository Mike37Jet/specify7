--- conflicted
+++ resolved
@@ -36,15 +36,8 @@
   LiteralField,
   type RelationshipDefinition,
 } from './specifyField';
-<<<<<<< HEAD
-import { getCache } from '../../utils/cache';
-import { schemaAliases } from './schemaExtras';
-import { LocalizedString } from 'typesafe-i18n';
-import { relationshipIsToMany } from '../WbPlanView/mappingHelpers';
 import { parentTableRelationship } from '../Forms/parentTables';
 import { f } from '../../utils/functools';
-=======
->>>>>>> dab8c6a2
 
 type FieldAlias = {
   readonly vname: string;
