/**
 * Type definitions for files that aren't yet converted to TypeScript
 */

import type { IR, RA } from '../../utils/types';
import type {
  AnySchema,
  CommonFields,
  SerializedModel,
  SerializedResource,
  TableFields,
} from './helperTypes';
<<<<<<< HEAD
import { BusinessRuleMgr, BusinessRuleResult } from './businessRules';
=======
import type { SaveBlockers } from './saveBlockers';
import type { Collection, SpecifyModel } from './specifyModel';
>>>>>>> 84485ab2

/*
 * FEATURE: need to improve the typing to handle the following:
 *    Dynamic references
 *    Discrimination of union types
 * REFACTOR: Phase out usages of SpecifyResource in favor of SerializedResource
 */
export type SpecifyResource<SCHEMA extends AnySchema> = {
  readonly id: number;
  // FEATURE: store original values to know when changes were reverted
  readonly needsSaved: boolean;
  readonly cid: string;
  readonly noValidation?: boolean;
  readonly populated: boolean;
  readonly specifyModel: SpecifyModel<SCHEMA>;
  readonly saveBlockers?: Readonly<SaveBlockers<SCHEMA>>;
  readonly parent?: SpecifyResource<SCHEMA>;
  readonly noBusinessRules: boolean;
  readonly _fetch?: unknown;
  readonly _save?: unknown;
  readonly changed?: { [FIELDNAME in TableFields<SCHEMA>]?: string | number };
  readonly collection: Collection<SCHEMA>;
  readonly businessRuleMgr?:
    | BusinessRuleMgr<SCHEMA>
    | BusinessRuleMgr<AnySchema>;
  /*
   * Shorthand method signature is used to prevent
   * https://github.com/microsoft/TypeScript/issues/48339
   * More info: https://stackoverflow.com/a/55992840/8584605
   */
  /* eslint-disable @typescript-eslint/method-signature-style */
  get<
    FIELD_NAME extends
      | keyof CommonFields
      | keyof SCHEMA['fields']
      | keyof SCHEMA['toManyDependent']
      | keyof SCHEMA['toManyIndependent']
      | keyof SCHEMA['toOneDependent']
      | keyof SCHEMA['toOneIndependent'],
    VALUE extends (CommonFields &
      IR<never> &
      SCHEMA['fields'] &
      SCHEMA['toManyDependent'] &
      SCHEMA['toManyIndependent'] &
      SCHEMA['toOneDependent'] &
      SCHEMA['toOneIndependent'])[FIELD_NAME]
  >(
    fieldName: FIELD_NAME
    // eslint-disable-next-line functional/prefer-readonly-type
  ): [VALUE] extends [never]
    ? never
    : VALUE extends AnySchema
    ? VALUE extends null
      ? string | null
      : string
    : VALUE extends RA<AnySchema>
    ? string
    : VALUE;

  rget<
    FIELD_NAME extends
      | keyof SCHEMA['toOneDependent']
      | keyof SCHEMA['toOneIndependent'],
    VALUE = (IR<never> &
      SCHEMA['toOneDependent'] &
      SCHEMA['toOneIndependent'])[FIELD_NAME]
  >(
    fieldName: FIELD_NAME,
    prePopulate?: boolean
  ): readonly [VALUE] extends readonly [never]
    ? never
    : Promise<
        VALUE extends AnySchema
          ? SpecifyResource<Exclude<VALUE, null>>
          : Exclude<VALUE, AnySchema>
      > &
        Promise<BusinessRuleResult>;

  // Case-insensitive fetch of a -to-one resource
  rgetPromise<
    FIELD_NAME extends
      | keyof SCHEMA['toOneDependent']
      | keyof SCHEMA['toOneIndependent'],
    VALUE = (IR<never> &
      SCHEMA['toOneDependent'] &
      SCHEMA['toOneIndependent'])[FIELD_NAME]
  >(
    fieldName: FIELD_NAME,
    prePopulate?: boolean
  ): readonly [VALUE] extends readonly [never]
    ? never
    : Promise<
        VALUE extends AnySchema
          ? SpecifyResource<Exclude<VALUE, null>>
          : Exclude<VALUE, AnySchema>
      >;
  getRelated<
    FIELD_NAME extends
      | keyof SCHEMA['toOneDependent']
      | keyof SCHEMA['toOneIndependent'],
    VALUE = (IR<never> &
      SCHEMA['toOneDependent'] &
      SCHEMA['toOneIndependent'])[FIELD_NAME]
  >(
    fieldName: FIELD_NAME,
    options?: {
      readonly prePop?: boolean;
      readonly noBusinessRules?: boolean;
    }
  ): readonly [VALUE] extends readonly [never]
    ? never
    : Promise<
        VALUE extends AnySchema
          ? SpecifyResource<Exclude<VALUE, null>>
          : Exclude<VALUE, AnySchema>
      >;
  // Case-insensitive fetch of a -to-many resource
  rgetCollection<
    FIELD_NAME extends keyof (SCHEMA['toManyDependent'] &
      SCHEMA['toManyIndependent']),
    VALUE extends (SCHEMA['toManyDependent'] &
      SCHEMA['toManyIndependent'])[FIELD_NAME]
  >(
    fieldName: FIELD_NAME
  ): Promise<Collection<VALUE[number]>>;
  set<
    FIELD_NAME extends
      | keyof CommonFields
      | keyof SCHEMA['fields']
      | keyof SCHEMA['toManyDependent']
      | keyof SCHEMA['toManyIndependent']
      | keyof SCHEMA['toOneDependent']
      | keyof SCHEMA['toOneIndependent'],
    VALUE extends (CommonFields &
      IR<never> &
      SCHEMA['fields'] &
      SCHEMA['toManyDependent'] &
      SCHEMA['toManyIndependent'] &
      SCHEMA['toOneDependent'] &
      SCHEMA['toOneIndependent'])[FIELD_NAME]
  >(
    fieldName: FIELD_NAME,
    value: readonly [VALUE] extends readonly [never]
      ? never
      :
          | VALUE
          | (FIELD_NAME extends
              | keyof SCHEMA['toManyIndependent']
              | keyof SCHEMA['toOneIndependent']
              ? string
              : never)
          | (VALUE extends RA<AnySchema>
              ?
                  | Collection<VALUE[number]>
                  | RA<SerializedResource<VALUE[number]>>
                  | RA<SpecifyResource<VALUE[number]>>
              : null extends VALUE
              ?
                  | SerializedResource<Exclude<VALUE, null>>
                  | SpecifyResource<Exclude<VALUE, null>>
                  | null
              : SerializedResource<VALUE> | SpecifyResource<VALUE>),
    options?: { readonly silent: boolean }
  ): SpecifyResource<SCHEMA>;
  getDependentResource<FIELD_NAME extends keyof SCHEMA['toOneDependent']>(
    fieldName: FIELD_NAME
  ):
    | SpecifyResource<Exclude<SCHEMA['toOneDependent'][FIELD_NAME], null>>
    | undefined;
  getDependentResource<FIELD_NAME extends keyof SCHEMA['toManyDependent']>(
    fieldName: FIELD_NAME
  ): Collection<SCHEMA['toManyDependent'][FIELD_NAME][number]> | undefined;
  save(props?: {
    readonly onSaveConflict?: () => void;
    readonly errorOnAlreadySaving?: boolean;
  }): Promise<SpecifyResource<SCHEMA>>;
  destroy(): Promise<void>;
  fetch(): Promise<SpecifyResource<SCHEMA>>;
  viewUrl(): string;
  isNew(): boolean;
  clone(cloneAll: boolean): Promise<SpecifyResource<SCHEMA>>;
  // eslint-disable-next-line @typescript-eslint/naming-convention
  toJSON(): SerializedModel<AnySchema>;
  getRelatedObjectCount(
    fieldName:
      | (string & keyof SCHEMA['toManyDependent'])
      | (string & keyof SCHEMA['toManyIndependent'])
  ): Promise<number | undefined>;
  format(): Promise<string>;
  url(): string;
  placeInSameHierarchy(
    resource: SpecifyResource<AnySchema>
  ): SpecifyResource<AnySchema> | undefined;
  on(
    eventName: string,
    callback: (...args: RA<never>) => void,
    thisArg?: any
  ): void;
  once(eventName: string, callback: (...args: RA<never>) => void): void;
  off(eventName?: string, callback?: (...args: RA<never>) => void): void;
  trigger(eventName: string, ...args: RA<unknown>): void;
  /* eslint-enable @typescript-eslint/method-signature-style */
};<|MERGE_RESOLUTION|>--- conflicted
+++ resolved
@@ -10,12 +10,9 @@
   SerializedResource,
   TableFields,
 } from './helperTypes';
-<<<<<<< HEAD
 import { BusinessRuleMgr, BusinessRuleResult } from './businessRules';
-=======
 import type { SaveBlockers } from './saveBlockers';
 import type { Collection, SpecifyModel } from './specifyModel';
->>>>>>> 84485ab2
 
 /*
  * FEATURE: need to improve the typing to handle the following:
