/**
 * Type definitions for files that aren't yet converted to TypeScript
 */

import type { IR, RA } from '../../utils/types';
import type { BusinessRuleManager } from './businessRules';
import type {
  AnySchema,
  CommonFields,
  SerializedRecord,
  SerializedResource,
  TableFields,
} from './helperTypes';
import type { Collection, SpecifyTable } from './specifyTable';

/*
 * FEATURE: need to improve the typing to handle the following:
 *    Dynamic references
 *    Discrimination of union types
 * REFACTOR: Phase out usages of SpecifyResource in favor of SerializedResource
 */
export type SpecifyResource<SCHEMA extends AnySchema> = {
  readonly id: number;
  // FEATURE: store original values to know when changes were reverted
  readonly needsSaved: boolean;
  readonly cid: string;
  readonly populated: boolean;
  readonly specifyTable: SpecifyTable<SCHEMA>;
  readonly isBeingInitialized: boolean;
<<<<<<< HEAD
=======
  readonly createdBy?: 'clone';
  readonly specifyModel: SpecifyModel<SCHEMA>;
  readonly saveBlockers?: Readonly<SaveBlockers<SCHEMA>>;
>>>>>>> 20f236b8
  readonly parent?: SpecifyResource<SCHEMA>;
  readonly noBusinessRules: boolean;
  readonly changed?: {
    readonly [FIELD_NAME in TableFields<AnySchema>]?: number | string;
  };
  readonly collection: Collection<SCHEMA>;
  readonly businessRuleManager?: BusinessRuleManager<SCHEMA>;
  /*
   * Shorthand method signature is used to prevent
   * https://github.com/microsoft/TypeScript/issues/48339
   * More info: https://stackoverflow.com/a/55992840/8584605
   */
  /* eslint-disable @typescript-eslint/method-signature-style */
  get<
    FIELD_NAME extends
      | keyof CommonFields
      | keyof SCHEMA['fields']
      | keyof SCHEMA['toManyDependent']
      | keyof SCHEMA['toManyIndependent']
      | keyof SCHEMA['toOneDependent']
      | keyof SCHEMA['toOneIndependent'],
    VALUE extends (CommonFields &
      IR<never> &
      SCHEMA['fields'] &
      SCHEMA['toManyDependent'] &
      SCHEMA['toManyIndependent'] &
      SCHEMA['toOneDependent'] &
      SCHEMA['toOneIndependent'])[FIELD_NAME]
  >(
    fieldName: FIELD_NAME
    // eslint-disable-next-line functional/prefer-readonly-type
  ): [VALUE] extends [never]
    ? never
    : VALUE extends AnySchema
    ? VALUE extends null
      ? string | null
      : string
    : VALUE extends RA<AnySchema>
    ? string
    : VALUE;
  // Case-insensitive fetch of a -to-one resource
  rgetPromise<
    FIELD_NAME extends
      | keyof SCHEMA['toOneDependent']
      | keyof SCHEMA['toOneIndependent'],
    VALUE = (IR<never> &
      SCHEMA['toOneDependent'] &
      SCHEMA['toOneIndependent'])[FIELD_NAME]
  >(
    fieldName: FIELD_NAME,
    prePopulate?: boolean
  ): readonly [VALUE] extends readonly [never]
    ? never
    : Promise<
        VALUE extends AnySchema
          ? SpecifyResource<Exclude<VALUE, null>>
          : Exclude<VALUE, AnySchema>
      >;
  getRelated<
    FIELD_NAME extends
      | keyof SCHEMA['toOneDependent']
      | keyof SCHEMA['toOneIndependent'],
    VALUE = (IR<never> &
      SCHEMA['toOneDependent'] &
      SCHEMA['toOneIndependent'])[FIELD_NAME]
  >(
    fieldName: FIELD_NAME,
    options?: {
      readonly prePop?: boolean;
      readonly noBusinessRules?: boolean;
    }
  ): readonly [VALUE] extends readonly [never]
    ? never
    : Promise<
        VALUE extends AnySchema
          ? SpecifyResource<Exclude<VALUE, null>>
          : Exclude<VALUE, AnySchema>
      >;
  // Case-insensitive fetch of a -to-many resource
  rgetCollection<
    FIELD_NAME extends keyof (SCHEMA['toManyDependent'] &
      SCHEMA['toManyIndependent']),
    VALUE extends (SCHEMA['toManyDependent'] &
      SCHEMA['toManyIndependent'])[FIELD_NAME]
  >(
    fieldName: FIELD_NAME
  ): Promise<Collection<VALUE[number]>>;
  set<
    FIELD_NAME extends
      | keyof CommonFields
      | keyof SCHEMA['fields']
      | keyof SCHEMA['toManyDependent']
      | keyof SCHEMA['toManyIndependent']
      | keyof SCHEMA['toOneDependent']
      | keyof SCHEMA['toOneIndependent'],
    VALUE extends (CommonFields &
      IR<never> &
      SCHEMA['fields'] &
      SCHEMA['toManyDependent'] &
      SCHEMA['toManyIndependent'] &
      SCHEMA['toOneDependent'] &
      SCHEMA['toOneIndependent'])[FIELD_NAME]
  >(
    fieldName: FIELD_NAME,
    value: readonly [VALUE] extends readonly [never]
      ? never
      :
          | VALUE
          | (FIELD_NAME extends
              | keyof SCHEMA['toManyIndependent']
              | keyof SCHEMA['toOneIndependent']
              ? string
              : never)
          | (VALUE extends RA<AnySchema>
              ?
                  | Collection<VALUE[number]>
                  | RA<SerializedResource<VALUE[number]>>
                  | RA<SpecifyResource<VALUE[number]>>
              : null extends VALUE
              ?
                  | SerializedResource<Exclude<VALUE, null>>
                  | SpecifyResource<Exclude<VALUE, null>>
                  | null
              : SerializedResource<VALUE> | SpecifyResource<VALUE>),
    options?: { readonly silent: boolean }
  ): SpecifyResource<SCHEMA>;
  // Not type safe
  bulkSet(value: IR<unknown>): SpecifyResource<SCHEMA>;
  // Unsafe. Use getDependentResource instead whenever possible
  readonly dependentResources: IR<
    Collection<SCHEMA> | SpecifyResource<SCHEMA> | null | undefined
  >;
  getDependentResource<FIELD_NAME extends keyof SCHEMA['toOneDependent']>(
    fieldName: FIELD_NAME
  ):
    | SpecifyResource<Exclude<SCHEMA['toOneDependent'][FIELD_NAME], null>>
    | undefined;
  getDependentResource<FIELD_NAME extends keyof SCHEMA['toManyDependent']>(
    fieldName: FIELD_NAME
  ): Collection<SCHEMA['toManyDependent'][FIELD_NAME][number]> | undefined;
  save(props?: {
    readonly onSaveConflict?: () => void;
    readonly errorOnAlreadySaving?: boolean;
  }): Promise<SpecifyResource<SCHEMA>>;
  readonly deleted: boolean;
  destroy(): Promise<void>;
  fetch(): Promise<SpecifyResource<SCHEMA>>;
  viewUrl(): string;
  isNew(): boolean;
  clone(cloneAll: boolean): Promise<SpecifyResource<SCHEMA>>;
  // eslint-disable-next-line @typescript-eslint/naming-convention
  toJSON(): SerializedRecord<AnySchema>;
  getRelatedObjectCount(
    fieldName:
      | (string & keyof SCHEMA['toManyDependent'])
      | (string & keyof SCHEMA['toManyIndependent'])
  ): Promise<number | undefined>;
  url(): string;
  placeInSameHierarchy(
    resource: SpecifyResource<AnySchema>
  ): SpecifyResource<AnySchema> | undefined;
  on(
    eventName: string,
    callback: (...args: RA<never>) => void,
    thisArgument?: any
  ): void;
  once(eventName: string, callback: (...args: RA<never>) => void): void;
  off(eventName?: string, callback?: (...args: RA<never>) => void): void;
  trigger(eventName: string, ...args: RA<unknown>): void;
  /* eslint-enable @typescript-eslint/method-signature-style */
};<|MERGE_RESOLUTION|>--- conflicted
+++ resolved
@@ -27,12 +27,7 @@
   readonly populated: boolean;
   readonly specifyTable: SpecifyTable<SCHEMA>;
   readonly isBeingInitialized: boolean;
-<<<<<<< HEAD
-=======
   readonly createdBy?: 'clone';
-  readonly specifyModel: SpecifyModel<SCHEMA>;
-  readonly saveBlockers?: Readonly<SaveBlockers<SCHEMA>>;
->>>>>>> 20f236b8
   readonly parent?: SpecifyResource<SCHEMA>;
   readonly noBusinessRules: boolean;
   readonly changed?: {
