--- conflicted
+++ resolved
@@ -1,5 +1,4 @@
 import _ from 'underscore';
-<<<<<<< HEAD
 import { Backbone } from './backbone';
 import { assert } from '../Errors/assert';
 import { hasHierarchyField } from './schema';
@@ -105,28 +104,18 @@
       this._totalCount = resp.length;
       objects = resp;
     }
-=======
-
-import {assert} from '../Errors/assert';
-import {Backbone} from './backbone';
-import {hasHierarchyField} from './schema';
->>>>>>> 84485ab2
 
     return objects;
   },
   async fetch(options) {
     this._neverFetched = false;
 
-<<<<<<< HEAD
-    if (this._fetch) return this._fetch;
-    else if (this.isComplete() || this.related?.isNew())
-      return Promise.resolve(this);
-=======
-const Base =  Backbone.Collection.extend({
-        __name__: "CollectionBase",
-        async getTotalCount() { return this.length; }
-    });
->>>>>>> 84485ab2
+    const Base = Backbone.Collection.extend({
+      __name__: 'CollectionBase',
+      async getTotalCount() {
+        return this.length;
+      },
+    });
 
     if (this.isComplete())
       console.error('fetching for already filled collection');
@@ -143,155 +132,140 @@
       _.extend({ domainfilter: this.domainfilter }, this.filters);
     options.data.offset = this.length;
 
-<<<<<<< HEAD
-    _(options).has('limit') && (options.data.limit = options.limit);
-    this._fetch = Backbone.Collection.prototype.fetch.call(this, options);
-    return this._fetch.then(() => {
-      this._fetch = null;
-      return this;
-    });
-  },
-  async fetchIfNotPopulated() {
-    return this._neverFetched && this.related?.isNew() !== true
-      ? this.fetch()
-      : this;
-  },
-  getTotalCount() {
-    if (_.isNumber(this._totalCount)) return Promise.resolve(this._totalCount);
-    return this.fetchIfNotPopulated().then(function (_this) {
-      return _this._totalCount;
-    });
-  },
-});
-
-export const ToOneCollection = LazyCollection.extend({
-  __name__: 'LazyToOneCollectionBase',
-  initialize(_models, options) {
-    setupToOne(this, options);
-  },
-  async fetch() {
-    if (this.related.isNew()) {
-      console.error("can't fetch collection related to unpersisted resource");
-      return this;
-    }
-    this.filters[this.field.name.toLowerCase()] = this.related.id;
-    return LazyCollection.prototype.fetch.apply(this, arguments);
-  },
-});
-=======
     export const DependentCollection = Base.extend({
-        __name__: "DependentCollectionBase",
-        constructor(options, models=[]) {
-            assert(_.isArray(models));
-            Base.call(this, models, options);
-        },
-        initialize(_models, options) {
-            this.on('add remove', function() {
-                /*
-                 * Warning: changing a collection record does not trigger a
-                 * change event in the parent (though it probably should)
-                 */
-                this.trigger('saverequired');
-            }, this);
-
-            setupToOne(this, options);
-
+      __name__: 'DependentCollectionBase',
+      constructor(options, models = []) {
+        assert(_.isArray(models));
+        Base.call(this, models, options);
+      },
+      initialize(_models, options) {
+        this.on(
+          'add remove',
+          function () {
             /*
-             * If the id of the related resource changes, we go through and update
-             * all the objects that point to it with the new pointer.
-             * This is to support having collections of objects attached to
-             * newly created resources that don't have ids yet. When the
-             * resource is saved, the related objects can have their foreign keys
-             * set correctly.
+             * Warning: changing a collection record does not trigger a
+             * change event in the parent (though it probably should)
              */
-            this.related.on('change:id', function() {
-                const relatedUrl = this.related.url();
-                _.chain(this.models).compact().invoke('set', this.field.name, relatedUrl);
-            }, this);
-        },
-        isComplete() { return true; },
-        fetch: fakeFetch,
-        sync: notSupported,
-        create: notSupported
+            this.trigger('saverequired');
+          },
+          this
+        );
+
+        setupToOne(this, options);
+
+        /*
+         * If the id of the related resource changes, we go through and update
+         * all the objects that point to it with the new pointer.
+         * This is to support having collections of objects attached to
+         * newly created resources that don't have ids yet. When the
+         * resource is saved, the related objects can have their foreign keys
+         * set correctly.
+         */
+        this.related.on(
+          'change:id',
+          function () {
+            const relatedUrl = this.related.url();
+            _.chain(this.models)
+              .compact()
+              .invoke('set', this.field.name, relatedUrl);
+          },
+          this
+        );
+      },
+      isComplete() {
+        return true;
+      },
+      fetch: fakeFetch,
+      sync: notSupported,
+      create: notSupported,
     });
 
     export const LazyCollection = Base.extend({
-        __name__: "LazyCollectionBase",
-        _neverFetched: true,
-        constructor(options) {
-            options ||= {};
-            Base.call(this, null, options);
-            this.filters = options.filters || {};
-            this.domainfilter = Boolean(options.domainfilter) && (
-              typeof this.model?.specifyModel !== 'object'
-              || hasHierarchyField(this.model.specifyModel)
-            );
-        },
-        url() {
-            return `/api/specify/${  this.model.specifyModel.name.toLowerCase()  }/`;
-        },
-        isComplete() {
-            return this.length === this._totalCount;
-        },
-        parse(resp) {
-            let objects;
-            if (resp.meta) {
-                this._totalCount = resp.meta.total_count;
-                objects = resp.objects;
-            } else {
-                console.warn("expected 'meta' in response");
-                this._totalCount = resp.length;
-                objects = resp;
-            }
-
-            return objects;
-        },
-        async fetch(options) {
-            this._neverFetched = false;
-
-            if(this._fetch)
-                return this._fetch;
-            else if(this.isComplete() || this.related?.isNew())
-                return this;
-
-            if (this.isComplete())
-                console.error("fetching for already filled collection");
-
-            options ||=  {};
-
-            options.update = true;
-            options.remove = false;
-            options.silent = true;
-            assert(options.at == null);
-
-            options.data = options.data || _.extend({domainfilter: this.domainfilter}, this.filters);
-            options.data.offset = this.length;
-
-            _(options).has('limit') && ( options.data.limit = options.limit );
-            this._fetch = Backbone.Collection.prototype.fetch.call(this, options);
-            return this._fetch.then(() => { this._fetch = null; return this; });
-        },
-        async fetchIfNotPopulated() {
-            return this._neverFetched && this.related?.isNew() !== true ? this.fetch() : this;
-        },
-        getTotalCount() {
-            if (_.isNumber(this._totalCount)) return Promise.resolve(this._totalCount);
-            return this.fetchIfNotPopulated().then((_this) => _this._totalCount);
+      __name__: 'LazyCollectionBase',
+      _neverFetched: true,
+      constructor(options) {
+        options ||= {};
+        Base.call(this, null, options);
+        this.filters = options.filters || {};
+        this.domainfilter =
+          Boolean(options.domainfilter) &&
+          (typeof this.model?.specifyModel !== 'object' ||
+            hasHierarchyField(this.model.specifyModel));
+      },
+      url() {
+        return `/api/specify/${this.model.specifyModel.name.toLowerCase()}/`;
+      },
+      isComplete() {
+        return this.length === this._totalCount;
+      },
+      parse(resp) {
+        let objects;
+        if (resp.meta) {
+          this._totalCount = resp.meta.total_count;
+          objects = resp.objects;
+        } else {
+          console.warn("expected 'meta' in response");
+          this._totalCount = resp.length;
+          objects = resp;
         }
+
+        return objects;
+      },
+      async fetch(options) {
+        this._neverFetched = false;
+
+        if (this._fetch) return this._fetch;
+        else if (this.isComplete() || this.related?.isNew()) return this;
+
+        if (this.isComplete())
+          console.error('fetching for already filled collection');
+
+        options ||= {};
+
+        options.update = true;
+        options.remove = false;
+        options.silent = true;
+        assert(options.at == null);
+
+        options.data =
+          options.data ||
+          _.extend({ domainfilter: this.domainfilter }, this.filters);
+        options.data.offset = this.length;
+
+        _(options).has('limit') && (options.data.limit = options.limit);
+        this._fetch = Backbone.Collection.prototype.fetch.call(this, options);
+        return this._fetch.then(() => {
+          this._fetch = null;
+          return this;
+        });
+      },
+      async fetchIfNotPopulated() {
+        return this._neverFetched && this.related?.isNew() !== true
+          ? this.fetch()
+          : this;
+      },
+      getTotalCount() {
+        if (_.isNumber(this._totalCount))
+          return Promise.resolve(this._totalCount);
+        return this.fetchIfNotPopulated().then((_this) => _this._totalCount);
+      },
     });
 
     export const ToOneCollection = LazyCollection.extend({
-        __name__: "LazyToOneCollectionBase",
-        initialize(_models, options) {
-            setupToOne(this, options);
-        },
-        async fetch() {
-            if (this.related.isNew()){
-                console.error("can't fetch collection related to unpersisted resource");
-                return this;
-            }
-            this.filters[this.field.name.toLowerCase()] = this.related.id;
-            return Reflect.apply(LazyCollection.prototype.fetch, this, arguments);
+      __name__: 'LazyToOneCollectionBase',
+      initialize(_models, options) {
+        setupToOne(this, options);
+      },
+      async fetch() {
+        if (this.related.isNew()) {
+          console.error(
+            "can't fetch collection related to unpersisted resource"
+          );
+          return this;
         }
-    });
->>>>>>> 84485ab2
+        this.filters[this.field.name.toLowerCase()] = this.related.id;
+        return Reflect.apply(LazyCollection.prototype.fetch, this, arguments);
+      },
+    });
+  },
+});