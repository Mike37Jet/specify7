/**
 * Defines front-end only fields and misc front-end only schema mutations
 */

import type { IR, RA, RR } from '../../utils/types';
import { getField } from './helpers';
import type { TableFields } from './helperTypes';
import { schema } from './schema';
import { LiteralField, Relationship } from './specifyField';
import type { SpecifyTable } from './specifyTable';
import type { Tables } from './types';

export const schemaAliases: RR<'', IR<string>> & {
  readonly [TABLE_NAME in keyof Tables]?: IR<TableFields<Tables[TABLE_NAME]>>;
} = {
  '': {
    divisionCBX: 'division',
  },
  PickList: {
    fieldsCBX: 'fieldName',
    formatterCBX: 'formatter',
    tablesCBX: 'tableName',
    typesCBX: 'type',
  },
};

export const schemaExtras: {
  readonly [TABLE_NAME in keyof Tables]?: (
    table: SpecifyTable<Tables[TABLE_NAME]>
  ) => readonly [
    fields: RA<LiteralField | Relationship>,
    callback?: () => void
  ];
} = {
  Agent: (table) => [
    [
      new Relationship(table, {
        name: 'catalogerOf',
        required: false,
        type: 'one-to-many',
        otherSideName: 'Cataloger',
        relatedModelName: 'CollectionObject',
        dependent: false,
      }),
    ],
  ],
  Collection: (table) => [
    [
      new Relationship(table, {
        name: 'collectionObjects',
        required: false,
        type: 'one-to-many',
        otherSideName: 'Collection',
        relatedModelName: 'CollectionObject',
        dependent: false,
      }),
    ],
  ],
  CollectionObject: (table) => [
    [
      new Relationship(table, {
        name: 'currentDetermination',
        required: false,
        type: 'one-to-one',
        otherSideName: 'CollectionObject',
        relatedModelName: 'Determination',
        readOnly: true,
        dependent: false,
      }),
      new LiteralField(table, {
        name: 'totalCountAmt',
        required: false,
        readOnly: true,
        type: 'java.lang.Integer',
        indexed: false,
        unique: false,
      }),
      new LiteralField(table, {
        name: 'actualTotalCountAmt',
        required: false,
        readOnly: true,
        type: 'java.lang.Integer',
        indexed: false,
        unique: false,
      }),
<<<<<<< HEAD
      new LiteralField(table, {
=======
      new LiteralField(table, { // TODO: LiteralField or Relationship?
>>>>>>> 82e9c610
        name: 'age',
        required: false,
        readOnly: true,
        type: 'java.lang.Integer',
        indexed: false,
        unique: false,
      }),
    ],
    (): void => {
      const collection = getField(table, 'collection');
      collection.otherSideName = 'collectionObjects';

      /*
       * Catalog number formatter is taken from the field on the collection,
       * if present
       */
      const catalognumber = getField(table, 'catalogNumber');
      catalognumber.getFormat = (): string | undefined =>
        schema.catalogNumFormatName ||
        LiteralField.prototype.getFormat.call(catalognumber);
    },
  ],
  Division: (table) => [
    [
      new Relationship(table, {
        name: 'accessions',
        required: false,
        type: 'one-to-many',
        otherSideName: 'Division',
        relatedModelName: 'Accession',
        dependent: false,
      }),
    ],
  ],
  Accession: (table) => [
    [
      new LiteralField(table, {
        name: 'actualTotalCountAmt',
        required: false,
        readOnly: true,
        type: 'java.lang.Integer',
        indexed: false,
        unique: false,
      }),
      new LiteralField(table, {
        name: 'totalCountAmt',
        required: false,
        readOnly: true,
        type: 'java.lang.Integer',
        indexed: false,
        unique: false,
      }),
      new LiteralField(table, {
        name: 'preparationCount',
        required: false,
        readOnly: true,
        type: 'java.lang.Integer',
        indexed: false,
        unique: false,
      }),
      new LiteralField(table, {
        name: 'collectionObjectCount',
        required: false,
        readOnly: true,
        type: 'java.lang.Integer',
        indexed: false,
        unique: false,
      }),
    ],
    (): void => {
      getField(table, 'division').otherSideName = 'accessions';
    },
  ],
  Deaccession: (table) => [
    [
      new LiteralField(table, {
        name: 'totalPreps',
        required: false,
        readOnly: true,
        type: 'java.lang.Integer',
        indexed: false,
        unique: false,
      }),
      new LiteralField(table, {
        name: 'totalItems',
        required: false,
        readOnly: true,
        type: 'java.lang.Integer',
        indexed: false,
        unique: false,
      }),
    ],
  ],
  Disposal: (table) => [
    [
      new LiteralField(table, {
        name: 'totalPreps',
        required: false,
        readOnly: true,
        type: 'java.lang.Integer',
        indexed: false,
        unique: false,
      }),
      new LiteralField(table, {
        name: 'totalItems',
        required: false,
        readOnly: true,
        type: 'java.lang.Integer',
        indexed: false,
        unique: false,
      }),
    ],
  ],
  ExchangeOut: (table) => [
    [
      new LiteralField(table, {
        name: 'totalPreps',
        required: false,
        readOnly: true,
        type: 'java.lang.Integer',
        indexed: false,
        unique: false,
      }),
      new LiteralField(table, {
        name: 'totalItems',
        required: false,
        readOnly: true,
        type: 'java.lang.Integer',
        indexed: false,
        unique: false,
      }),
    ],
  ],
  Gift: (table) => [
    [
      new LiteralField(table, {
        name: 'totalPreps',
        required: false,
        readOnly: true,
        type: 'java.lang.Integer',
        indexed: false,
        unique: false,
      }),
      new LiteralField(table, {
        name: 'totalItems',
        required: false,
        readOnly: true,
        type: 'java.lang.Integer',
        indexed: false,
        unique: false,
      }),
    ],
  ],
  Loan: (table) => [
    [
      new LiteralField(table, {
        name: 'totalPreps',
        required: false,
        readOnly: true,
        type: 'java.lang.Integer',
        indexed: false,
        unique: false,
      }),
      new LiteralField(table, {
        name: 'totalItems',
        required: false,
        readOnly: true,
        type: 'java.lang.Integer',
        indexed: false,
        unique: false,
      }),
      new LiteralField(table, {
        name: 'unresolvedPreps',
        required: false,
        readOnly: true,
        type: 'java.lang.Integer',
        indexed: false,
        unique: false,
      }),
      new LiteralField(table, {
        name: 'unresolvedItems',
        required: false,
        readOnly: true,
        type: 'java.lang.Integer',
        indexed: false,
        unique: false,
      }),
      new LiteralField(table, {
        name: 'resolvedPreps',
        required: false,
        readOnly: true,
        type: 'java.lang.Integer',
        indexed: false,
        unique: false,
      }),
      new LiteralField(table, {
        name: 'resolvedItems',
        required: false,
        readOnly: true,
        type: 'java.lang.Integer',
        indexed: false,
        unique: false,
      }),
    ],
  ],
  PrepType: (table) => [
    [
      new Relationship(table, {
        name: 'preparations',
        required: false,
        type: 'one-to-many',
        otherSideName: 'PrepType',
        relatedModelName: 'Preparation',
        dependent: false,
      }),
    ],
  ],
  Preparation: (table) => [
    [
      new LiteralField(table, {
        name: 'isOnLoan',
        required: false,
        readOnly: true,
        type: 'java.lang.Boolean',
        indexed: false,
        unique: false,
      }),
      new LiteralField(table, {
        name: 'actualCountAmt',
        required: false,
        readOnly: true,
        type: 'java.lang.Integer',
        indexed: false,
        unique: false,
      }),
    ],
    (): void => {
      const preptype = getField(table, 'prepType');
      preptype.otherSideName = 'preparations';
    },
  ],
  Taxon: (table) => [
    [
      new Relationship(table, {
        name: 'preferredTaxonOf',
        required: false,
        type: 'one-to-many',
        otherSideName: 'preferredTaxon',
        relatedModelName: 'Determination',
        dependent: false,
      }),
    ],
  ],
  AddressOfRecord: (table) => [
    [
      new Relationship(table, {
        name: 'borrow',
        required: false,
        type: 'one-to-many',
        otherSideName: 'addressOfRecord',
        relatedModelName: 'Borrow',
        dependent: false,
      }),
    ],
  ],
  Borrow: (table) => [
    [],
    (): void => {
      table.getRelationship('addressOfRecord')!.otherSideName = 'borrow';
    },
  ],
  SpecifyUser: (table) => [
    [
      new LiteralField(table, {
        name: 'isAdmin',
        required: true,
        readOnly: true,
        type: 'java.lang.Boolean',
        indexed: false,
        unique: false,
      }),
    ],
  ],
};<|MERGE_RESOLUTION|>--- conflicted
+++ resolved
@@ -83,11 +83,7 @@
         indexed: false,
         unique: false,
       }),
-<<<<<<< HEAD
-      new LiteralField(table, {
-=======
       new LiteralField(table, { // TODO: LiteralField or Relationship?
->>>>>>> 82e9c610
         name: 'age',
         required: false,
         readOnly: true,
