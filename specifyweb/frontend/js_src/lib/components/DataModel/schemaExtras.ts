/**
 * Defines front-end only fields and misc front-end only schema mutations
 */

import type { IR, RA, RR } from '../../utils/types';
import { getField } from './helpers';
import type { TableFields } from './helperTypes';
import { schema } from './schema';
import { LiteralField, Relationship } from './specifyField';
import type { SpecifyTable } from './specifyTable';
import type { Tables } from './types';

export const schemaAliases: RR<'', IR<string>> & {
  readonly [TABLE_NAME in keyof Tables]?: IR<TableFields<Tables[TABLE_NAME]>>;
} = {
  '': {
    divisionCBX: 'division',
  },
  PickList: {
    fieldsCBX: 'fieldName',
    formatterCBX: 'formatter',
    tablesCBX: 'tableName',
    typesCBX: 'type',
  },
};

export const schemaExtras: {
  readonly [TABLE_NAME in keyof Tables]?: (
    table: SpecifyTable<Tables[TABLE_NAME]>
  ) => readonly [
    fields: RA<LiteralField | Relationship>,
    callback?: () => void
  ];
} = {
  Agent: (table) => [
    [
      new Relationship(table, {
        name: 'catalogerOf',
        required: false,
        type: 'one-to-many',
        otherSideName: 'Cataloger',
        relatedModelName: 'CollectionObject',
        dependent: false,
      }),
    ],
  ],
  Collection: (table) => [
    [
      new Relationship(table, {
        name: 'collectionObjects',
        required: false,
        type: 'one-to-many',
        otherSideName: 'Collection',
        relatedModelName: 'CollectionObject',
        dependent: false,
      }),
    ],
  ],
  CollectionObject: (table) => [
    [
      new Relationship(table, {
        name: 'currentDetermination',
        required: false,
        type: 'one-to-one',
        otherSideName: 'CollectionObject',
        relatedModelName: 'Determination',
        readOnly: true,
        dependent: false,
      }),
      new LiteralField(table, {
        name: 'totalCountAmt',
        required: false,
        readOnly: true,
        type: 'java.lang.Integer',
        indexed: false,
        unique: false,
      }),
      new LiteralField(table, {
        name: 'actualTotalCountAmt',
        required: false,
        readOnly: true,
        type: 'java.lang.Integer',
        indexed: false,
        unique: false,
      }),
      new LiteralField(table, {
<<<<<<< HEAD
        name: 'isMemberOfCOG',
        required: false,
        readOnly: true,
        type: 'java.lang.Boolean',
=======
        // TODO: LiteralField or Relationship?
        name: 'age',
        required: false,
        readOnly: true,
        type: 'java.lang.Integer',
>>>>>>> 92c94292
        indexed: false,
        unique: false,
      }),
    ],
    (): void => {
      const collection = getField(table, 'collection');
      collection.otherSideName = 'collectionObjects';

      /*
       * Catalog number formatter is taken from the field on the collection,
       * if present
       */
      const catalognumber = getField(table, 'catalogNumber');
      catalognumber.getFormat = (): string | undefined =>
        schema.catalogNumFormatName ||
        LiteralField.prototype.getFormat.call(catalognumber);
    },
  ],
  Division: (table) => [
    [
      new Relationship(table, {
        name: 'accessions',
        required: false,
        type: 'one-to-many',
        otherSideName: 'Division',
        relatedModelName: 'Accession',
        dependent: false,
      }),
    ],
  ],
  Accession: (table) => [
    [
      new LiteralField(table, {
        name: 'actualTotalCountAmt',
        required: false,
        readOnly: true,
        type: 'java.lang.Integer',
        indexed: false,
        unique: false,
      }),
      new LiteralField(table, {
        name: 'totalCountAmt',
        required: false,
        readOnly: true,
        type: 'java.lang.Integer',
        indexed: false,
        unique: false,
      }),
      new LiteralField(table, {
        name: 'preparationCount',
        required: false,
        readOnly: true,
        type: 'java.lang.Integer',
        indexed: false,
        unique: false,
      }),
      new LiteralField(table, {
        name: 'collectionObjectCount',
        required: false,
        readOnly: true,
        type: 'java.lang.Integer',
        indexed: false,
        unique: false,
      }),
    ],
    (): void => {
      getField(table, 'division').otherSideName = 'accessions';
    },
  ],
  Deaccession: (table) => [
    [
      new LiteralField(table, {
        name: 'totalPreps',
        required: false,
        readOnly: true,
        type: 'java.lang.Integer',
        indexed: false,
        unique: false,
      }),
      new LiteralField(table, {
        name: 'totalItems',
        required: false,
        readOnly: true,
        type: 'java.lang.Integer',
        indexed: false,
        unique: false,
      }),
    ],
  ],
  Disposal: (table) => [
    [
      new LiteralField(table, {
        name: 'totalPreps',
        required: false,
        readOnly: true,
        type: 'java.lang.Integer',
        indexed: false,
        unique: false,
      }),
      new LiteralField(table, {
        name: 'totalItems',
        required: false,
        readOnly: true,
        type: 'java.lang.Integer',
        indexed: false,
        unique: false,
      }),
    ],
  ],
  ExchangeOut: (table) => [
    [
      new LiteralField(table, {
        name: 'totalPreps',
        required: false,
        readOnly: true,
        type: 'java.lang.Integer',
        indexed: false,
        unique: false,
      }),
      new LiteralField(table, {
        name: 'totalItems',
        required: false,
        readOnly: true,
        type: 'java.lang.Integer',
        indexed: false,
        unique: false,
      }),
    ],
  ],
  Gift: (table) => [
    [
      new LiteralField(table, {
        name: 'totalPreps',
        required: false,
        readOnly: true,
        type: 'java.lang.Integer',
        indexed: false,
        unique: false,
      }),
      new LiteralField(table, {
        name: 'totalItems',
        required: false,
        readOnly: true,
        type: 'java.lang.Integer',
        indexed: false,
        unique: false,
      }),
    ],
  ],
  Loan: (table) => [
    [
      new LiteralField(table, {
        name: 'totalPreps',
        required: false,
        readOnly: true,
        type: 'java.lang.Integer',
        indexed: false,
        unique: false,
      }),
      new LiteralField(table, {
        name: 'totalItems',
        required: false,
        readOnly: true,
        type: 'java.lang.Integer',
        indexed: false,
        unique: false,
      }),
      new LiteralField(table, {
        name: 'unresolvedPreps',
        required: false,
        readOnly: true,
        type: 'java.lang.Integer',
        indexed: false,
        unique: false,
      }),
      new LiteralField(table, {
        name: 'unresolvedItems',
        required: false,
        readOnly: true,
        type: 'java.lang.Integer',
        indexed: false,
        unique: false,
      }),
      new LiteralField(table, {
        name: 'resolvedPreps',
        required: false,
        readOnly: true,
        type: 'java.lang.Integer',
        indexed: false,
        unique: false,
      }),
      new LiteralField(table, {
        name: 'resolvedItems',
        required: false,
        readOnly: true,
        type: 'java.lang.Integer',
        indexed: false,
        unique: false,
      }),
    ],
  ],
  PrepType: (table) => [
    [
      new Relationship(table, {
        name: 'preparations',
        required: false,
        type: 'one-to-many',
        otherSideName: 'PrepType',
        relatedModelName: 'Preparation',
        dependent: false,
      }),
    ],
  ],
  Preparation: (table) => [
    [
      new LiteralField(table, {
        name: 'isOnLoan',
        required: false,
        readOnly: true,
        type: 'java.lang.Boolean',
        indexed: false,
        unique: false,
      }),
      new LiteralField(table, {
        name: 'actualCountAmt',
        required: false,
        readOnly: true,
        type: 'java.lang.Integer',
        indexed: false,
        unique: false,
      }),
    ],
    (): void => {
      const preptype = getField(table, 'prepType');
      preptype.otherSideName = 'preparations';
    },
  ],
  Taxon: (table) => [
    [
      new Relationship(table, {
        name: 'preferredTaxonOf',
        required: false,
        type: 'one-to-many',
        otherSideName: 'preferredTaxon',
        relatedModelName: 'Determination',
        dependent: false,
      }),
    ],
  ],
  AddressOfRecord: (table) => [
    [
      new Relationship(table, {
        name: 'borrow',
        required: false,
        type: 'one-to-many',
        otherSideName: 'addressOfRecord',
        relatedModelName: 'Borrow',
        dependent: false,
      }),
    ],
  ],
  Borrow: (table) => [
    [],
    (): void => {
      table.getRelationship('addressOfRecord')!.otherSideName = 'borrow';
    },
  ],
  SpecifyUser: (table) => [
    [
      new LiteralField(table, {
        name: 'isAdmin',
        required: true,
        readOnly: true,
        type: 'java.lang.Boolean',
        indexed: false,
        unique: false,
      }),
    ],
  ],
};<|MERGE_RESOLUTION|>--- conflicted
+++ resolved
@@ -84,18 +84,19 @@
         unique: false,
       }),
       new LiteralField(table, {
-<<<<<<< HEAD
         name: 'isMemberOfCOG',
         required: false,
         readOnly: true,
         type: 'java.lang.Boolean',
-=======
+        indexed: false,
+        unique: false,
+      }),
+      new LiteralField(table, {
         // TODO: LiteralField or Relationship?
         name: 'age',
         required: false,
         readOnly: true,
         type: 'java.lang.Integer',
->>>>>>> 92c94292
         indexed: false,
         unique: false,
       }),
