--- conflicted
+++ resolved
@@ -1,11 +1,6 @@
 import { parserFromType } from '../../utils/parser/definitions';
-<<<<<<< HEAD
 import type { DeepPartial, RA } from '../../utils/types';
-import { filterArray } from '../../utils/types';
-=======
-import type { RA } from '../../utils/types';
 import { filterArray, setDevelopmentGlobal } from '../../utils/types';
->>>>>>> 634cb890
 import { formatUrl } from '../Router/queryString';
 import { relationshipIsToMany } from '../WbPlanView/mappingHelpers';
 import type { AnySchema, SerializedResource } from './helperTypes';
