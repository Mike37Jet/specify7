import { parserFromType } from '../../utils/parser/definitions';
<<<<<<< HEAD
import type { RA } from '../../utils/types';
import { filterArray, setDevelopmentGlobal } from '../../utils/types';
=======
import type { DeepPartial, RA } from '../../utils/types';
import { filterArray } from '../../utils/types';
>>>>>>> 2b106953
import { formatUrl } from '../Router/queryString';
import { relationshipIsToMany } from '../WbPlanView/mappingHelpers';
import { getScopingResource } from './domain';
import type { AnySchema, SerializedResource } from './helperTypes';
import { strictGetModel } from './schema';
import type { LiteralField, Relationship } from './specifyField';
import type { Tables } from './types';

type ResourceSpec = {
  readonly requiredFields: 'define' | 'omit' | 'set';
  readonly optionalFields: 'define' | 'omit' | 'set';
  readonly toManyRelationships: 'define' | 'omit' | 'set';
  readonly requiredRelationships: 'define' | 'omit' | 'set';
  readonly optionalRelationships: 'define' | 'omit' | 'set';
};

/**
 * This function can:
 * Set missing required fields to literals.
 * Set missing optional fields to null
 * Set missing -to-many relationships to null
 * Set missing dependent -to-one relationships to new objects
 * Do all of these recursively
 */
export function addMissingFields<TABLE_NAME extends keyof Tables>(
  tableName: TABLE_NAME,
  record: DeepPartial<SerializedResource<Tables[TABLE_NAME]>>,
  {
    requiredFields = 'set',
    optionalFields = 'define',
    toManyRelationships = 'set',
    requiredRelationships = 'set',
    optionalRelationships = 'define',
  }: Partial<ResourceSpec> = {}
): SerializedResource<Tables[TABLE_NAME]> {
  const model = strictGetModel(tableName);
  const spec = {
    requiredFields,
    optionalFields,
    toManyRelationships,
    requiredRelationships,
    optionalRelationships,
  };

  const scoping = getScopingResource(model);

  return {
    // This is needed to preserve unknown fields
    ...record,
    ...(Object.fromEntries(
      filterArray(
        model.fields.map((field) =>
          shouldIncludeField(field, spec, record.id === undefined)
            ? [
                field.name,
                field.isRelationship
                  ? handleRelationship(record, field, spec)
                  : record[field.name as keyof typeof record] ??
                    (field.name === 'version'
                      ? 1
                      : (
                          field.isRequired
                            ? requiredFields === 'set'
                            : optionalFields === 'set'
                        )
                      ? parserFromType(field.type).value
                      : null),
              ]
            : undefined
        )
      )
    ) as SerializedResource<Tables[TABLE_NAME]>),
    ...(scoping === undefined
      ? undefined
      : {
          [scoping.relationship.name]:
            record[scoping.relationship.name as 'id'] ??
            (typeof record.id === 'number' ? undefined : scoping.resourceUrl) ??
            null,
        }),
    /*
     * REFACTOR: convert all usages of this to camel case
     */
    resource_uri: record.resource_uri,
    // REFACTOR: consider replacing this with a symbol
    _tableName: tableName,
  };
}
setDevelopmentGlobal('_addMissingFields', addMissingFields);

function shouldIncludeField(
  field: LiteralField | Relationship,
  {
    requiredFields,
    optionalFields,
    toManyRelationships,
    requiredRelationships,
    optionalRelationships,
  }: ResourceSpec,
  isNew: boolean
): boolean {
  if (field.isRelationship) {
    if (relationshipIsToMany(field)) {
      return !field.isDependent() && isNew
        ? false
        : toManyRelationships !== 'omit' && field.type !== 'many-to-many';
    } else
      return (
        (field.isRequired ? requiredRelationships : optionalRelationships) !==
        'omit'
      );
  } else return (field.isRequired ? requiredFields : optionalFields) !== 'omit';
}

function handleRelationship<TABLE_NAME extends keyof Tables>(
  record: DeepPartial<SerializedResource<Tables[TABLE_NAME]>>,
  field: Relationship,
  spec: ResourceSpec
) {
  if (relationshipIsToMany(field))
    if (field.isDependent()) {
      const records = record[field.name as keyof typeof record] as
        | RA<DeepPartial<SerializedResource<AnySchema>>>
        | undefined;
      return (
        records?.map((record) =>
          addMissingFields(field.relatedModel.name, record, spec)
        ) ?? (spec.toManyRelationships === 'set' ? [] : null)
      );
    } else {
      const otherSideName = field.getReverse()?.name;
      return (
        record[field.name as keyof Tables[TABLE_NAME]['toManyIndependent']] ??
        (typeof otherSideName === 'string' && typeof record.id === 'number'
          ? formatUrl(`/api/specify/${field.relatedModel.name}`, {
              [otherSideName]: record.id.toString(),
            })
          : undefined)
      );
    }
  else {
    const shouldSet = field.isRequired
      ? spec.requiredRelationships === 'set'
      : spec.optionalRelationships === 'set';
    return (
      record[field.name as keyof typeof record] ??
      (field.isDependent() && shouldSet
        ? addMissingFields(
            field.relatedModel.name,
            (record[field.name as keyof typeof record] as Partial<
              SerializedResource<AnySchema>
            >) ?? {},
            spec
          )
        : null)
    );
  }
}<|MERGE_RESOLUTION|>--- conflicted
+++ resolved
@@ -1,11 +1,6 @@
 import { parserFromType } from '../../utils/parser/definitions';
-<<<<<<< HEAD
-import type { RA } from '../../utils/types';
-import { filterArray, setDevelopmentGlobal } from '../../utils/types';
-=======
-import type { DeepPartial, RA } from '../../utils/types';
+import { DeepPartial, RA, setDevelopmentGlobal } from '../../utils/types';
 import { filterArray } from '../../utils/types';
->>>>>>> 2b106953
 import { formatUrl } from '../Router/queryString';
 import { relationshipIsToMany } from '../WbPlanView/mappingHelpers';
 import { getScopingResource } from './domain';
