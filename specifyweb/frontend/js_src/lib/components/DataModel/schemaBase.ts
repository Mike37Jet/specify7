/**
 * This module provides base structure for the description of the
 * Specify datamodel and schema. It is supplemented by the definitions
 * in specifymodel.ts and specifyfield.ts in the module schema.ts
 * which actually loads and generates the schema model objects.
 */

/**
 * This module also contains scoping information indicating the
 * current collection, ..., institution information. This probably
 * belongs in a separate module because it's not really related to the
 * schema, but it's here for now.
 */

import type { RA, RR, Writable } from '../../utils/types';
import { load } from '../InitialContext';
import type { SpecifyModel } from './specifyModel';
<<<<<<< HEAD
import type { RR, Writable } from '../../utils/types';
=======
import type { Tables } from './types';
>>>>>>> dab8c6a2

export type Schema = {
  readonly domainLevelIds: RR<typeof domainLevels[number], number>;
  readonly embeddedCollectingEvent: boolean;
  readonly embeddedPaleoContext: boolean;
  readonly paleoContextChildTable: string;
  readonly catalogNumFormatName: string;
  readonly orgHierarchy: readonly [
    'CollectionObject',
    'Collection',
    'Discipline',
    'Division',
    'Institution'
  ];
  readonly models: {
    readonly [TABLE_NAME in keyof Tables]: SpecifyModel<Tables[TABLE_NAME]>;
  };
  readonly referenceSymbol: string;
  readonly treeSymbol: string;
  readonly fieldPartSeparator: string;
  readonly pathJoinSymbol: string;
};

const schema: Writable<Schema> = {
  /*
   * Maps levels in the Specify scoping hierarchy to the database IDs of those
   * records for the currently logged in session.
   */
  domainLevelIds: undefined!,

  // Whether collectingEvent is embedded for the currently logged in collection.
  embeddedCollectingEvent: undefined!,

  // Whether PaleoContext is embedded for the currently logged in collection.
  embeddedPaleoContext: undefined!,

  paleoContextChildTable: undefined!,
  catalogNumFormatName: undefined!,
  models: {} as Schema['models'],

  // The scoping hierarchy of Specify objects.
  orgHierarchy: [
    'CollectionObject',
    'Collection',
    'Discipline',
    'Division',
    'Institution',
  ] as const,

  // Prefix for -to-many indexes
  referenceSymbol: '#',
  // Prefix for tree ranks
  treeSymbol: '$',
  // Separator for partial fields (date parts in Query Builder)
  fieldPartSeparator: '-',
  /*
   * A symbol that is used to join multiple mapping path elements together when
   * there is a need to represent a mapping path as a string
   */
  pathJoinSymbol: '.',
};

const domainLevels = [
  'collection',
  'discipline',
  'division',
  'institution',
] as const;

/*
 * REFACTOR: separate schema base (domain.json) from the rest of the schema
 * Scoping information is loaded and populated here.
 */
export const fetchContext = load<
  Omit<Schema, 'domainLevelIds'> & Schema['domainLevelIds']
>('/context/domain.json', 'application/json').then((data) => {
  schema.domainLevelIds = Object.fromEntries(
    domainLevels.map((level) => [level, data[level]])
  );
  schema.embeddedCollectingEvent = data.embeddedCollectingEvent;
  schema.embeddedPaleoContext = data.embeddedPaleoContext;
  schema.paleoContextChildTable = data.paleoContextChildTable;
  schema.catalogNumFormatName = data.catalogNumFormatName;
  return schema;
});

export const schemaBase: Schema = schema;

// Convenience function for unEscaping strings from schema localization information
export const unescape = (string: string): string =>
  string.replaceAll(/([^\\])\\n/g, '$1\n');

if (process.env.NODE_ENV === 'development')
  import('../../tests/updateDataModel').catch(console.error);<|MERGE_RESOLUTION|>--- conflicted
+++ resolved
@@ -12,14 +12,10 @@
  * schema, but it's here for now.
  */
 
-import type { RA, RR, Writable } from '../../utils/types';
 import { load } from '../InitialContext';
 import type { SpecifyModel } from './specifyModel';
-<<<<<<< HEAD
 import type { RR, Writable } from '../../utils/types';
-=======
 import type { Tables } from './types';
->>>>>>> dab8c6a2
 
 export type Schema = {
   readonly domainLevelIds: RR<typeof domainLevels[number], number>;
@@ -110,7 +106,7 @@
 
 // Convenience function for unEscaping strings from schema localization information
 export const unescape = (string: string): string =>
-  string.replaceAll(/([^\\])\\n/g, '$1\n');
+  string.replaceAll(/([^\\])\\n/gu, '$1\n');
 
 if (process.env.NODE_ENV === 'development')
   import('../../tests/updateDataModel').catch(console.error);