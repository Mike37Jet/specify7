import { f } from '../../utils/functools';
import type { RA } from '../../utils/types';
import { defined } from '../../utils/types';
import { removeKey } from '../../utils/utils';
import { isTreeResource } from '../InitialContext/treeRanks';
import { addMissingFields } from './addMissingFields';
import type {
  AnySchema,
  AnyTree,
  SerializedModel,
  SerializedResource,
  TableFields,
} from './helperTypes';
<<<<<<< HEAD
import type { TableFields } from './helperTypes';
=======
>>>>>>> 8acc8412
import type { SpecifyResource } from './legacyTypes';
import { parseResourceUrl, resourceToJson } from './resource';
import { schema, strictGetModel } from './schema';
import type { LiteralField, Relationship } from './specifyField';
import type { SpecifyModel } from './specifyModel';
import type { Tables } from './types';

/** Like resource.toJSON(), but keys are converted to camel case */
export const serializeResource = <SCHEMA extends AnySchema>(
  resource: SerializedModel<SCHEMA> | SpecifyResource<SCHEMA>
): SerializedResource<SCHEMA> =>
  serializeModel<SCHEMA>(
<<<<<<< HEAD
    'toJSON' in resource ? resourceToJson(resource) : resource,
=======
    'toJSON' in resource
      ? resourceToJson(resource as SpecifyResource<SCHEMA>)
      : (resource as SerializedModel<SCHEMA>),
>>>>>>> 8acc8412
    (resource as SpecifyResource<SCHEMA>)?.specifyModel?.name
  );

const specialFields = new Set([
  'id',
  'resource_uri',
  'recordset_info',
  '_tableName',
]);

/** Recursive helper for serializeResource */
function serializeModel<SCHEMA extends AnySchema>(
  resource: SerializedModel<SCHEMA>,
  tableName?: keyof Tables
): SerializedResource<SCHEMA> {
  const model = strictGetModel(
    defined(
      (tableName as SCHEMA['tableName']) ??
        ('_tableName' in resource
          ? (resource as SerializedResource<SCHEMA>)._tableName
          : undefined) ??
        parseResourceUrl(
          'resource_uri' in resource
            ? (resource as { readonly resource_uri: string }).resource_uri ?? ''
            : ''
        )?.[0],
      `Unable to serialize resource because table name is unknown.${
        process.env.NODE_ENV === 'test'
          ? `\nMake sure your test file calls requireContext();`
          : ''
      }`
    )
  );
  const fields = [...model.fields.map(({ name }) => name), model.idField.name];

  return addMissingFields(
    model.name,
    Object.fromEntries(
      Object.entries(resource).map(([lowercaseFieldName, value]) => {
        let camelFieldName = fields.find(
          (fieldName) => fieldName.toLowerCase() === lowercaseFieldName
        );
        if (camelFieldName === undefined) {
          camelFieldName = lowercaseFieldName;
          if (!specialFields.has(lowercaseFieldName))
            console.warn(
              `Trying to serialize unknown field ${lowercaseFieldName} for table ${model.name}`,
              resource
            );
        }
        if (
          typeof value === 'object' &&
          value !== null &&
          !specialFields.has(camelFieldName)
        ) {
          const field = model.getField(lowercaseFieldName);
          const tableName =
            field === undefined || !field.isRelationship
              ? undefined
              : field.relatedModel.name;
          return [
            camelFieldName,
            Array.isArray(value)
              ? value.map((value) =>
                  serializeModel(
                    value as unknown as SerializedModel<SCHEMA>,
                    tableName
                  )
                )
              : serializeModel(
                  value as unknown as SerializedModel<AnySchema>,
                  tableName
                ),
          ];
        } else return [camelFieldName, value];
      })
    )
  ) as SerializedResource<SCHEMA>;
}

export const isResourceOfType = <TABLE_NAME extends keyof Tables>(
  resource: SpecifyResource<AnySchema>,
  tableName: TABLE_NAME
  // @ts-expect-error
): resource is SpecifyResource<Tables[TABLE_NAME]> =>
  resource.specifyModel.name === tableName;

export const toTable = <TABLE_NAME extends keyof Tables>(
  resource: SpecifyResource<AnySchema>,
  tableName: TABLE_NAME
): SpecifyResource<Tables[TABLE_NAME]> | undefined =>
  resource.specifyModel.name === tableName ? resource : undefined;

export const toResource = <TABLE_NAME extends keyof Tables>(
  resource: SerializedResource<AnySchema>,
  tableName: TABLE_NAME
): SerializedResource<Tables[TABLE_NAME]> | undefined =>
  resource._tableName === tableName
    ? (resource as SerializedResource<Tables[TABLE_NAME]>)
    : undefined;

/**
 * The model.field has a very broad type to reduce type conflicts in components
 * that deal with generic schemas (accept AnySchema or a SCHEMA extends AnySchema)
 */
export const getField = <
  SCHEMA extends Tables[keyof Tables],
  FIELD extends TableFields<SCHEMA>
>(
  model: SpecifyModel<SCHEMA>,
  name: FIELD
): FIELD extends keyof SCHEMA['fields'] ? LiteralField : Relationship =>
  model.field[name] as FIELD extends keyof SCHEMA['fields']
    ? LiteralField
    : Relationship;

export const toTreeTable = (
  resource: SpecifyResource<AnySchema>
): SpecifyResource<AnyTree> | undefined =>
  isTreeResource(resource) ? resource : undefined;

export const toTables = <TABLE_NAME extends keyof Tables>(
  resource: SpecifyResource<AnySchema>,
  tableNames: RA<TABLE_NAME>
): SpecifyResource<Tables[TABLE_NAME]> | undefined =>
  f.includes(tableNames, resource.specifyModel.name) ? resource : undefined;

export const deserializeResource = <SCHEMA extends AnySchema>(
  serializedResource: SerializedModel<SCHEMA> | SerializedResource<SCHEMA>
): SpecifyResource<SCHEMA> =>
  new schema.models[
    /**
     * This assertion, while not required by TypeScript, is needed to fix
     * a typechecking performance issue (it was taking 5s to typecheck this
     * line according to TypeScript trace analyzer)
     */
<<<<<<< HEAD
    (serializedResource as SerializedResource<SCHEMA>)._tableName
=======
    (serializedResource as SerializedResource<SCHEMA>)
      ._tableName as keyof Tables
>>>>>>> 8acc8412
  ].Resource(removeKey(serializedResource, '_tableName' as 'id'));

/**
 * Example usage:
 * resource: Collector
 * fields: agent -> lastName
 * Would return [agent, lastName] if agent exists
 *
 */
export async function fetchDistantRelated(
  resource: SpecifyResource<AnySchema>,
  fields: RA<LiteralField | Relationship> | undefined
): Promise<
  | {
<<<<<<< HEAD
      readonly resource: SpecifyResource<AnySchema>;
=======
      readonly resource: SpecifyResource<AnySchema> | undefined;
>>>>>>> 8acc8412
      readonly field: LiteralField | Relationship | undefined;
    }
  | undefined
> {
  const related =
    fields === undefined || fields.length === 0
      ? resource
      : fields.length === 1
      ? await resource.fetch()
      : await resource.rgetPromise(
          fields
            .slice(0, -1)
            .map(({ name }) => name)
            .join('.')
        );

  const field = fields?.at(-1);
<<<<<<< HEAD
  return related === undefined ? undefined : { resource: related, field };
=======
  const relatedResource = related ?? undefined;
  return relatedResource === undefined && field === undefined
    ? undefined
    : {
        resource: relatedResource,
        field,
      };
>>>>>>> 8acc8412
}<|MERGE_RESOLUTION|>--- conflicted
+++ resolved
@@ -11,10 +11,6 @@
   SerializedResource,
   TableFields,
 } from './helperTypes';
-<<<<<<< HEAD
-import type { TableFields } from './helperTypes';
-=======
->>>>>>> 8acc8412
 import type { SpecifyResource } from './legacyTypes';
 import { parseResourceUrl, resourceToJson } from './resource';
 import { schema, strictGetModel } from './schema';
@@ -27,13 +23,7 @@
   resource: SerializedModel<SCHEMA> | SpecifyResource<SCHEMA>
 ): SerializedResource<SCHEMA> =>
   serializeModel<SCHEMA>(
-<<<<<<< HEAD
     'toJSON' in resource ? resourceToJson(resource) : resource,
-=======
-    'toJSON' in resource
-      ? resourceToJson(resource as SpecifyResource<SCHEMA>)
-      : (resource as SerializedModel<SCHEMA>),
->>>>>>> 8acc8412
     (resource as SpecifyResource<SCHEMA>)?.specifyModel?.name
   );
 
@@ -170,12 +160,7 @@
      * a typechecking performance issue (it was taking 5s to typecheck this
      * line according to TypeScript trace analyzer)
      */
-<<<<<<< HEAD
     (serializedResource as SerializedResource<SCHEMA>)._tableName
-=======
-    (serializedResource as SerializedResource<SCHEMA>)
-      ._tableName as keyof Tables
->>>>>>> 8acc8412
   ].Resource(removeKey(serializedResource, '_tableName' as 'id'));
 
 /**
@@ -190,11 +175,7 @@
   fields: RA<LiteralField | Relationship> | undefined
 ): Promise<
   | {
-<<<<<<< HEAD
-      readonly resource: SpecifyResource<AnySchema>;
-=======
       readonly resource: SpecifyResource<AnySchema> | undefined;
->>>>>>> 8acc8412
       readonly field: LiteralField | Relationship | undefined;
     }
   | undefined
@@ -212,9 +193,6 @@
         );
 
   const field = fields?.at(-1);
-<<<<<<< HEAD
-  return related === undefined ? undefined : { resource: related, field };
-=======
   const relatedResource = related ?? undefined;
   return relatedResource === undefined && field === undefined
     ? undefined
@@ -222,5 +200,4 @@
         resource: relatedResource,
         field,
       };
->>>>>>> 8acc8412
 }