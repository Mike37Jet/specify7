--- conflicted
+++ resolved
@@ -259,14 +259,9 @@
 ): RA<string> =>
   (cloneAll
     ? undefined
-<<<<<<< HEAD
-    : getUserPref('form', 'preferences', 'carryForward')?.[table.name]) ??
-  getFieldsToClone(table);
-=======
     : userPreferences.get('form', 'preferences', 'carryForward')?.[
-        model.name
-      ]) ?? getFieldsToClone(model);
->>>>>>> dbb15abb
+        table.name
+      ]) ?? getFieldsToClone(table);
 
 export const getFieldsToClone = (table: SpecifyTable): RA<string> =>
   table.fields
