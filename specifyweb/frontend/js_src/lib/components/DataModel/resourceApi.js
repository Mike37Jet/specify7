import _ from 'underscore';

import {hijackBackboneAjax} from '../../utils/ajax/backboneAjax';
import {Http} from '../../utils/ajax/definitions';
import {globalEvents} from '../../utils/ajax/specifyApi';
import {removeKey} from '../../utils/utils';
import {assert} from '../Errors/assert';
import {softFail} from '../Errors/Crash';
import {Backbone} from './backbone';
import {
    getFieldsToNotClone,
    getResourceApiUrl,
    getResourceViewUrl,
    resourceFromUrl
} from './resource';
<<<<<<< HEAD
=======
import {hijackBackboneAjax} from '../../utils/ajax/backboneAjax';
import {Http} from '../../utils/ajax/definitions';
import {removeKey} from '../../utils/utils';
import {softFail} from '../Errors/Crash';
>>>>>>> 8acc8412

function eventHandlerForToOne(related, field) {
        return function(event) {
            const args = _.toArray(arguments);

            switch (event) {
            case 'saverequired': {
                this.handleChanged();
                this.trigger.apply(this, args);
                return;
            }
            case  'change:id': {
                this.set(field.name, related.url());
                return;
            }
            case 'changing': {
                this.trigger.apply(this, args);
                return;
            }
            }

            // Pass change:field events up the tree, updating fields with dot notation
            const match = /^r?(change):(.*)$/.exec(event);
            if (match) {
                args[0] = `r${  match[1]  }:${  field.name.toLowerCase()  }.${  match[2]}`;
                this.trigger.apply(this, args);
            }
        };
    }

    function eventHandlerForToMany(_related, field) {
        return function(event) {
            const args = _.toArray(arguments);
            switch (event) {
            case 'changing': {
                this.trigger.apply(this, args);
                break;
            }
            case 'saverequired': {
                this.handleChanged();
                this.trigger.apply(this, args);
                break;
            }
            case 'add':
            case 'remove': {
                // Annotate add and remove events with the field in which they occured
                args[0] = `${event  }:${  field.name.toLowerCase()}`;
                this.trigger.apply(this, args);
                break;
            }
            }};
    }


    export const ResourceBase = Backbone.Model.extend({
        __name__: "ResourceBase",
        populated: false,   // Indicates if this resource has data
        _fetch: null,       // Stores reference to the ajax deferred while the resource is being fetched
        needsSaved: false,  // Set when a local field is changed
        _save: null,        // Stores reference to the ajax deferred while the resource is being saved

        constructor() {
            this.specifyModel = this.constructor.specifyModel;
            this.dependentResources = {};   // References to related objects referred to by field in this resource
            Reflect.apply(Backbone.Model, this, arguments); // TEST: check if this is necessary
        },
        initialize(attributes, options) {
            this.noBusinessRules = options && options.noBusinessRules;
            this.noValidation = options && options.noValidation;

            /*
             * If initialized with some attributes that include a resource_uri,
             * assume that represents all the fields for the resource
             */
            if (attributes && _(attributes).has('resource_uri')) this.populated = true;

            /*
             * The resource needs to be saved if any of its fields change
             * unless they change because the resource is being fetched
             * or updated during a save
             */
            this.on('change', function() {
                if (!this._fetch && !this._save) {
                    this.handleChanged();
                    this.trigger('saverequired');
                }
            });

            globalEvents.trigger('initResource', this);
            if(this.isNew())
                globalEvents.trigger('newResource', this);
            /*
             * Business rules may set some fields on resource creation
             * Those default values should not trigger unload protect
             */
            this.needsSaved = false;
        },
        /*
         * This is encapsulated into a separate function so that can set a
         * breakpoint in a single place
         */
        handleChanged(){
            this.needsSaved = true;
        },
        async clone(cloneAll = false) {
            const self = this;

            const exemptFields = getFieldsToNotClone(this.specifyModel, cloneAll).map(fieldName=>fieldName.toLowerCase());

            const newResource = new this.constructor(
              removeKey(
                this.attributes,
                'resource_uri',
                'id',
                ...exemptFields
              )
            );

            newResource.needsSaved = self.needsSaved;

            await Promise.all(Object.entries(self.dependentResources).map(async ([fieldName,related])=>{
                if(exemptFields.includes(fieldName)) return;
                const field = self.specifyModel.getField(fieldName);
                switch (field.type) {
                case 'many-to-one': {
                    /*
                     * Many-to-one wouldn't ordinarily be dependent, but
                     * this is the case for paleocontext. really more like
                     * a one-to-one.
                     */
                    newResource.set(fieldName, await related?.clone(cloneAll));
                    break;
                }
                case 'one-to-many': {
                    await newResource.rget(fieldName).then(async (newCollection)=>
                        Promise.all(related.models.map(async (resource)=>newCollection.add(await resource?.clone(cloneAll))))
                    );
                    break;
                }
                case 'zero-to-one': {
                    newResource.set(fieldName, await related?.clone(cloneAll));
                    break;
                }
                default: {
                    throw new Error('unhandled relationship type');
                }
                }
            }));
            return newResource;
        },
        url() {
            return getResourceApiUrl(this.specifyModel.name, this.id);
        },
        viewUrl() {
<<<<<<< HEAD
            // Returns the url for viewing this resource in the UI
=======
            // returns the url for viewing this resource in the UI
>>>>>>> 8acc8412
            if (!_.isNumber(this.id)) softFail(new Error("viewUrl called on resource w/out id"), this);
            return getResourceViewUrl(this.specifyModel.name, this.id);
        },
        get(attribute) {
            if(attribute.toLowerCase() === this.specifyModel.idField.name.toLowerCase())
                return this.id;
            // Case insensitive
            return Backbone.Model.prototype.get.call(this, attribute.toLowerCase());
        },
        storeDependent(field, related) {
            assert(field.isDependent());
            const setter = (field.type === 'one-to-many') ? "_setDependentToMany" : "_setDependentToOne";
            this[setter](field, related);
        },
        _setDependentToOne(field, related) {
            const oldRelated = this.dependentResources[field.name.toLowerCase()];
            if (!related) {
                if (oldRelated) {
                    oldRelated.off("all", null, this);
                    this.trigger('saverequired');
                }
                this.dependentResources[field.name.toLowerCase()] = null;
                return;
            }

            if (oldRelated && oldRelated.cid === related.cid) return;

            oldRelated && oldRelated.off("all", null, this);

            related.on('all', eventHandlerForToOne(related, field), this);
            related.parent = this;  // REFACTOR: this doesn't belong here

            switch (field.type) {
            case 'one-to-one':
            case 'many-to-one': {
                this.dependentResources[field.name.toLowerCase()] = related;
                break;
            }
            case 'zero-to-one': {
                this.dependentResources[field.name.toLowerCase()] = related;
                related.set(field.otherSideName, this.url()); // REFACTOR: this logic belongs somewhere else. up probably
                break;
            }
            default: {
                throw new Error(`setDependentToOne: unhandled field type: ${  field.type}`);
            }
            }
        },
        _setDependentToMany(field, toMany) {
            const oldToMany = this.dependentResources[field.name.toLowerCase()];
            oldToMany && oldToMany.off("all", null, this);

            // Cache it and set up event handlers
            this.dependentResources[field.name.toLowerCase()] = toMany;
            toMany.on('all', eventHandlerForToMany(toMany, field), this);
        },
        set(key, value, options) {
            // This may get called with "null" or "undefined"
            const newValue = value ?? undefined;
            const oldValue = typeof key === 'string'
              ? this.attributes[key.toLowerCase()] ??
                this.dependentResources[key.toLowerCase()] ?? undefined
              : undefined;
            // Don't needlessly trigger unload protect if value didn't change
            if (
              typeof key === 'string' &&
              typeof (oldValue??'') !== 'object' &&
              typeof (newValue??'') !== 'object'
            ) {
                if(
                  /*
                   * Don't trigger unload protect if:
                   *  - value didn't change
                   *  - value changed from string to number (back-end sends
                   *    decimal numeric fields as string. Front-end converts
                   *    those to numbers)
                   *  - value was trimmed
                   * REFACTOR: this logic should be moved to this.parse()
                   * TEST: add test for "5A" case
                   */
                  oldValue?.toString() === newValue?.toString().trim()
                )
                    options ??= {silent: true};
            }
            // Make the keys case insensitive
            const attributes = {};
            if (_.isObject(key) || key == null) {
                /*
                 * In the two argument case, so
                 * "key" is actually an object mapping keys to values
                 */
                _(key).each((value, key) => { attributes[key.toLowerCase()] = value; });
                // And the options are actually in "value" argument
                options = value;
            } else {
                // Three argument case
                attributes[key.toLowerCase()] = value;
            }

            /*
             * Need to set the id right away if we have it because
             * relationships depend on it
             */
            if ('id' in attributes) {
                attributes.id = attributes.id && Number.parseInt(attributes.id);
                this.id = attributes.id;
            }

            const adjustedAttributes = _.reduce(attributes, (accumulator, value, fieldName) => {
                const [newFieldName, newValue] = this._handleField(value, fieldName);
                return _.isUndefined(newValue) ? accumulator : Object.assign(accumulator, {[newFieldName]: newValue});
            }, {});

            return Backbone.Model.prototype.set.call(this, adjustedAttributes, options);
        },
        _handleField(value, fieldName) {
            if(fieldName === '_tablename') return ['_tablename', undefined];
            if (_(['id', 'resource_uri', 'recordset_info']).contains(fieldName)) return [fieldName, value]; // Special fields

            const field = this.specifyModel.getField(fieldName);
            if (!field) {
                console.warn("setting unknown field", fieldName, "on",
                             this.specifyModel.name, "value is", value);
                return [fieldName, value];
            }

            fieldName = field.name.toLowerCase(); // In case field name is an alias.

            if (field.isRelationship) {
                value = _.isString(value)
                  ? this._handleUri(value, fieldName)
                  : (typeof value === 'number'
                  ? this._handleUri(
                      // Back-end sends SpPrincipal.scope as a number, rather than as a URL
                      getResourceApiUrl(field.model.name, value),
                      fieldName
                    )
                  : this._handleInlineDataOrResource(value, fieldName));
            }
            return [fieldName, value];
        },
        _handleInlineDataOrResource(value, fieldName) {
            // BUG: check type of value
            const field = this.specifyModel.getField(fieldName);
            const relatedModel = field.relatedModel;
            // BUG: don't do anything for virtual fields

            switch (field.type) {
            case 'one-to-many': {
                // Should we handle passing in an schema.Model.Collection instance here??
                const collectionOptions = { related: this, field: field.getReverse() };

                if (field.isDependent()) {
                    const collection = new relatedModel.DependentCollection(collectionOptions, value);
                    this.storeDependent(field, collection);
                } else {
                    console.warn("got unexpected inline data for independent collection field",{collection:this,field,value});
                }

                // Because the foreign key is on the other side
                this.trigger(`change:${  fieldName}`, this);
                this.trigger('change', this);
                return undefined;
            }
            case 'many-to-one': {
                if (!value) { // BUG: tighten up this check.
                    // The FK is null, or not a URI or inlined resource at any rate
                    field.isDependent() && this.storeDependent(field, null);
                    return value;
                }

                const toOne = (value instanceof ResourceBase) ? value :
                    new relatedModel.Resource(value, {parse: true});

                field.isDependent() && this.storeDependent(field, toOne);
                this.trigger(`change:${  fieldName}`, this);
                this.trigger('change', this);
                return toOne.url();
            }  // The FK as a URI
            case 'zero-to-one': {
                /*
                 * This actually a one-to-many where the related collection is only a single resource
                 * basically a one-to-one from the 'to' side
                 */
                const oneTo = _.isArray(value) ?
                    (value.length === 0 ? null :
                     new relatedModel.Resource(_.first(value), {parse: true}))
                : (value || null);  // In case it was undefined

                assert(oneTo == null || oneTo instanceof ResourceBase);

                field.isDependent() && this.storeDependent(field, oneTo);
                // Because the FK is on the other side
                this.trigger(`change:${  fieldName}`, this);
                this.trigger('change', this);
                return undefined;
            }
<<<<<<< HEAD
            }
=======
>>>>>>> 8acc8412
            softFail("unhandled setting of relationship field", fieldName,
                          "on", this, "value is", value);
            return value;
        },
        _handleUri(value, fieldName) {
            const field = this.specifyModel.getField(fieldName);
            const oldRelated = this.dependentResources[fieldName];

            if (field.isDependent()) {
                console.warn("expected inline data for dependent field", fieldName, "in", this);
            }

            if (oldRelated && field.type ===  'many-to-one') {
                /*
                 * Probably should never get here since the presence of an oldRelated
                 * value implies a dependent field which wouldn't be receiving a URI value
                 */
                console.warn("unexpected condition");
                if (oldRelated.url() !== value) {
                    // The reference changed
                    delete this.dependentResources[fieldName];
                    oldRelated.off('all', null, this);
                }
            }
            return value;
        },
        /*
         * Get the value of the named field where the name may traverse related objects
         * using dot notation. if the named field represents a resource or collection,
         * then prePop indicates whether to return the named object or the contents of
         * the field that represents it
         */
        async rget(fieldName, prePop) {
            return this.getRelated(fieldName, {prePop});
        },
        /*
         * REFACTOR: remove the need for this
         * Like "rget", but returns native promise
         */
        async rgetPromise(fieldName, prePop = true) {
            return this.getRelated(fieldName, {prePop})
              // GetRelated may return either undefined or null (yuk)
              .then(data=>data === undefined ? null : data);
        },
        // Duplicate definition for purposes of better typing:
        async rgetCollection(fieldName) {
            return this.getRelated(fieldName, {prePop: true});
        },
        async getRelated(fieldName, options) {
            options ||= {
                prePop: false,
                noBusinessRules: false
            };
            const path = _(fieldName).isArray()? fieldName : fieldName.split('.');

            // First make sure we actually have this object.
            return this.fetch().then((_this) => _this._rget(path, options)).then((value) => {
                /*
                 * If the requested value is fetchable, and prePop is true,
                 * fetch the value, otherwise return the unpopulated resource
                 * or collection
                 */
                if (options.prePop) {
                    if (!value) return value; // Ok if the related resource doesn't exist
                    else if (typeof value.fetchIfNotPopulated === 'function')
                        return value.fetchIfNotPopulated();
                    else if (typeof value.fetch === 'function')
                        return value.fetch();
                }
                return value;
            });
        },
        async _rget(path, options) {
            let fieldName = path[0].toLowerCase();
            const field = this.specifyModel.getField(fieldName);
            field && (fieldName = field.name.toLowerCase()); // In case fieldName is an alias
            let value = this.get(fieldName);
            field || console.warn("accessing unknown field", fieldName, "in",
                                  this.specifyModel.name, "value is",
                                  value);

            /*
             * If field represents a value, then return that if we are done,
             * otherwise we can't traverse any farther...
             */
            if (!field || !field.isRelationship) {
                if (path.length > 1) {
                    softFail("expected related field");
                    return undefined;
                }
                return value;
            }

            const _this = this;
            const related = field.relatedModel;
            switch (field.type) {
            case 'one-to-one':
            case 'many-to-one': {
                // A foreign key field.
                if (!value) return value;  // No related object

                // Is the related resource cached?
                let toOne = this.dependentResources[fieldName];
                if (!toOne) {
                    _(value).isString() || softFail("expected URI, got", value);
                    toOne = resourceFromUrl(value, {noBusinessRules: options.noBusinessRules});
                    if (field.isDependent()) {
                        console.warn("expected dependent resource to be in cache");
                        this.storeDependent(field, toOne);
                    }
                }
                // If we want a field within the related resource then recur
                return (path.length > 1) ? toOne.rget(_.tail(path)) : toOne;
            }
            case 'one-to-many': {
                if (path.length !== 1) {
                    throw "can't traverse into a collection using dot notation";
                }

                // Is the collection cached?
                let toMany = this.dependentResources[fieldName];
                if (!toMany) {
                    const collectionOptions = { field: field.getReverse(), related: this };

                    if (!field.isDependent()) {
                        return new related.ToOneCollection(collectionOptions);
                    }

                    if (this.isNew()) {
                        toMany = new related.DependentCollection(collectionOptions, []);
                        this.storeDependent(field, toMany);
                        return toMany;
                    } else {
                        console.warn("expected dependent resource to be in cache");
                        const temporaryCollection = new related.ToOneCollection(collectionOptions);
                        return temporaryCollection.fetch({ limit: 0 }).then(() => new related.DependentCollection(collectionOptions, temporaryCollection.models)).then((toMany) => { _this.storeDependent(field, toMany); });
                    }
                }
            }
            case 'zero-to-one': {
                /*
                 * This is like a one-to-many where the many cannot be more than one
                 * i.e. the current resource is the target of a FK
                 */

                // Is it already cached?
                if (!_.isUndefined(this.dependentResources[fieldName])) {
                    value = this.dependentResources[fieldName];
                    if (value == null) return null;
                    // Recur if we need to traverse more
                    return (path.length === 1) ? value : value.rget(_.tail(path));
                }

                // If this resource is not yet persisted, the related object can't point to it yet
                if (this.isNew()) return undefined; // TEST: this seems iffy

                const collection = new related.ToOneCollection({ field: field.getReverse(), related: this, limit: 1 });

                // Fetch the collection and pretend like it is a single resource
                return collection.fetchIfNotPopulated().then(() => {
                    const value = collection.isEmpty() ? null : collection.first();
                    if (field.isDependent()) {
                        console.warn("expect dependent resource to be in cache");
                        _this.storeDependent(field, value);
                    }
                    if (value == null) return null;
                    return (path.length === 1) ? value : value.rget(_.tail(path));
                });
<<<<<<< HEAD
            }
            default: {
                softFail(`unhandled relationship type: ${  field.type}`);
                throw 'unhandled relationship type';
            }
=======
            default:
                softFail("unhandled relationship type: " + field.type);
                return Promise.reject('unhandled relationship type');
>>>>>>> 8acc8412
            }
        },
        save({onSaveConflict:handleSaveConflict,errorOnAlreadySaving=true}={}) {
            const resource = this;
            if (resource._save) {
                if(errorOnAlreadySaving)
                    throw new Error('resource is already being saved');
                else return resource._save;
            }
            const didNeedSaved = resource.needsSaved;
            resource.needsSaved = false;
            // BUG: should do this for dependent resources too

            let errorHandled = false;
            const save = ()=>Backbone.Model.prototype.save.apply(resource, [])
              .then(()=>resource.trigger('saved'));
            resource._save =
              typeof handleSaveConflict === 'function'
                ? hijackBackboneAjax([Http.OK, Http.CONFLICT, Http.CREATED], save, (status) =>{
                      if(status === Http.CONFLICT) {
                          handleSaveConflict()
                          errorHandled = true;
                      }
                  })
                : save();

            resource._save.catch((error) => {
                resource._save = null;
                resource.needsSaved = didNeedSaved;
                didNeedSaved && resource.trigger('saverequired');
                if(typeof handleSaveConflict === 'function' && errorHandled)
                    Object.defineProperty(error, 'handledBy', {
                      value: handleSaveConflict,
                    });
                throw error;
            }).then(() => {
                resource._save = null;
            });

            return resource._save.then(()=>resource);
        },
        toJSON() {
            const self = this;
            const json = Backbone.Model.prototype.toJSON.apply(self, arguments);

            _.each(self.dependentResources, (related, fieldName) => {
                const field = self.specifyModel.getField(fieldName);
                if (field.type === 'zero-to-one') {
                    json[fieldName] = related ? [related.toJSON()] : [];
                } else {
                    json[fieldName] = related ? related.toJSON() : null;
                }
            });
            return json;
        },
        // Caches a reference to Promise so as not to start fetching twice
        async fetch(options) {
            if(
              // If already populated
              this.populated ||
              // Or if can't be populated by fetching
              this.isNew()
            )
                return this;
            else if (this._fetch) return this._fetch;
            else
                return this._fetch = Backbone.Model.prototype.fetch.call(this, options).then(()=>{
                    this._fetch = null;
                    // BUG: consider doing this.needsSaved=false here
                    return this;
                });
        },
        parse(_resp) {
            // Since we are putting in data, the resource in now populated
            this.populated = true;
            return Reflect.apply(Backbone.Model.prototype.parse, this, arguments);
        },
        async sync(method, resource, options) {
            options ||= {};
            if(method === 'delete')
                // When deleting we don't send any data so put the version in a header
                options.headers = {'If-Match': resource.get('version')};
            return Backbone.sync(method, resource, options);
        },
        async placeInSameHierarchy(other) {
            const self = this;
            const myPath = self.specifyModel.getScopingPath();
            const otherPath = other.specifyModel.getScopingPath();
            if (!myPath || !otherPath) return undefined;
            if (myPath.length > otherPath.length) return undefined;
            const diff = _(otherPath).rest(myPath.length - 1).reverse();
            return other.rget(diff.join('.')).then((common) => {
                if(common === undefined) return undefined;
                self.set(_(diff).last(), common.url());
                return common;
            });
        },
        getDependentResource(fieldName){
            return this.dependentResources[fieldName.toLowerCase()];
        }
    });

export function promiseToXhr(promise) {
  promise.done = function (function_) {
    return promiseToXhr(promise.then(function_));
  };
  promise.fail = function (function_) {
    return promiseToXhr(promise.then(null, function_));
  };
  promise.complete = function (function_) {
    return promiseToXhr(promise.then(function_, function_));
  };
  return promise;
}<|MERGE_RESOLUTION|>--- conflicted
+++ resolved
@@ -13,13 +13,6 @@
     getResourceViewUrl,
     resourceFromUrl
 } from './resource';
-<<<<<<< HEAD
-=======
-import {hijackBackboneAjax} from '../../utils/ajax/backboneAjax';
-import {Http} from '../../utils/ajax/definitions';
-import {removeKey} from '../../utils/utils';
-import {softFail} from '../Errors/Crash';
->>>>>>> 8acc8412
 
 function eventHandlerForToOne(related, field) {
         return function(event) {
@@ -174,11 +167,7 @@
             return getResourceApiUrl(this.specifyModel.name, this.id);
         },
         viewUrl() {
-<<<<<<< HEAD
             // Returns the url for viewing this resource in the UI
-=======
-            // returns the url for viewing this resource in the UI
->>>>>>> 8acc8412
             if (!_.isNumber(this.id)) softFail(new Error("viewUrl called on resource w/out id"), this);
             return getResourceViewUrl(this.specifyModel.name, this.id);
         },
@@ -376,10 +365,7 @@
                 this.trigger('change', this);
                 return undefined;
             }
-<<<<<<< HEAD
-            }
-=======
->>>>>>> 8acc8412
+            }
             softFail("unhandled setting of relationship field", fieldName,
                           "on", this, "value is", value);
             return value;
@@ -548,17 +534,11 @@
                     if (value == null) return null;
                     return (path.length === 1) ? value : value.rget(_.tail(path));
                 });
-<<<<<<< HEAD
             }
             default: {
                 softFail(`unhandled relationship type: ${  field.type}`);
                 throw 'unhandled relationship type';
             }
-=======
-            default:
-                softFail("unhandled relationship type: " + field.type);
-                return Promise.reject('unhandled relationship type');
->>>>>>> 8acc8412
             }
         },
         save({onSaveConflict:handleSaveConflict,errorOnAlreadySaving=true}={}) {
