--- conflicted
+++ resolved
@@ -7,7 +7,6 @@
 import {softFail} from '../Errors/Crash';
 import {Backbone} from './backbone';
 import {attachBusinessRules} from './businessRules';
-import {initializeResource} from './domain';
 import {
     getFieldsToNotClone,
     getResourceApiUrl,
@@ -16,7 +15,6 @@
     resourceFromUrl
 } from './resource';
 import {errorHandledBy} from '../Errors/FormatError';
-import {attachBusinessRules} from './businessRules';
 import {initializeResource} from './scoping';
 
 function eventHandlerForToOne(related, field) {
@@ -105,12 +103,7 @@
                 }
             });
 
-<<<<<<< HEAD
             if(!this.noBusinessRules) attachBusinessRules(this);
-=======
-            if(!this.noBusinessRules)
-                attachBusinessRules(this);
->>>>>>> 3ea6689c
             if(this.isNew())
                 initializeResource(this);
             /*
