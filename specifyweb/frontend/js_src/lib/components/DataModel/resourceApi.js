import _ from 'underscore';

import { hijackBackboneAjax } from '../../utils/ajax/backboneAjax';
import { Http } from '../../utils/ajax/definitions';
import { removeKey } from '../../utils/utils';
import { assert } from '../Errors/assert';
import { softFail } from '../Errors/Crash';
import { Backbone } from './backbone';
import { attachBusinessRules } from './businessRules';
import {
  getFieldsToNotClone,
  getResourceApiUrl,
  getResourceViewUrl,
  resourceEvents,
  resourceFromUrl,
} from './resource';
import { initializeResource } from './scoping';
import { specialFields } from './serializers';

function eventHandlerForToOne(related, field) {
  return function (event) {
    const args = _.toArray(arguments);

    switch (event) {
      case 'saverequired': {
        this.handleChanged();
        this.trigger.apply(this, args);
        return;
      }
      case 'change:id': {
        this.set(field.name, related.url());
        return;
      }
      case 'changing': {
        this.trigger.apply(this, args);
        return;
      }
    }

    // Pass change:field events up the tree, updating fields with dot notation
    const match = /^r?(change):(.*)$/.exec(event);
    if (match) {
      args[0] = `r${match[1]}:${field.name.toLowerCase()}.${match[2]}`;
      this.trigger.apply(this, args);
    }
  };
}

function eventHandlerForToMany(_related, field) {
  return function (event) {
    const args = _.toArray(arguments);
    switch (event) {
      case 'changing': {
        this.trigger.apply(this, args);
        break;
      }
      case 'saverequired': {
        this.handleChanged();
        this.trigger.apply(this, args);
        break;
      }
      case 'add':
      case 'remove': {
        // Annotate add and remove events with the field in which they occurred
        args[0] = `${event}:${field.name.toLowerCase()}`;
        this.trigger.apply(this, args);
        break;
      }
    }
  };
}

export const ResourceBase = Backbone.Model.extend({
  __name__: 'ResourceBase',
  populated: false, // Indicates if this resource has data
  _fetch: null, // Stores reference to the ajax deferred while the resource is being fetched
  needsSaved: false, // Set when a local field is changed
  _save: null, // Stores reference to the ajax deferred while the resource is being saved

  /**
   * Returns true if the resource is being fetched and saved from Backbone
   * More specifically, returns true while this resource holds a reference
   * to Backbone's save() and fetch() in _save and _fetch
   */
  get isBeingInitialized() {
    return this._save === null && this._fetch === null;
  },

  constructor() {
    this.specifyTable = this.constructor.specifyTable;
    this.dependentResources = {}; // References to related objects referred to by field in this resource
    Reflect.apply(Backbone.Model, this, arguments); // TEST: check if this is necessary
  },
  initialize(attributes, options) {
    this.noBusinessRules = options && options.noBusinessRules;
<<<<<<< HEAD
=======
    this.noValidation = options && options.noValidation;
    this.createdBy = options && options.createdBy;
>>>>>>> 20f236b8

    /*
     * If initialized with some attributes that include a resource_uri,
     * assume that represents all the fields for the resource
     */
    if (attributes && _(attributes).has('resource_uri')) this.populated = true;

    /*
     * The resource needs to be saved if any of its fields change
     * unless they change because the resource is being fetched
     * or updated during a save
     */
    this.on('change', function () {
      if (!this._fetch && !this._save) {
        this.handleChanged();
        this.trigger('saverequired');
      }
    });

    if (!this.noBusinessRules) attachBusinessRules(this);
    if (this.isNew()) initializeResource(this);
    /*
     * Business rules may set some fields on resource creation
     * Those default values should not trigger unload protect
     */
    this.needsSaved = false;
  },
  /*
   * This is encapsulated into a separate function so that can set a
   * breakpoint in a single place
   */
  handleChanged() {
    this.needsSaved = true;
  },
  async clone(cloneAll = false) {
    const self = this;

    const exemptFields = getFieldsToNotClone(this.specifyTable, cloneAll).map(
      (fieldName) => fieldName.toLowerCase()
    );

    const newResource = new this.constructor(
      removeKey(this.attributes, ...specialFields, ...exemptFields), {createdBy: 'clone'}
    );

    newResource.needsSaved = self.needsSaved;

    await Promise.all(
      Object.entries(self.dependentResources).map(
        async ([fieldName, related]) => {
          if (exemptFields.includes(fieldName)) return;
          const field = self.specifyTable.getField(fieldName);
          switch (field.type) {
            case 'many-to-one': {
              /*
               * Many-to-one wouldn't ordinarily be dependent, but
               * this is the case for paleocontext. really more like
               * a one-to-one.
               */
              newResource.set(fieldName, await related?.clone(cloneAll));
              break;
            }
            case 'one-to-many': {
              await newResource
                .rget(fieldName)
                .then(async (newCollection) =>
                  Promise.all(
                    related.models.map(async (resource) =>
                      newCollection.add(await resource?.clone(cloneAll))
                    )
                  )
                );
              break;
            }
            case 'zero-to-one': {
              newResource.set(fieldName, await related?.clone(cloneAll));
              break;
            }
            default: {
              throw new Error('unhandled relationship type');
            }
          }
        }
      )
    );
    return newResource;
  },
  url() {
    return getResourceApiUrl(this.specifyTable.name, this.id);
  },
  viewUrl() {
    // Returns the url for viewing this resource in the UI
    if (!_.isNumber(this.id))
      softFail(new Error('viewUrl called on resource without id'), this);
    return getResourceViewUrl(this.specifyTable.name, this.id);
  },
  get(attribute) {
    if (
      attribute.toLowerCase() === this.specifyTable.idField.name.toLowerCase()
    )
      return this.id;
    // Case insensitive
    return Backbone.Model.prototype.get.call(this, attribute.toLowerCase());
  },
  storeDependent(field, related) {
    assert(field.isDependent());
    const setter =
      field.type === 'one-to-many'
        ? '_setDependentToMany'
        : '_setDependentToOne';
    this[setter](field, related);
  },
  _setDependentToOne(field, related) {
    const oldRelated = this.dependentResources[field.name.toLowerCase()];
    if (!related) {
      if (oldRelated) {
        oldRelated.off('all', null, this);
        this.trigger('saverequired');
      }
      this.dependentResources[field.name.toLowerCase()] = null;
      return;
    }

    if (oldRelated && oldRelated.cid === related.cid) return;

    oldRelated && oldRelated.off('all', null, this);

    related.on('all', eventHandlerForToOne(related, field), this);
    related.parent = this; // REFACTOR: this doesn't belong here

    switch (field.type) {
      case 'one-to-one':
      case 'many-to-one': {
        this.dependentResources[field.name.toLowerCase()] = related;
        break;
      }
      case 'zero-to-one': {
        this.dependentResources[field.name.toLowerCase()] = related;
        related.set(field.otherSideName, this.url()); // REFACTOR: this logic belongs somewhere else. up probably
        break;
      }
      default: {
        throw new Error(
          `setDependentToOne: unhandled field type: ${field.type}`
        );
      }
    }
  },
  _setDependentToMany(field, toMany) {
    const oldToMany = this.dependentResources[field.name.toLowerCase()];
    oldToMany && oldToMany.off('all', null, this);

    // Cache it and set up event handlers
    this.dependentResources[field.name.toLowerCase()] = toMany;
    toMany.on('all', eventHandlerForToMany(toMany, field), this);
  },
  // Separate name to simplify typing
  bulkSet(attributes, options) {
    return this.set(attributes, options);
  },
  set(key, value, options) {
    // This may get called with "null" or "undefined"
    const newValue = value ?? undefined;
    const oldValue =
      typeof key === 'string'
        ? this.attributes[key.toLowerCase()] ??
          this.dependentResources[key.toLowerCase()] ??
          undefined
        : undefined;
    // Don't needlessly trigger unload protect if value didn't change
    if (
      typeof key === 'string' &&
      typeof (oldValue ?? '') !== 'object' &&
      typeof (newValue ?? '') !== 'object'
    ) {
      if (oldValue === newValue) return this;
      else if (
        /*
         * Don't trigger unload protect if:
         *  - value didn't change
         *  - value changed from string to number (back-end sends
         *    decimal numeric fields as string. Front-end converts
         *    those to numbers)
         *  - value was trimmed
         *
         * Using "==" instead of "===" because of
         * https://github.com/specify/specify7/issues/2976
         * REFACTOR: this logic should be moved to this.parse()
         * TEST: add test for "5A" case
         * TEST: add test for "38.06020000" and 38.0602 case
         */
        oldValue?.toString() == newValue?.toString().trim()
      )
        options ??= { silent: true };
    }
    // Make the keys case insensitive
    const attributes = {};
    if (_.isObject(key) || key == null) {
      /*
       * In the two argument case, so
       * "key" is actually an object mapping keys to values
       */
      _(key).each((value, key) => {
        attributes[key.toLowerCase()] = value;
      });
      // And the options are actually in "value" argument
      options = value;
    } else {
      // Three argument case
      attributes[key.toLowerCase()] = value;
    }

    /*
     * Need to set the id right away if we have it because
     * relationships depend on it
     */
    if ('id' in attributes) {
      attributes.id = attributes.id && Number.parseInt(attributes.id);
      this.id = attributes.id;
    }

    const adjustedAttributes = _.reduce(
      attributes,
      (accumulator, value, fieldName) => {
        const [newFieldName, newValue] = this._handleField(value, fieldName);
        return _.isUndefined(newValue)
          ? accumulator
          : Object.assign(accumulator, { [newFieldName]: newValue });
      },
      {}
    );

    const result = Backbone.Model.prototype.set.call(
      this,
      adjustedAttributes,
      options
    );
    /*
     * Unlike "change", if changing multiple fields at once, this
     * triggers only once after all changes
     */
    this.trigger('changed');
    return result;
  },
  _handleField(value, fieldName) {
    if (fieldName === '_tablename') return ['_tablename', undefined];
    if (_(['id', 'resource_uri', 'recordset_info']).contains(fieldName))
      return [fieldName, value]; // Special fields

    const field = this.specifyTable.getField(fieldName);
    if (!field) {
      console.warn(
        `Setting unknown field ${fieldName} on ${this.specifyTable.name}.\n`,
        `If this is a virtual field, define it in schemaExtras.ts`,
        { value, resource: this }
      );
      return [fieldName, value];
    }

    fieldName = field.name.toLowerCase(); // In case field name is an alias.

    if (field.isRelationship) {
      value = _.isString(value)
        ? this._handleUri(value, fieldName)
        : typeof value === 'number'
        ? this._handleUri(
            // Back-end sends SpPrincipal.scope as a number, rather than as a URL
            getResourceApiUrl(field.table.name, value),
            fieldName
          )
        : this._handleInlineDataOrResource(value, fieldName);
    }
    return [fieldName, value];
  },
  _handleInlineDataOrResource(value, fieldName) {
    // BUG: check type of value
    const field = this.specifyTable.getField(fieldName);
    const relatedTable = field.relatedTable;
    // BUG: don't do anything for virtual fields

    switch (field.type) {
      case 'one-to-many': {
        // Should we handle passing in an schema.Model.Collection instance here??
        const collectionOptions = { related: this, field: field.getReverse() };

        if (field.isDependent()) {
          const collection = new relatedTable.DependentCollection(
            collectionOptions,
            value
          );
          this.storeDependent(field, collection);
        } else {
          console.warn(
            'got unexpected inline data for independent collection field',
            { collection: this, field, value }
          );
        }

        // Because the foreign key is on the other side
        this.trigger(`change:${fieldName}`, this);
        this.trigger('change', this);
        return undefined;
      }
      case 'many-to-one': {
        if (!value) {
          /*
           * BUG: tighten up this check.
           * The FK is null, or not a URI or inlined resource at any rate
           */
          field.isDependent() && this.storeDependent(field, null);
          return value;
        }

        const toOne =
          value instanceof ResourceBase
            ? value
            : new relatedTable.Resource(value, { parse: true });

        field.isDependent() && this.storeDependent(field, toOne);
        this.trigger(`change:${fieldName}`, this);
        this.trigger('change', this);
        return toOne.url();
      } // The FK as a URI
      case 'zero-to-one': {
        /*
         * This actually a one-to-many where the related collection is only a single resource
         * basically a one-to-one from the 'to' side
         */
        const oneTo = _.isArray(value)
          ? value.length === 0
            ? null
            : new relatedTable.Resource(_.first(value), { parse: true })
          : value || null; // In case it was undefined

        assert(oneTo == null || oneTo instanceof ResourceBase);

        field.isDependent() && this.storeDependent(field, oneTo);
        // Because the FK is on the other side
        this.trigger(`change:${fieldName}`, this);
        this.trigger('change', this);
        return undefined;
      }
    }
    if (!field.isVirtual)
      softFail('Unhandled setting of relationship field', {
        fieldName,
        value,
        resource: this,
      });
    return value;
  },
  _handleUri(value, fieldName) {
    const field = this.specifyTable.getField(fieldName);
    const oldRelated = this.dependentResources[fieldName];

    if (field.isDependent()) {
      console.warn(
        'expected inline data for dependent field',
        fieldName,
        'in',
        this
      );
    }

    if (oldRelated && field.type === 'many-to-one') {
      /*
       * Probably should never get here since the presence of an oldRelated
       * value implies a dependent field which wouldn't be receiving a URI value
       */
      console.warn('unexpected condition');
      if (oldRelated.url() !== value) {
        // The reference changed
        delete this.dependentResources[fieldName];
        oldRelated.off('all', null, this);
      }
    }
    return value;
  },
  /*
   * Get the value of the named field where the name may traverse related objects
   * using dot notation. if the named field represents a resource or collection,
   * then prePop indicates whether to return the named object or the contents of
   * the field that represents it
   */
  async rget(fieldName, prePop) {
    return this.getRelated(fieldName, { prePop });
  },
  /*
   * REFACTOR: remove the need for this
   * Like "rget", but returns native promise
   */
  async rgetPromise(fieldName, prePop = true) {
    return (
      this.getRelated(fieldName, { prePop })
        // GetRelated may return either undefined or null (yuk)
        .then((data) => (data === undefined ? null : data))
    );
  },
  // Duplicate definition for purposes of better typing:
  async rgetCollection(fieldName) {
    return this.getRelated(fieldName, { prePop: true });
  },
  async getRelated(fieldName, options) {
    options ||= {
      prePop: false,
      noBusinessRules: false,
    };
    const path = _(fieldName).isArray() ? fieldName : fieldName.split('.');

    // First make sure we actually have this object.
    return this.fetch()
      .then((_this) => _this._rget(path, options))
      .then((value) => {
        /*
         * If the requested value is fetchable, and prePop is true,
         * fetch the value, otherwise return the unpopulated resource
         * or collection
         */
        if (options.prePop) {
          if (!value) return value; // Ok if the related resource doesn't exist
          else if (typeof value.fetchIfNotPopulated === 'function')
            return value.fetchIfNotPopulated();
          else if (typeof value.fetch === 'function') return value.fetch();
        }
        return value;
      });
  },
  async _rget(path, options) {
    let fieldName = path[0].toLowerCase();
    const field = this.specifyTable.getField(fieldName);
    field && (fieldName = field.name.toLowerCase()); // In case fieldName is an alias
    let value = this.get(fieldName);
    field ||
      console.warn(
        'accessing unknown field',
        fieldName,
        'in',
        this.specifyTable.name,
        'value is',
        value
      );

    /*
     * If field represents a value, then return that if we are done,
     * otherwise we can't traverse any farther...
     */
    if (!field || !field.isRelationship) {
      if (path.length > 1) {
        softFail('expected related field');
        return undefined;
      }
      return value;
    }

    const _this = this;
    const related = field.relatedTable;
    switch (field.type) {
      case 'one-to-one':
      case 'many-to-one': {
        // A foreign key field.
        if (!value) return value; // No related object

        // Is the related resource cached?
        let toOne = this.dependentResources[fieldName];
        if (!toOne) {
          _(value).isString() || softFail('expected URI, got', value);
          toOne = resourceFromUrl(value, {
            noBusinessRules: options.noBusinessRules,
          });
          if (field.isDependent()) {
            console.warn('expected dependent resource to be in cache');
            this.storeDependent(field, toOne);
          }
        }
        // If we want a field within the related resource then recur
        return path.length > 1 ? toOne.rget(_.tail(path)) : toOne;
      }
      case 'one-to-many': {
        if (path.length !== 1) {
          throw "can't traverse into a collection using dot notation";
        }

        // Is the collection cached?
        let toMany = this.dependentResources[fieldName];
        if (!toMany) {
          const collectionOptions = {
            field: field.getReverse(),
            related: this,
          };

          if (!field.isDependent()) {
            return new related.ToOneCollection(collectionOptions);
          }

          if (this.isNew()) {
            toMany = new related.DependentCollection(collectionOptions, []);
            this.storeDependent(field, toMany);
            return toMany;
          } else {
            console.warn('expected dependent resource to be in cache');
            const temporaryCollection = new related.ToOneCollection(
              collectionOptions
            );
            return temporaryCollection
              .fetch({ limit: 0 })
              .then(
                () =>
                  new related.DependentCollection(
                    collectionOptions,
                    temporaryCollection.tables
                  )
              )
              .then((toMany) => {
                _this.storeDependent(field, toMany);
              });
          }
        }
      }
      case 'zero-to-one': {
        /*
         * This is like a one-to-many where the many cannot be more than one
         * i.e. the current resource is the target of a FK
         */

        // Is it already cached?
        if (!_.isUndefined(this.dependentResources[fieldName])) {
          value = this.dependentResources[fieldName];
          if (value == null) return null;
          // Recur if we need to traverse more
          return path.length === 1 ? value : value.rget(_.tail(path));
        }

        // If this resource is not yet persisted, the related object can't point to it yet
        if (this.isNew()) return undefined; // TEST: this seems iffy

        const collection = new related.ToOneCollection({
          field: field.getReverse(),
          related: this,
          limit: 1,
        });

        // Fetch the collection and pretend like it is a single resource
        return collection.fetchIfNotPopulated().then(() => {
          const value = collection.isEmpty() ? null : collection.first();
          if (field.isDependent()) {
            console.warn('expect dependent resource to be in cache');
            _this.storeDependent(field, value);
          }
          if (value == null) return null;
          return path.length === 1 ? value : value.rget(_.tail(path));
        });
      }
      default: {
        softFail(`unhandled relationship type: ${field.type}`);
        throw 'unhandled relationship type';
      }
    }
  },
  save({
    onSaveConflict: handleSaveConflict,
    errorOnAlreadySaving = true,
  } = {}) {
    const resource = this;
    if (resource._save) {
      // REFACTOR: instead of erroring on save, just return same promise again
      if (errorOnAlreadySaving)
        throw new Error('resource is already being saved');
      else return resource._save;
    }
    const didNeedSaved = resource.needsSaved;
    resource.needsSaved = false;
    // BUG: should do this for dependent resources too

    let errorHandled = false;
    const save = () =>
      Backbone.Model.prototype.save
        .apply(resource, [])
        .then(() => resource.trigger('saved'));
    resource._save =
      typeof handleSaveConflict === 'function'
        ? hijackBackboneAjax([Http.CONFLICT], save, (status) => {
            if (status === Http.CONFLICT) {
              handleSaveConflict();
              errorHandled = true;
            }
          })
        : save();

    resource._save
      .catch((error) => {
        resource._save = null;
        resource.needsSaved = didNeedSaved;
        didNeedSaved && resource.trigger('saverequired');
        if (typeof handleSaveConflict === 'function' && errorHandled)
          Object.defineProperty(error, errorHandledBy, {
            value: handleSaveConflict,
          });
        throw error;
      })
      .then(() => {
        resource._save = null;
      });

    return resource._save.then(() => resource);
  },
  deleted: false,
  async destroy(...args) {
    const promise = await Backbone.Model.prototype.destroy.apply(this, ...args);
    this.deleted = true;
    resourceEvents.trigger('deleted', this);
    return promise;
  },
  toJSON() {
    const self = this;
    const json = Backbone.Model.prototype.toJSON.apply(self, arguments);

    _.each(self.dependentResources, (related, fieldName) => {
      const field = self.specifyTable.getField(fieldName);
      if (field.type === 'zero-to-one') {
        json[fieldName] = related ? [related.toJSON()] : [];
      } else {
        json[fieldName] = related ? related.toJSON() : null;
      }
    });
    if (typeof this.get('resource_uri') !== 'string')
      json._tableName = this.specifyTable.name;
    return json;
  },
  // Caches a reference to Promise so as not to start fetching twice
  async fetch(options) {
    if (
      // If already populated
      this.populated ||
      // Or if can't be populated by fetching
      this.isNew()
    )
      return this;
    else if (this._fetch) return this._fetch;
    else
      return (this._fetch = Backbone.Model.prototype.fetch
        .call(this, options)
        .then(() => {
          this._fetch = null;
          // BUG: consider doing this.needsSaved=false here
          return this;
        }));
  },
  parse(_resp) {
    // Since we are putting in data, the resource in now populated
    this.populated = true;
    return Reflect.apply(Backbone.Model.prototype.parse, this, arguments);
  },
  async sync(method, resource, options) {
    options ||= {};
    if (method === 'delete')
      // When deleting we don't send any data so put the version in a header
      options.headers = { 'If-Match': resource.get('version') };
    return Backbone.sync(method, resource, options);
  },
  async placeInSameHierarchy(other) {
    const self = this;
    const myPath = self.specifyTable.getScopingPath();
    const otherPath = other.specifyTable.getScopingPath();
    if (!myPath || !otherPath) return undefined;
    if (myPath.length > otherPath.length) return undefined;
    const diff = _(otherPath)
      .rest(myPath.length - 1)
      .reverse();
    // REFACTOR: use mappingPathToString in all places like this
    return other.rget(diff.join('.')).then((common) => {
      if (common === undefined) return undefined;
      self.set(_(diff).last(), common.url());
      return common;
    });
  },
  getDependentResource(fieldName) {
    return this.dependentResources[fieldName.toLowerCase()];
  },
});

export function promiseToXhr(promise) {
  promise.done = function (function_) {
    return promiseToXhr(promise.then(function_));
  };
  promise.fail = function (function_) {
    return promiseToXhr(promise.then(null, function_));
  };
  promise.complete = function (function_) {
    return promiseToXhr(promise.then(function_, function_));
  };
  return promise;
}<|MERGE_RESOLUTION|>--- conflicted
+++ resolved
@@ -93,11 +93,8 @@
   },
   initialize(attributes, options) {
     this.noBusinessRules = options && options.noBusinessRules;
-<<<<<<< HEAD
-=======
     this.noValidation = options && options.noValidation;
     this.createdBy = options && options.createdBy;
->>>>>>> 20f236b8
 
     /*
      * If initialized with some attributes that include a resource_uri,
@@ -140,7 +137,8 @@
     );
 
     const newResource = new this.constructor(
-      removeKey(this.attributes, ...specialFields, ...exemptFields), {createdBy: 'clone'}
+      removeKey(this.attributes, ...specialFields, ...exemptFields),
+      { createdBy: 'clone' }
     );
 
     newResource.needsSaved = self.needsSaved;
