import _ from 'underscore';

<<<<<<< HEAD
import {hijackBackboneAjax} from '../../utils/ajax/backboneAjax';
import {Http} from '../../utils/ajax/definitions';
import {removeKey} from '../../utils/utils';
import {assert} from '../Errors/assert';
import {softFail} from '../Errors/Crash';
import {Backbone} from './backbone';
import {attachBusinessRules} from './businessRules';
=======
import { hijackBackboneAjax } from '../../utils/ajax/backboneAjax';
import { Http } from '../../utils/ajax/definitions';
import { removeKey } from '../../utils/utils';
import { assert } from '../Errors/assert';
import { softFail } from '../Errors/Crash';
import { Backbone } from './backbone';
import { attachBusinessRules } from './businessRules';
import { initializeResource } from './domain';
import { specialFields } from './helpers';
>>>>>>> b63632a7
import {
  getFieldsToNotClone,
  getResourceApiUrl,
  getResourceViewUrl,
  resourceEvents,
  resourceFromUrl,
} from './resource';
import {initializeResource} from './scoping';
import {specialFields} from './serializers';

function eventHandlerForToOne(related, field) {
  return function (event) {
    const args = _.toArray(arguments);

    switch (event) {
      case 'saverequired': {
        this.handleChanged();
        this.trigger.apply(this, args);
        return;
      }
      case 'change:id': {
        this.set(field.name, related.url());
        return;
      }
      case 'changing': {
        this.trigger.apply(this, args);
        return;
      }
    }

    // Pass change:field events up the tree, updating fields with dot notation
    const match = /^r?(change):(.*)$/.exec(event);
    if (match) {
      args[0] = `r${match[1]}:${field.name.toLowerCase()}.${match[2]}`;
      this.trigger.apply(this, args);
    }
  };
}

function eventHandlerForToMany(_related, field) {
  return function (event) {
    const args = _.toArray(arguments);
    switch (event) {
      case 'changing': {
        this.trigger.apply(this, args);
        break;
      }
      case 'saverequired': {
        this.handleChanged();
        this.trigger.apply(this, args);
        break;
      }
      case 'add':
      case 'remove': {
        // Annotate add and remove events with the field in which they occurred
        args[0] = `${event}:${field.name.toLowerCase()}`;
        this.trigger.apply(this, args);
        break;
      }
    }
  };
}

export const ResourceBase = Backbone.Model.extend({
  __name__: 'ResourceBase',
  populated: false, // Indicates if this resource has data
  _fetch: null, // Stores reference to the ajax deferred while the resource is being fetched
  needsSaved: false, // Set when a local field is changed
  _save: null, // Stores reference to the ajax deferred while the resource is being saved

  /**
   * Returns true if the resource is being fetched and saved from Backbone
   * More specifically, returns true while this resource holds a reference
   * to Backbone's save() and fetch() in _save and _fetch
   */
  get isBeingInitialized() {
    return this._save === null && this._fetch === null;
  },

  constructor() {
    this.specifyModel = this.constructor.specifyModel;
    this.dependentResources = {}; // References to related objects referred to by field in this resource
    Reflect.apply(Backbone.Model, this, arguments); // TEST: check if this is necessary
  },
  initialize(attributes, options) {
    this.noBusinessRules = options && options.noBusinessRules;
    this.noValidation = options && options.noValidation;

    /*
     * If initialized with some attributes that include a resource_uri,
     * assume that represents all the fields for the resource
     */
    if (attributes && _(attributes).has('resource_uri')) this.populated = true;

    /*
     * The resource needs to be saved if any of its fields change
     * unless they change because the resource is being fetched
     * or updated during a save
     */
    this.on('change', function () {
      if (!this._fetch && !this._save) {
        this.handleChanged();
        this.trigger('saverequired');
      }
    });

    if (!this.noBusinessRules) attachBusinessRules(this);
    if (this.isNew()) initializeResource(this);
    /*
     * Business rules may set some fields on resource creation
     * Those default values should not trigger unload protect
     */
    this.needsSaved = false;
  },
  /*
   * This is encapsulated into a separate function so that can set a
   * breakpoint in a single place
   */
  handleChanged() {
    this.needsSaved = true;
  },
  async clone(cloneAll = false) {
    const self = this;

    const exemptFields = getFieldsToNotClone(this.specifyModel, cloneAll).map(
      (fieldName) => fieldName.toLowerCase()
    );

    const newResource = new this.constructor(
      removeKey(this.attributes, ...specialFields, ...exemptFields)
    );

    newResource.needsSaved = self.needsSaved;

    await Promise.all(
      Object.entries(self.dependentResources).map(
        async ([fieldName, related]) => {
          if (exemptFields.includes(fieldName)) return;
          const field = self.specifyModel.getField(fieldName);
          switch (field.type) {
            case 'many-to-one': {
              /*
               * Many-to-one wouldn't ordinarily be dependent, but
               * this is the case for paleocontext. really more like
               * a one-to-one.
               */
              newResource.set(fieldName, await related?.clone(cloneAll));
              break;
            }
            case 'one-to-many': {
              await newResource
                .rget(fieldName)
                .then(async (newCollection) =>
                  Promise.all(
                    related.models.map(async (resource) =>
                      newCollection.add(await resource?.clone(cloneAll))
                    )
                  )
                );
              break;
            }
<<<<<<< HEAD
            case 'add':
            case 'remove': {
                // Annotate add and remove events with the field in which they occurred
                args[0] = `${event}:${field.name.toLowerCase()}`;
                this.trigger.apply(this, args);
                break;
            }
            }
            }
    };
  

    export const ResourceBase = Backbone.Model.extend({
        __name__: "ResourceBase",
        populated: false,   // Indicates if this resource has data
        _fetch: null,       // Stores reference to the ajax deferred while the resource is being fetched
        needsSaved: false,  // Set when a local field is changed
        _save: null,        // Stores reference to the ajax deferred while the resource is being saved

        constructor() {
            this.specifyTable = this.constructor.specifyTable;
            this.dependentResources = {};   // References to related objects referred to by field in this resource
            Reflect.apply(Backbone.Model, this, arguments); // TEST: check if this is necessary
        },
        initialize(attributes, options) {
            this.noBusinessRules = options && options.noBusinessRules;

            /*
             * If initialized with some attributes that include a resource_uri,
             * assume that represents all the fields for the resource
             */
            if (attributes && _(attributes).has('resource_uri')) this.populated = true;

            /*
             * The resource needs to be saved if any of its fields change
             * unless they change because the resource is being fetched
             * or updated during a save
             */
            this.on('change', function() {
                if (!this._fetch && !this._save) {
                    this.handleChanged();
                    this.trigger('saverequired');
                }
            });

            if(!this.noBusinessRules)
                attachBusinessRules(this);
            if(this.isNew())
                initializeResource(this);
            /*
             * Business rules may set some fields on resource creation
             * Those default values should not trigger unload protect
             */
            this.needsSaved = false;
        },
=======
            case 'zero-to-one': {
              newResource.set(fieldName, await related?.clone(cloneAll));
              break;
            }
            default: {
              throw new Error('unhandled relationship type');
            }
          }
        }
      )
    );
    return newResource;
  },
  url() {
    return getResourceApiUrl(this.specifyModel.name, this.id);
  },
  viewUrl() {
    // Returns the url for viewing this resource in the UI
    if (!_.isNumber(this.id))
      softFail(new Error('viewUrl called on resource without id'), this);
    return getResourceViewUrl(this.specifyModel.name, this.id);
  },
  get(attribute) {
    if (
      attribute.toLowerCase() === this.specifyModel.idField.name.toLowerCase()
    )
      return this.id;
    // Case insensitive
    return Backbone.Model.prototype.get.call(this, attribute.toLowerCase());
  },
  storeDependent(field, related) {
    assert(field.isDependent());
    const setter =
      field.type === 'one-to-many'
        ? '_setDependentToMany'
        : '_setDependentToOne';
    this[setter](field, related);
  },
  _setDependentToOne(field, related) {
    const oldRelated = this.dependentResources[field.name.toLowerCase()];
    if (!related) {
      if (oldRelated) {
        oldRelated.off('all', null, this);
        this.trigger('saverequired');
      }
      this.dependentResources[field.name.toLowerCase()] = null;
      return;
    }

    if (oldRelated && oldRelated.cid === related.cid) return;

    oldRelated && oldRelated.off('all', null, this);

    related.on('all', eventHandlerForToOne(related, field), this);
    related.parent = this; // REFACTOR: this doesn't belong here

    switch (field.type) {
      case 'one-to-one':
      case 'many-to-one': {
        this.dependentResources[field.name.toLowerCase()] = related;
        break;
      }
      case 'zero-to-one': {
        this.dependentResources[field.name.toLowerCase()] = related;
        related.set(field.otherSideName, this.url()); // REFACTOR: this logic belongs somewhere else. up probably
        break;
      }
      default: {
        throw new Error(
          `setDependentToOne: unhandled field type: ${field.type}`
        );
      }
    }
  },
  _setDependentToMany(field, toMany) {
    const oldToMany = this.dependentResources[field.name.toLowerCase()];
    oldToMany && oldToMany.off('all', null, this);

    // Cache it and set up event handlers
    this.dependentResources[field.name.toLowerCase()] = toMany;
    toMany.on('all', eventHandlerForToMany(toMany, field), this);
  },
  // Separate name to simplify typing
  bulkSet(attributes, options) {
    return this.set(attributes, options);
  },
  set(key, value, options) {
    // This may get called with "null" or "undefined"
    const newValue = value ?? undefined;
    const oldValue =
      typeof key === 'string'
        ? this.attributes[key.toLowerCase()] ??
          this.dependentResources[key.toLowerCase()] ??
          undefined
        : undefined;
    // Don't needlessly trigger unload protect if value didn't change
    if (
      typeof key === 'string' &&
      typeof (oldValue ?? '') !== 'object' &&
      typeof (newValue ?? '') !== 'object'
    ) {
      if (oldValue === newValue) return this;
      else if (
>>>>>>> b63632a7
        /*
         * Don't trigger unload protect if:
         *  - value didn't change
         *  - value changed from string to number (back-end sends
         *    decimal numeric fields as string. Front-end converts
         *    those to numbers)
         *  - value was trimmed
         * REFACTOR: this logic should be moved to this.parse()
         * TEST: add test for "5A" case
         */
<<<<<<< HEAD
        handleChanged(){
            this.needsSaved = true;
        },
        async clone(cloneAll = false) {
            const self = this;

    const exemptFields = getFieldsToNotClone(this.specifyTable, cloneAll).map(
      (fieldName) => fieldName.toLowerCase()
    );

            const newResource = new this.constructor(
              removeKey(
                this.attributes,
                ...specialFields,
                ...exemptFields
              )
            );

    newResource.needsSaved = self.needsSaved;

            await Promise.all(Object.entries(self.dependentResources).map(async ([fieldName,related])=>{
                if(exemptFields.includes(fieldName)) return;
                const field = self.specifyTable.getField(fieldName);
                switch (field.type) {
                case 'many-to-one': {
                    /*
                     * Many-to-one wouldn't ordinarily be dependent, but
                     * this is the case for paleocontext. really more like
                     * a one-to-one.
                     */
                    newResource.set(fieldName, await related?.clone(cloneAll));
                    break;
                }
                case 'one-to-many': {
                    await newResource.rget(fieldName).then(async (newCollection)=>
                        Promise.all(related.models.map(async (resource)=>newCollection.add(await resource?.clone(cloneAll))))
                    );
                    break;
                }
                case 'zero-to-one': {
                    newResource.set(fieldName, await related?.clone(cloneAll));
                    break;
                }
                default: {
                    throw new Error('unhandled relationship type');
                }
                }
            }));
            return newResource;
        },
        url() {
            return getResourceApiUrl(this.specifyTable.name, this.id);
        },
        viewUrl() {
            // Returns the url for viewing this resource in the UI
            if (!_.isNumber(this.id)) softFail(new Error("viewUrl called on resource without id"), this);
            return getResourceViewUrl(this.specifyTable.name, this.id);
        },
        get(attribute) {
            if(attribute.toLowerCase() === this.specifyTable.idField.name.toLowerCase())
                return this.id;
            // Case insensitive
            return Backbone.Model.prototype.get.call(this, attribute.toLowerCase());
        },
        storeDependent(field, related) {
            assert(field.isDependent());
            const setter = (field.type === 'one-to-many') ? "_setDependentToMany" : "_setDependentToOne";
            this[setter](field, related);
        },
        _setDependentToOne(field, related) {
            const oldRelated = this.dependentResources[field.name.toLowerCase()];
            if (!related) {
                if (oldRelated) {
                    oldRelated.off("all", null, this);
                    this.trigger('saverequired');
                }
                this.dependentResources[field.name.toLowerCase()] = null;
                return;
            }

    if (oldRelated && oldRelated.cid === related.cid) return;

    oldRelated && oldRelated.off('all', null, this);

    related.on('all', eventHandlerForToOne(related, field), this);
    related.parent = this; // REFACTOR: this doesn't belong here

            switch (field.type) {
            case 'one-to-one':
            case 'many-to-one': {
                this.dependentResources[field.name.toLowerCase()] = related;
                break;
            }
            case 'zero-to-one': {
                this.dependentResources[field.name.toLowerCase()] = related;
                related.set(field.otherSideName, this.url()); // REFACTOR: this logic belongs somewhere else. up probably
                break;
            }
            default: {
                throw new Error(`setDependentToOne: unhandled field type: ${  field.type}`);
            }
            }
        },
        _setDependentToMany(field, toMany) {
            const oldToMany = this.dependentResources[field.name.toLowerCase()];
            oldToMany && oldToMany.off("all", null, this);

            // Cache it and set up event handlers
            this.dependentResources[field.name.toLowerCase()] = toMany;
            toMany.on('all', eventHandlerForToMany(toMany, field), this);
        },
        // Separate name to simplify typing
        bulkSet(attributes,options) {
            return this.set(attributes,options);
        },
        set(key, value, options) {
            // This may get called with "null" or "undefined"
            const newValue = value ?? undefined;
            const oldValue = typeof key === 'string'
              ? this.attributes[key.toLowerCase()] ??
                this.dependentResources[key.toLowerCase()] ?? undefined
              : undefined;
            // Don't needlessly trigger unload protect if value didn't change
            if (
              typeof key === 'string' &&
              typeof (oldValue??'') !== 'object' &&
              typeof (newValue??'') !== 'object'
            ) {
                if (oldValue === newValue) return this;
                else if(
                  /*
                   * Don't trigger unload protect if:
                   *  - value didn't change
                   *  - value changed from string to number (back-end sends
                   *    decimal numeric fields as string. Front-end converts
                   *    those to numbers)
                   *  - value was trimmed
                   *
                   * Using "==" instead of "===" because of
                   * https://github.com/specify/specify7/issues/2976
                   * REFACTOR: this logic should be moved to this.parse()
                   * TEST: add test for "5A" case
                   * TEST: add test for "38.06020000" and 38.0602 case
                   */
                  oldValue?.toString() == newValue?.toString().trim()
                )
                    options ??= {silent: true};
            }
            // Make the keys case insensitive
            const attributes = {};
            if (_.isObject(key) || key == null) {
                /*
                 * In the two argument case, so
                 * "key" is actually an object mapping keys to values
                 */
                _(key).each((value, key) => { attributes[key.toLowerCase()] = value; });
                // And the options are actually in "value" argument
                options = value;
            } else {
                // Three argument case
                attributes[key.toLowerCase()] = value;
            }
=======
        oldValue?.toString() === newValue?.toString().trim()
      )
        options ??= { silent: true };
    }
    // Make the keys case insensitive
    const attributes = {};
    if (_.isObject(key) || key == null) {
      /*
       * In the two argument case, so
       * "key" is actually an object mapping keys to values
       */
      _(key).each((value, key) => {
        attributes[key.toLowerCase()] = value;
      });
      // And the options are actually in "value" argument
      options = value;
    } else {
      // Three argument case
      attributes[key.toLowerCase()] = value;
    }

    /*
     * Need to set the id right away if we have it because
     * relationships depend on it
     */
    if ('id' in attributes) {
      attributes.id = attributes.id && Number.parseInt(attributes.id);
      this.id = attributes.id;
    }
>>>>>>> b63632a7

    const adjustedAttributes = _.reduce(
      attributes,
      (accumulator, value, fieldName) => {
        const [newFieldName, newValue] = this._handleField(value, fieldName);
        return _.isUndefined(newValue)
          ? accumulator
          : Object.assign(accumulator, { [newFieldName]: newValue });
      },
      {}
    );

    const result = Backbone.Model.prototype.set.call(
      this,
      adjustedAttributes,
      options
    );
    /*
     * Unlike "change", if changing multiple fields at once, this
     * triggers only once after all changes
     */
    this.trigger('changed');
    return result;
  },
  _handleField(value, fieldName) {
    if (fieldName === '_tablename') return ['_tablename', undefined];
    if (_(['id', 'resource_uri', 'recordset_info']).contains(fieldName))
      return [fieldName, value]; // Special fields

    const field = this.specifyModel.getField(fieldName);
    if (!field) {
      console.warn(
        'setting unknown field',
        fieldName,
        'on',
        this.specifyModel.name,
        'value is',
        value
      );
      return [fieldName, value];
    }

<<<<<<< HEAD
            const adjustedAttributes = _.reduce(attributes, (accumulator, value, fieldName) => {
                const [newFieldName, newValue] = this._handleField(value, fieldName);
                return _.isUndefined(newValue) ? accumulator : Object.assign(accumulator, {[newFieldName]: newValue});
            }, {});

            const result = Backbone.Model.prototype.set.call(this, adjustedAttributes, options);
            /*
             * Unlike "change", if changing multiple fields at once, this
             * triggers only once after all changes
             */
            this.trigger('changed');
            return result;
        },
        _handleField(value, fieldName) {
            if(fieldName === '_tablename') return ['_tablename', undefined];
            if (_(['id', 'resource_uri', 'recordset_info']).contains(fieldName)) return [fieldName, value]; // Special fields

            const field = this.specifyTable.getField(fieldName);
            if (!field) {
                console.warn(
                  `Setting unknown field ${fieldName} on ${this.specifyTable.name}.\n`,
                  `If this is a virtual field, define it in schemaExtras.ts`,
                  {value,resource:this}
                );
                return [fieldName, value];
            }
=======
    fieldName = field.name.toLowerCase(); // In case field name is an alias.

    if (field.isRelationship) {
      value = _.isString(value)
        ? this._handleUri(value, fieldName)
        : typeof value === 'number'
        ? this._handleUri(
            // Back-end sends SpPrincipal.scope as a number, rather than as a URL
            getResourceApiUrl(field.model.name, value),
            fieldName
          )
        : this._handleInlineDataOrResource(value, fieldName);
    }
    return [fieldName, value];
  },
  _handleInlineDataOrResource(value, fieldName) {
    // BUG: check type of value
    const field = this.specifyModel.getField(fieldName);
    const relatedModel = field.relatedModel;
    // BUG: don't do anything for virtual fields

    switch (field.type) {
      case 'one-to-many': {
        // Should we handle passing in an schema.Model.Collection instance here??
        const collectionOptions = { related: this, field: field.getReverse() };

        if (field.isDependent()) {
          const collection = new relatedModel.DependentCollection(
            collectionOptions,
            value
          );
          this.storeDependent(field, collection);
        } else {
          console.warn(
            'got unexpected inline data for independent collection field',
            { collection: this, field, value }
          );
        }
>>>>>>> b63632a7

        // Because the foreign key is on the other side
        this.trigger(`change:${fieldName}`, this);
        this.trigger('change', this);
        return undefined;
      }
      case 'many-to-one': {
        if (!value) {
          /*
           * BUG: tighten up this check.
           * The FK is null, or not a URI or inlined resource at any rate
           */
          field.isDependent() && this.storeDependent(field, null);
          return value;
        }

<<<<<<< HEAD
            if (field.isRelationship) {
                value = _.isString(value)
                  ? this._handleUri(value, fieldName)
                  : (typeof value === 'number'
                  ? this._handleUri(
                      // Back-end sends SpPrincipal.scope as a number, rather than as a URL
                      getResourceApiUrl(field.table.name, value),
                      fieldName
                    )
                  : this._handleInlineDataOrResource(value, fieldName));
            }
            return [fieldName, value];
        },
        _handleInlineDataOrResource(value, fieldName) {
            // BUG: check type of value
            const field = this.specifyTable.getField(fieldName);
            const relatedTable = field.relatedTable;
            // BUG: don't do anything for virtual fields

            switch (field.type) {
            case 'one-to-many': {
                // Should we handle passing in an schema.Model.Collection instance here??
                const collectionOptions = { related: this, field: field.getReverse() };

        if (field.isDependent()) {
          const collection = new relatedTable.DependentCollection(
            collectionOptions,
            value
          );
          this.storeDependent(field, collection);
        } else {
          console.warn(
            'got unexpected inline data for independent collection field',
            { collection: this, field, value }
          );
        }

                // Because the foreign key is on the other side
                this.trigger(`change:${  fieldName}`, this);
                this.trigger('change', this);
                return undefined;
            }
            case 'many-to-one': {
                if (!value) { // BUG: tighten up this check.
                    // The FK is null, or not a URI or inlined resource at any rate
                    field.isDependent() && this.storeDependent(field, null);
                    return value;
                }

        const toOne =
          value instanceof ResourceBase
            ? value
            : new relatedTable.Resource(value, { parse: true });

                field.isDependent() && this.storeDependent(field, toOne);
                this.trigger(`change:${  fieldName}`, this);
                this.trigger('change', this);
                return toOne.url();
            }  // The FK as a URI
            case 'zero-to-one': {
                /*
                 * This actually a one-to-many where the related collection is only a single resource
                 * basically a one-to-one from the 'to' side
                 */
                const oneTo = _.isArray(value) ?
                    (value.length === 0 ? null :
                     new relatedTable.Resource(_.first(value), {parse: true}))
                : (value || null);  // In case it was undefined

        assert(oneTo == null || oneTo instanceof ResourceBase);

                field.isDependent() && this.storeDependent(field, oneTo);
                // Because the FK is on the other side
                this.trigger(`change:${  fieldName}`, this);
                this.trigger('change', this);
                return undefined;
            }
            }
            if(!field.isVirtual)
                softFail('Unhandled setting of relationship field', {fieldName,value,resource:this});
            return value;
        },
        _handleUri(value, fieldName) {
            const field = this.specifyTable.getField(fieldName);
            const oldRelated = this.dependentResources[fieldName];
=======
        const toOne =
          value instanceof ResourceBase
            ? value
            : new relatedModel.Resource(value, { parse: true });

        field.isDependent() && this.storeDependent(field, toOne);
        this.trigger(`change:${fieldName}`, this);
        this.trigger('change', this);
        return toOne.url();
      } // The FK as a URI
      case 'zero-to-one': {
        /*
         * This actually a one-to-many where the related collection is only a single resource
         * basically a one-to-one from the 'to' side
         */
        const oneTo = _.isArray(value)
          ? value.length === 0
            ? null
            : new relatedModel.Resource(_.first(value), { parse: true })
          : value || null; // In case it was undefined

        assert(oneTo == null || oneTo instanceof ResourceBase);

        field.isDependent() && this.storeDependent(field, oneTo);
        // Because the FK is on the other side
        this.trigger(`change:${fieldName}`, this);
        this.trigger('change', this);
        return undefined;
      }
    }
    if (!field.isVirtual)
      softFail('Unhandled setting of relationship field', {
        fieldName,
        value,
        resource: this,
      });
    return value;
  },
  _handleUri(value, fieldName) {
    const field = this.specifyModel.getField(fieldName);
    const oldRelated = this.dependentResources[fieldName];
>>>>>>> b63632a7

    if (field.isDependent()) {
      console.warn(
        'expected inline data for dependent field',
        fieldName,
        'in',
        this
      );
    }

    if (oldRelated && field.type === 'many-to-one') {
      /*
       * Probably should never get here since the presence of an oldRelated
       * value implies a dependent field which wouldn't be receiving a URI value
       */
      console.warn('unexpected condition');
      if (oldRelated.url() !== value) {
        // The reference changed
        delete this.dependentResources[fieldName];
        oldRelated.off('all', null, this);
      }
    }
    return value;
  },
  /*
   * Get the value of the named field where the name may traverse related objects
   * using dot notation. if the named field represents a resource or collection,
   * then prePop indicates whether to return the named object or the contents of
   * the field that represents it
   */
  async rget(fieldName, prePop) {
    return this.getRelated(fieldName, { prePop });
  },
  /*
   * REFACTOR: remove the need for this
   * Like "rget", but returns native promise
   */
  async rgetPromise(fieldName, prePop = true) {
    return (
      this.getRelated(fieldName, { prePop })
        // GetRelated may return either undefined or null (yuk)
        .then((data) => (data === undefined ? null : data))
    );
  },
  // Duplicate definition for purposes of better typing:
  async rgetCollection(fieldName) {
    return this.getRelated(fieldName, { prePop: true });
  },
  async getRelated(fieldName, options) {
    options ||= {
      prePop: false,
      noBusinessRules: false,
    };
    const path = _(fieldName).isArray() ? fieldName : fieldName.split('.');

    // First make sure we actually have this object.
    return this.fetch()
      .then((_this) => _this._rget(path, options))
      .then((value) => {
        /*
         * If the requested value is fetchable, and prePop is true,
         * fetch the value, otherwise return the unpopulated resource
         * or collection
         */
        if (options.prePop) {
          if (!value) return value; // Ok if the related resource doesn't exist
          else if (typeof value.fetchIfNotPopulated === 'function')
            return value.fetchIfNotPopulated();
          else if (typeof value.fetch === 'function') return value.fetch();
        }
        return value;
      });
  },
  async _rget(path, options) {
    let fieldName = path[0].toLowerCase();
    const field = this.specifyModel.getField(fieldName);
    field && (fieldName = field.name.toLowerCase()); // In case fieldName is an alias
    let value = this.get(fieldName);
    field ||
      console.warn(
        'accessing unknown field',
        fieldName,
        'in',
        this.specifyModel.name,
        'value is',
        value
      );

    /*
     * If field represents a value, then return that if we are done,
     * otherwise we can't traverse any farther...
     */
    if (!field || !field.isRelationship) {
      if (path.length > 1) {
        softFail('expected related field');
        return undefined;
      }
      return value;
    }

    const _this = this;
    const related = field.relatedModel;
    switch (field.type) {
      case 'one-to-one':
      case 'many-to-one': {
        // A foreign key field.
        if (!value) return value; // No related object

        // Is the related resource cached?
        let toOne = this.dependentResources[fieldName];
        if (!toOne) {
          _(value).isString() || softFail('expected URI, got', value);
          toOne = resourceFromUrl(value, {
            noBusinessRules: options.noBusinessRules,
          });
          if (field.isDependent()) {
            console.warn('expected dependent resource to be in cache');
            this.storeDependent(field, toOne);
          }
        }
        // If we want a field within the related resource then recur
        return path.length > 1 ? toOne.rget(_.tail(path)) : toOne;
      }
      case 'one-to-many': {
        if (path.length !== 1) {
          throw "can't traverse into a collection using dot notation";
        }

        // Is the collection cached?
        let toMany = this.dependentResources[fieldName];
        if (!toMany) {
          const collectionOptions = {
            field: field.getReverse(),
            related: this,
          };

          if (!field.isDependent()) {
            return new related.ToOneCollection(collectionOptions);
          }

          if (this.isNew()) {
            toMany = new related.DependentCollection(collectionOptions, []);
            this.storeDependent(field, toMany);
            return toMany;
          } else {
            console.warn('expected dependent resource to be in cache');
            const temporaryCollection = new related.ToOneCollection(
              collectionOptions
            );
            return temporaryCollection
              .fetch({ limit: 0 })
              .then(
                () =>
                  new related.DependentCollection(
                    collectionOptions,
                    temporaryCollection.models
                  )
              )
              .then((toMany) => {
                _this.storeDependent(field, toMany);
              });
          }
        }
      }
      case 'zero-to-one': {
        /*
         * This is like a one-to-many where the many cannot be more than one
         * i.e. the current resource is the target of a FK
         */
<<<<<<< HEAD
        async rgetPromise(fieldName, prePop = true) {
            return this.getRelated(fieldName, {prePop})
              // GetRelated may return either undefined or null (yuk)
              .then(data=>data === undefined ? null : data);
        },
        // Duplicate definition for purposes of better typing:
        async rgetCollection(fieldName) {
            return this.getRelated(fieldName, {prePop: true});
        },
        async getRelated(fieldName, options) {
            options ||= {
                prePop: false,
                noBusinessRules: false
            };
            const path = _(fieldName).isArray()? fieldName : fieldName.split('.');

            // First make sure we actually have this object.
            return this.fetch().then((_this) => _this._rget(path, options)).then((value) => {
                /*
                 * If the requested value is fetchable, and prePop is true,
                 * fetch the value, otherwise return the unpopulated resource
                 * or collection
                 */
                if (options.prePop) {
                    if (!value) return value; // Ok if the related resource doesn't exist
                    else if (typeof value.fetchIfNotPopulated === 'function')
                        return value.fetchIfNotPopulated();
                    else if (typeof value.fetch === 'function')
                        return value.fetch();
                }
                return value;
            });
        },
        async _rget(path, options) {
            let fieldName = path[0].toLowerCase();
            const field = this.specifyTable.getField(fieldName);
            field && (fieldName = field.name.toLowerCase()); // In case fieldName is an alias
            let value = this.get(fieldName);
            field || console.warn("accessing unknown field", fieldName, "in",
                                  this.specifyTable.name, "value is",
                                  value);

            /*
             * If field represents a value, then return that if we are done,
             * otherwise we can't traverse any farther...
             */
            if (!field || !field.isRelationship) {
                if (path.length > 1) {
                    softFail("expected related field");
                    return undefined;
                }
                return value;
            }

            const _this = this;
            const related = field.relatedTable;
            switch (field.type) {
            case 'one-to-one':
            case 'many-to-one': {
                // A foreign key field.
                if (!value) return value;  // No related object

                // Is the related resource cached?
                let toOne = this.dependentResources[fieldName];
                if (!toOne) {
                    _(value).isString() || softFail("expected URI, got", value);
                    toOne = resourceFromUrl(value, {noBusinessRules: options.noBusinessRules});
                    if (field.isDependent()) {
                        console.warn("expected dependent resource to be in cache");
                        this.storeDependent(field, toOne);
                    }
                }
                // If we want a field within the related resource then recur
                return (path.length > 1) ? toOne.rget(_.tail(path)) : toOne;
            }
            case 'one-to-many': {
                if (path.length !== 1) {
                    throw "can't traverse into a collection using dot notation";
                }

                // Is the collection cached?
                let toMany = this.dependentResources[fieldName];
                if (!toMany) {
                    const collectionOptions = { field: field.getReverse(), related: this };

          if (!field.isDependent()) {
            return new related.ToOneCollection(collectionOptions);
          }

                    if (this.isNew()) {
                        toMany = new related.DependentCollection(collectionOptions, []);
                        this.storeDependent(field, toMany);
                        return toMany;
                    } else {
                        console.warn("expected dependent resource to be in cache");
                        const temporaryCollection = new related.ToOneCollection(collectionOptions);
                        return temporaryCollection.fetch({ limit: 0 }).then(() => new related.DependentCollection(collectionOptions, temporaryCollection.tables)).then((toMany) => { _this.storeDependent(field, toMany); });
                    }
                }
            }
            case 'zero-to-one': {
                /*
                 * This is like a one-to-many where the many cannot be more than one
                 * i.e. the current resource is the target of a FK
                 */

                // Is it already cached?
                if (!_.isUndefined(this.dependentResources[fieldName])) {
                    value = this.dependentResources[fieldName];
                    if (value == null) return null;
                    // Recur if we need to traverse more
                    return (path.length === 1) ? value : value.rget(_.tail(path));
                }

                // If this resource is not yet persisted, the related object can't point to it yet
                if (this.isNew()) return undefined; // TEST: this seems iffy

                const collection = new related.ToOneCollection({ field: field.getReverse(), related: this, limit: 1 });

                // Fetch the collection and pretend like it is a single resource
                return collection.fetchIfNotPopulated().then(() => {
                    const value = collection.isEmpty() ? null : collection.first();
                    if (field.isDependent()) {
                        console.warn("expect dependent resource to be in cache");
                        _this.storeDependent(field, value);
                    }
                    if (value == null) return null;
                    return (path.length === 1) ? value : value.rget(_.tail(path));
                });
            }
            default: {
                softFail(`unhandled relationship type: ${  field.type}`);
                throw 'unhandled relationship type';
            }
            }
        },
        save({onSaveConflict:handleSaveConflict,errorOnAlreadySaving=true}={}) {
            const resource = this;
            if (resource._save) {
                // REFACTOR: instead of erroring on save, just return same promise again
                if(errorOnAlreadySaving)
                    throw new Error('resource is already being saved');
                else return resource._save;
            }
            const didNeedSaved = resource.needsSaved;
            resource.needsSaved = false;
            // BUG: should do this for dependent resources too

            let errorHandled = false;
            const save = ()=>Backbone.Model.prototype.save.apply(resource, [])
              .then(()=>resource.trigger('saved'));
            resource._save =
              typeof handleSaveConflict === 'function'
                ? hijackBackboneAjax([Http.CONFLICT], save, (status) =>{
                      if(status === Http.CONFLICT) {
                          handleSaveConflict()
                          errorHandled = true;
                      }
                  })
                : save();

            resource._save.catch((error) => {
                resource._save = null;
                resource.needsSaved = didNeedSaved;
                didNeedSaved && resource.trigger('saverequired');
                if(typeof handleSaveConflict === 'function' && errorHandled)
                    Object.defineProperty(error, errorHandledBy, {
                      value: handleSaveConflict,
                    });
                throw error;
            }).then(() => {
                resource._save = null;
            });

            return resource._save.then(()=>resource);
        },
        deleted: false,
        async destroy(...args) {
            const promise = await Backbone.Model.prototype.destroy.apply(this, ...args);
            this.deleted = true;
            resourceEvents.trigger('deleted', this);
            return promise;
        },
        toJSON() {
            const self = this;
            const json = Backbone.Model.prototype.toJSON.apply(self, arguments);

            _.each(self.dependentResources, (related, fieldName) => {
                const field = self.specifyTable.getField(fieldName);
                if (field.type === 'zero-to-one') {
                    json[fieldName] = related ? [related.toJSON()] : [];
                } else {
                    json[fieldName] = related ? related.toJSON() : null;
                }
            });
            if(typeof this.get('resource_uri') !== 'string')
                json._tableName = this.specifyTable.name;
            return json;
        },
        // Caches a reference to Promise so as not to start fetching twice
        async fetch(options) {
            if(
              // If already populated
              this.populated ||
              // Or if can't be populated by fetching
              this.isNew()
            )
                return this;
            else if (this._fetch) return this._fetch;
            else
                return this._fetch = Backbone.Model.prototype.fetch.call(this, options).then(()=>{
                    this._fetch = null;
                    // BUG: consider doing this.needsSaved=false here
                    return this;
                });
        },
        parse(_resp) {
            // Since we are putting in data, the resource in now populated
            this.populated = true;
            return Reflect.apply(Backbone.Model.prototype.parse, this, arguments);
        },
        async sync(method, resource, options) {
            options ||= {};
            if(method === 'delete')
                // When deleting we don't send any data so put the version in a header
                options.headers = {'If-Match': resource.get('version')};
            return Backbone.sync(method, resource, options);
        },
        async placeInSameHierarchy(other) {
            const self = this;
            const myPath = self.specifyTable.getScopingPath();
            const otherPath = other.specifyTable.getScopingPath();
            if (!myPath || !otherPath) return undefined;
            if (myPath.length > otherPath.length) return undefined;
            const diff = _(otherPath).rest(myPath.length - 1).reverse();
            // REFACTOR: use mappingPathToString in all places like this
            return other.rget(diff.join('.')).then((common) => {
                if(common === undefined) return undefined;
                self.set(_(diff).last(), common.url());
                return common;
            });
        },
        getDependentResource(fieldName){
            return this.dependentResources[fieldName.toLowerCase()];
=======

        // Is it already cached?
        if (!_.isUndefined(this.dependentResources[fieldName])) {
          value = this.dependentResources[fieldName];
          if (value == null) return null;
          // Recur if we need to traverse more
          return path.length === 1 ? value : value.rget(_.tail(path));
>>>>>>> b63632a7
        }

        // If this resource is not yet persisted, the related object can't point to it yet
        if (this.isNew()) return undefined; // TEST: this seems iffy

        const collection = new related.ToOneCollection({
          field: field.getReverse(),
          related: this,
          limit: 1,
        });

        // Fetch the collection and pretend like it is a single resource
        return collection.fetchIfNotPopulated().then(() => {
          const value = collection.isEmpty() ? null : collection.first();
          if (field.isDependent()) {
            console.warn('expect dependent resource to be in cache');
            _this.storeDependent(field, value);
          }
          if (value == null) return null;
          return path.length === 1 ? value : value.rget(_.tail(path));
        });
      }
      default: {
        softFail(`unhandled relationship type: ${field.type}`);
        throw 'unhandled relationship type';
      }
    }
  },
  save({
    onSaveConflict: handleSaveConflict,
    errorOnAlreadySaving = true,
  } = {}) {
    const resource = this;
    if (resource._save) {
      // REFACTOR: instead of erroring on save, just return same promise again
      if (errorOnAlreadySaving)
        throw new Error('resource is already being saved');
      else return resource._save;
    }
    const didNeedSaved = resource.needsSaved;
    resource.needsSaved = false;
    // BUG: should do this for dependent resources too

    let errorHandled = false;
    const save = () =>
      Backbone.Model.prototype.save
        .apply(resource, [])
        .then(() => resource.trigger('saved'));
    resource._save =
      typeof handleSaveConflict === 'function'
        ? hijackBackboneAjax([Http.CONFLICT], save, (status) => {
            if (status === Http.CONFLICT) {
              handleSaveConflict();
              errorHandled = true;
            }
          })
        : save();

    resource._save
      .catch((error) => {
        resource._save = null;
        resource.needsSaved = didNeedSaved;
        didNeedSaved && resource.trigger('saverequired');
        if (typeof handleSaveConflict === 'function' && errorHandled)
          Object.defineProperty(error, 'handledBy', {
            value: handleSaveConflict,
          });
        throw error;
      })
      .then(() => {
        resource._save = null;
      });

    return resource._save.then(() => resource);
  },
  async destroy(...args) {
    const promise = await Backbone.Model.prototype.destroy.apply(this, ...args);
    resourceEvents.trigger('deleted', this);
    return promise;
  },
  toJSON() {
    const self = this;
    const json = Backbone.Model.prototype.toJSON.apply(self, arguments);

    _.each(self.dependentResources, (related, fieldName) => {
      const field = self.specifyModel.getField(fieldName);
      if (field.type === 'zero-to-one') {
        json[fieldName] = related ? [related.toJSON()] : [];
      } else {
        json[fieldName] = related ? related.toJSON() : null;
      }
    });
    if (typeof this.get('resource_uri') !== 'string')
      json._tableName = this.specifyModel.name;
    return json;
  },
  // Caches a reference to Promise so as not to start fetching twice
  async fetch(options) {
    if (
      // If already populated
      this.populated ||
      // Or if can't be populated by fetching
      this.isNew()
    )
      return this;
    else if (this._fetch) return this._fetch;
    else
      return (this._fetch = Backbone.Model.prototype.fetch
        .call(this, options)
        .then(() => {
          this._fetch = null;
          // BUG: consider doing this.needsSaved=false here
          return this;
        }));
  },
  parse(_resp) {
    // Since we are putting in data, the resource in now populated
    this.populated = true;
    return Reflect.apply(Backbone.Model.prototype.parse, this, arguments);
  },
  async sync(method, resource, options) {
    options ||= {};
    if (method === 'delete')
      // When deleting we don't send any data so put the version in a header
      options.headers = { 'If-Match': resource.get('version') };
    return Backbone.sync(method, resource, options);
  },
  async placeInSameHierarchy(other) {
    const self = this;
    const myPath = self.specifyModel.getScopingPath();
    const otherPath = other.specifyModel.getScopingPath();
    if (!myPath || !otherPath) return undefined;
    if (myPath.length > otherPath.length) return undefined;
    const diff = _(otherPath)
      .rest(myPath.length - 1)
      .reverse();
    // REFACTOR: use mappingPathToString in all places like this
    return other.rget(diff.join('.')).then((common) => {
      if (common === undefined) return undefined;
      self.set(_(diff).last(), common.url());
      return common;
    });
  },
  getDependentResource(fieldName) {
    return this.dependentResources[fieldName.toLowerCase()];
  },
});

export function promiseToXhr(promise) {
  promise.done = function (function_) {
    return promiseToXhr(promise.then(function_));
  };
  promise.fail = function (function_) {
    return promiseToXhr(promise.then(null, function_));
  };
  promise.complete = function (function_) {
    return promiseToXhr(promise.then(function_, function_));
  };
  return promise;
}<|MERGE_RESOLUTION|>--- conflicted
+++ resolved
@@ -1,6 +1,5 @@
 import _ from 'underscore';
 
-<<<<<<< HEAD
 import {hijackBackboneAjax} from '../../utils/ajax/backboneAjax';
 import {Http} from '../../utils/ajax/definitions';
 import {removeKey} from '../../utils/utils';
@@ -8,7 +7,6 @@
 import {softFail} from '../Errors/Crash';
 import {Backbone} from './backbone';
 import {attachBusinessRules} from './businessRules';
-=======
 import { hijackBackboneAjax } from '../../utils/ajax/backboneAjax';
 import { Http } from '../../utils/ajax/definitions';
 import { removeKey } from '../../utils/utils';
@@ -18,7 +16,6 @@
 import { attachBusinessRules } from './businessRules';
 import { initializeResource } from './domain';
 import { specialFields } from './helpers';
->>>>>>> b63632a7
 import {
   getFieldsToNotClone,
   getResourceApiUrl,
@@ -82,12 +79,13 @@
   };
 }
 
-export const ResourceBase = Backbone.Model.extend({
-  __name__: 'ResourceBase',
-  populated: false, // Indicates if this resource has data
-  _fetch: null, // Stores reference to the ajax deferred while the resource is being fetched
-  needsSaved: false, // Set when a local field is changed
-  _save: null, // Stores reference to the ajax deferred while the resource is being saved
+        constructor() {
+            this.specifyTable = this.constructor.specifyTable;
+            this.dependentResources = {};   // References to related objects referred to by field in this resource
+            Reflect.apply(Backbone.Model, this, arguments); // TEST: check if this is necessary
+        },
+        initialize(attributes, options) {
+            this.noBusinessRules = options && options.noBusinessRules;
 
   /**
    * Returns true if the resource is being fetched and saved from Backbone
@@ -143,232 +141,13 @@
   async clone(cloneAll = false) {
     const self = this;
 
-    const exemptFields = getFieldsToNotClone(this.specifyModel, cloneAll).map(
+    const exemptFields = getFieldsToNotClone(this.specifyTable, cloneAll).map(
       (fieldName) => fieldName.toLowerCase()
     );
 
     const newResource = new this.constructor(
       removeKey(this.attributes, ...specialFields, ...exemptFields)
     );
-
-    newResource.needsSaved = self.needsSaved;
-
-    await Promise.all(
-      Object.entries(self.dependentResources).map(
-        async ([fieldName, related]) => {
-          if (exemptFields.includes(fieldName)) return;
-          const field = self.specifyModel.getField(fieldName);
-          switch (field.type) {
-            case 'many-to-one': {
-              /*
-               * Many-to-one wouldn't ordinarily be dependent, but
-               * this is the case for paleocontext. really more like
-               * a one-to-one.
-               */
-              newResource.set(fieldName, await related?.clone(cloneAll));
-              break;
-            }
-            case 'one-to-many': {
-              await newResource
-                .rget(fieldName)
-                .then(async (newCollection) =>
-                  Promise.all(
-                    related.models.map(async (resource) =>
-                      newCollection.add(await resource?.clone(cloneAll))
-                    )
-                  )
-                );
-              break;
-            }
-<<<<<<< HEAD
-            case 'add':
-            case 'remove': {
-                // Annotate add and remove events with the field in which they occurred
-                args[0] = `${event}:${field.name.toLowerCase()}`;
-                this.trigger.apply(this, args);
-                break;
-            }
-            }
-            }
-    };
-  
-
-    export const ResourceBase = Backbone.Model.extend({
-        __name__: "ResourceBase",
-        populated: false,   // Indicates if this resource has data
-        _fetch: null,       // Stores reference to the ajax deferred while the resource is being fetched
-        needsSaved: false,  // Set when a local field is changed
-        _save: null,        // Stores reference to the ajax deferred while the resource is being saved
-
-        constructor() {
-            this.specifyTable = this.constructor.specifyTable;
-            this.dependentResources = {};   // References to related objects referred to by field in this resource
-            Reflect.apply(Backbone.Model, this, arguments); // TEST: check if this is necessary
-        },
-        initialize(attributes, options) {
-            this.noBusinessRules = options && options.noBusinessRules;
-
-            /*
-             * If initialized with some attributes that include a resource_uri,
-             * assume that represents all the fields for the resource
-             */
-            if (attributes && _(attributes).has('resource_uri')) this.populated = true;
-
-            /*
-             * The resource needs to be saved if any of its fields change
-             * unless they change because the resource is being fetched
-             * or updated during a save
-             */
-            this.on('change', function() {
-                if (!this._fetch && !this._save) {
-                    this.handleChanged();
-                    this.trigger('saverequired');
-                }
-            });
-
-            if(!this.noBusinessRules)
-                attachBusinessRules(this);
-            if(this.isNew())
-                initializeResource(this);
-            /*
-             * Business rules may set some fields on resource creation
-             * Those default values should not trigger unload protect
-             */
-            this.needsSaved = false;
-        },
-=======
-            case 'zero-to-one': {
-              newResource.set(fieldName, await related?.clone(cloneAll));
-              break;
-            }
-            default: {
-              throw new Error('unhandled relationship type');
-            }
-          }
-        }
-      )
-    );
-    return newResource;
-  },
-  url() {
-    return getResourceApiUrl(this.specifyModel.name, this.id);
-  },
-  viewUrl() {
-    // Returns the url for viewing this resource in the UI
-    if (!_.isNumber(this.id))
-      softFail(new Error('viewUrl called on resource without id'), this);
-    return getResourceViewUrl(this.specifyModel.name, this.id);
-  },
-  get(attribute) {
-    if (
-      attribute.toLowerCase() === this.specifyModel.idField.name.toLowerCase()
-    )
-      return this.id;
-    // Case insensitive
-    return Backbone.Model.prototype.get.call(this, attribute.toLowerCase());
-  },
-  storeDependent(field, related) {
-    assert(field.isDependent());
-    const setter =
-      field.type === 'one-to-many'
-        ? '_setDependentToMany'
-        : '_setDependentToOne';
-    this[setter](field, related);
-  },
-  _setDependentToOne(field, related) {
-    const oldRelated = this.dependentResources[field.name.toLowerCase()];
-    if (!related) {
-      if (oldRelated) {
-        oldRelated.off('all', null, this);
-        this.trigger('saverequired');
-      }
-      this.dependentResources[field.name.toLowerCase()] = null;
-      return;
-    }
-
-    if (oldRelated && oldRelated.cid === related.cid) return;
-
-    oldRelated && oldRelated.off('all', null, this);
-
-    related.on('all', eventHandlerForToOne(related, field), this);
-    related.parent = this; // REFACTOR: this doesn't belong here
-
-    switch (field.type) {
-      case 'one-to-one':
-      case 'many-to-one': {
-        this.dependentResources[field.name.toLowerCase()] = related;
-        break;
-      }
-      case 'zero-to-one': {
-        this.dependentResources[field.name.toLowerCase()] = related;
-        related.set(field.otherSideName, this.url()); // REFACTOR: this logic belongs somewhere else. up probably
-        break;
-      }
-      default: {
-        throw new Error(
-          `setDependentToOne: unhandled field type: ${field.type}`
-        );
-      }
-    }
-  },
-  _setDependentToMany(field, toMany) {
-    const oldToMany = this.dependentResources[field.name.toLowerCase()];
-    oldToMany && oldToMany.off('all', null, this);
-
-    // Cache it and set up event handlers
-    this.dependentResources[field.name.toLowerCase()] = toMany;
-    toMany.on('all', eventHandlerForToMany(toMany, field), this);
-  },
-  // Separate name to simplify typing
-  bulkSet(attributes, options) {
-    return this.set(attributes, options);
-  },
-  set(key, value, options) {
-    // This may get called with "null" or "undefined"
-    const newValue = value ?? undefined;
-    const oldValue =
-      typeof key === 'string'
-        ? this.attributes[key.toLowerCase()] ??
-          this.dependentResources[key.toLowerCase()] ??
-          undefined
-        : undefined;
-    // Don't needlessly trigger unload protect if value didn't change
-    if (
-      typeof key === 'string' &&
-      typeof (oldValue ?? '') !== 'object' &&
-      typeof (newValue ?? '') !== 'object'
-    ) {
-      if (oldValue === newValue) return this;
-      else if (
->>>>>>> b63632a7
-        /*
-         * Don't trigger unload protect if:
-         *  - value didn't change
-         *  - value changed from string to number (back-end sends
-         *    decimal numeric fields as string. Front-end converts
-         *    those to numbers)
-         *  - value was trimmed
-         * REFACTOR: this logic should be moved to this.parse()
-         * TEST: add test for "5A" case
-         */
-<<<<<<< HEAD
-        handleChanged(){
-            this.needsSaved = true;
-        },
-        async clone(cloneAll = false) {
-            const self = this;
-
-    const exemptFields = getFieldsToNotClone(this.specifyTable, cloneAll).map(
-      (fieldName) => fieldName.toLowerCase()
-    );
-
-            const newResource = new this.constructor(
-              removeKey(
-                this.attributes,
-                ...specialFields,
-                ...exemptFields
-              )
-            );
 
     newResource.needsSaved = self.needsSaved;
 
@@ -431,6 +210,66 @@
                 this.dependentResources[field.name.toLowerCase()] = null;
                 return;
             }
+            case 'one-to-many': {
+              await newResource
+                .rget(fieldName)
+                .then(async (newCollection) =>
+                  Promise.all(
+                    related.models.map(async (resource) =>
+                      newCollection.add(await resource?.clone(cloneAll))
+                    )
+                  )
+                );
+              break;
+            }
+            case 'zero-to-one': {
+              newResource.set(fieldName, await related?.clone(cloneAll));
+              break;
+            }
+            default: {
+              throw new Error('unhandled relationship type');
+            }
+          }
+        }
+      )
+    );
+    return newResource;
+  },
+  url() {
+    return getResourceApiUrl(this.specifyModel.name, this.id);
+  },
+  viewUrl() {
+    // Returns the url for viewing this resource in the UI
+    if (!_.isNumber(this.id))
+      softFail(new Error('viewUrl called on resource without id'), this);
+    return getResourceViewUrl(this.specifyModel.name, this.id);
+  },
+  get(attribute) {
+    if (
+      attribute.toLowerCase() === this.specifyModel.idField.name.toLowerCase()
+    )
+      return this.id;
+    // Case insensitive
+    return Backbone.Model.prototype.get.call(this, attribute.toLowerCase());
+  },
+  storeDependent(field, related) {
+    assert(field.isDependent());
+    const setter =
+      field.type === 'one-to-many'
+        ? '_setDependentToMany'
+        : '_setDependentToOne';
+    this[setter](field, related);
+  },
+  _setDependentToOne(field, related) {
+    const oldRelated = this.dependentResources[field.name.toLowerCase()];
+    if (!related) {
+      if (oldRelated) {
+        oldRelated.off('all', null, this);
+        this.trigger('saverequired');
+      }
+      this.dependentResources[field.name.toLowerCase()] = null;
+      return;
+    }
 
     if (oldRelated && oldRelated.cid === related.cid) return;
 
@@ -439,25 +278,27 @@
     related.on('all', eventHandlerForToOne(related, field), this);
     related.parent = this; // REFACTOR: this doesn't belong here
 
-            switch (field.type) {
-            case 'one-to-one':
-            case 'many-to-one': {
-                this.dependentResources[field.name.toLowerCase()] = related;
-                break;
-            }
-            case 'zero-to-one': {
-                this.dependentResources[field.name.toLowerCase()] = related;
-                related.set(field.otherSideName, this.url()); // REFACTOR: this logic belongs somewhere else. up probably
-                break;
-            }
-            default: {
-                throw new Error(`setDependentToOne: unhandled field type: ${  field.type}`);
-            }
-            }
-        },
-        _setDependentToMany(field, toMany) {
-            const oldToMany = this.dependentResources[field.name.toLowerCase()];
-            oldToMany && oldToMany.off("all", null, this);
+    switch (field.type) {
+      case 'one-to-one':
+      case 'many-to-one': {
+        this.dependentResources[field.name.toLowerCase()] = related;
+        break;
+      }
+      case 'zero-to-one': {
+        this.dependentResources[field.name.toLowerCase()] = related;
+        related.set(field.otherSideName, this.url()); // REFACTOR: this logic belongs somewhere else. up probably
+        break;
+      }
+      default: {
+        throw new Error(
+          `setDependentToOne: unhandled field type: ${field.type}`
+        );
+      }
+    }
+  },
+  _setDependentToMany(field, toMany) {
+    const oldToMany = this.dependentResources[field.name.toLowerCase()];
+    oldToMany && oldToMany.off('all', null, this);
 
             // Cache it and set up event handlers
             this.dependentResources[field.name.toLowerCase()] = toMany;
@@ -514,27 +355,6 @@
                 // Three argument case
                 attributes[key.toLowerCase()] = value;
             }
-=======
-        oldValue?.toString() === newValue?.toString().trim()
-      )
-        options ??= { silent: true };
-    }
-    // Make the keys case insensitive
-    const attributes = {};
-    if (_.isObject(key) || key == null) {
-      /*
-       * In the two argument case, so
-       * "key" is actually an object mapping keys to values
-       */
-      _(key).each((value, key) => {
-        attributes[key.toLowerCase()] = value;
-      });
-      // And the options are actually in "value" argument
-      options = value;
-    } else {
-      // Three argument case
-      attributes[key.toLowerCase()] = value;
-    }
 
     /*
      * Need to set the id right away if we have it because
@@ -544,7 +364,6 @@
       attributes.id = attributes.id && Number.parseInt(attributes.id);
       this.id = attributes.id;
     }
->>>>>>> b63632a7
 
     const adjustedAttributes = _.reduce(
       attributes,
@@ -574,37 +393,6 @@
     if (_(['id', 'resource_uri', 'recordset_info']).contains(fieldName))
       return [fieldName, value]; // Special fields
 
-    const field = this.specifyModel.getField(fieldName);
-    if (!field) {
-      console.warn(
-        'setting unknown field',
-        fieldName,
-        'on',
-        this.specifyModel.name,
-        'value is',
-        value
-      );
-      return [fieldName, value];
-    }
-
-<<<<<<< HEAD
-            const adjustedAttributes = _.reduce(attributes, (accumulator, value, fieldName) => {
-                const [newFieldName, newValue] = this._handleField(value, fieldName);
-                return _.isUndefined(newValue) ? accumulator : Object.assign(accumulator, {[newFieldName]: newValue});
-            }, {});
-
-            const result = Backbone.Model.prototype.set.call(this, adjustedAttributes, options);
-            /*
-             * Unlike "change", if changing multiple fields at once, this
-             * triggers only once after all changes
-             */
-            this.trigger('changed');
-            return result;
-        },
-        _handleField(value, fieldName) {
-            if(fieldName === '_tablename') return ['_tablename', undefined];
-            if (_(['id', 'resource_uri', 'recordset_info']).contains(fieldName)) return [fieldName, value]; // Special fields
-
             const field = this.specifyTable.getField(fieldName);
             if (!field) {
                 console.warn(
@@ -614,63 +402,9 @@
                 );
                 return [fieldName, value];
             }
-=======
+
     fieldName = field.name.toLowerCase(); // In case field name is an alias.
 
-    if (field.isRelationship) {
-      value = _.isString(value)
-        ? this._handleUri(value, fieldName)
-        : typeof value === 'number'
-        ? this._handleUri(
-            // Back-end sends SpPrincipal.scope as a number, rather than as a URL
-            getResourceApiUrl(field.model.name, value),
-            fieldName
-          )
-        : this._handleInlineDataOrResource(value, fieldName);
-    }
-    return [fieldName, value];
-  },
-  _handleInlineDataOrResource(value, fieldName) {
-    // BUG: check type of value
-    const field = this.specifyModel.getField(fieldName);
-    const relatedModel = field.relatedModel;
-    // BUG: don't do anything for virtual fields
-
-    switch (field.type) {
-      case 'one-to-many': {
-        // Should we handle passing in an schema.Model.Collection instance here??
-        const collectionOptions = { related: this, field: field.getReverse() };
-
-        if (field.isDependent()) {
-          const collection = new relatedModel.DependentCollection(
-            collectionOptions,
-            value
-          );
-          this.storeDependent(field, collection);
-        } else {
-          console.warn(
-            'got unexpected inline data for independent collection field',
-            { collection: this, field, value }
-          );
-        }
->>>>>>> b63632a7
-
-        // Because the foreign key is on the other side
-        this.trigger(`change:${fieldName}`, this);
-        this.trigger('change', this);
-        return undefined;
-      }
-      case 'many-to-one': {
-        if (!value) {
-          /*
-           * BUG: tighten up this check.
-           * The FK is null, or not a URI or inlined resource at any rate
-           */
-          field.isDependent() && this.storeDependent(field, null);
-          return value;
-        }
-
-<<<<<<< HEAD
             if (field.isRelationship) {
                 value = _.isString(value)
                   ? this._handleUri(value, fieldName)
@@ -690,10 +424,10 @@
             const relatedTable = field.relatedTable;
             // BUG: don't do anything for virtual fields
 
-            switch (field.type) {
-            case 'one-to-many': {
-                // Should we handle passing in an schema.Model.Collection instance here??
-                const collectionOptions = { related: this, field: field.getReverse() };
+    switch (field.type) {
+      case 'one-to-many': {
+        // Should we handle passing in an schema.Model.Collection instance here??
+        const collectionOptions = { related: this, field: field.getReverse() };
 
         if (field.isDependent()) {
           const collection = new relatedTable.DependentCollection(
@@ -708,17 +442,20 @@
           );
         }
 
-                // Because the foreign key is on the other side
-                this.trigger(`change:${  fieldName}`, this);
-                this.trigger('change', this);
-                return undefined;
-            }
-            case 'many-to-one': {
-                if (!value) { // BUG: tighten up this check.
-                    // The FK is null, or not a URI or inlined resource at any rate
-                    field.isDependent() && this.storeDependent(field, null);
-                    return value;
-                }
+        // Because the foreign key is on the other side
+        this.trigger(`change:${fieldName}`, this);
+        this.trigger('change', this);
+        return undefined;
+      }
+      case 'many-to-one': {
+        if (!value) {
+          /*
+           * BUG: tighten up this check.
+           * The FK is null, or not a URI or inlined resource at any rate
+           */
+          field.isDependent() && this.storeDependent(field, null);
+          return value;
+        }
 
         const toOne =
           value instanceof ResourceBase
@@ -756,49 +493,6 @@
         _handleUri(value, fieldName) {
             const field = this.specifyTable.getField(fieldName);
             const oldRelated = this.dependentResources[fieldName];
-=======
-        const toOne =
-          value instanceof ResourceBase
-            ? value
-            : new relatedModel.Resource(value, { parse: true });
-
-        field.isDependent() && this.storeDependent(field, toOne);
-        this.trigger(`change:${fieldName}`, this);
-        this.trigger('change', this);
-        return toOne.url();
-      } // The FK as a URI
-      case 'zero-to-one': {
-        /*
-         * This actually a one-to-many where the related collection is only a single resource
-         * basically a one-to-one from the 'to' side
-         */
-        const oneTo = _.isArray(value)
-          ? value.length === 0
-            ? null
-            : new relatedModel.Resource(_.first(value), { parse: true })
-          : value || null; // In case it was undefined
-
-        assert(oneTo == null || oneTo instanceof ResourceBase);
-
-        field.isDependent() && this.storeDependent(field, oneTo);
-        // Because the FK is on the other side
-        this.trigger(`change:${fieldName}`, this);
-        this.trigger('change', this);
-        return undefined;
-      }
-    }
-    if (!field.isVirtual)
-      softFail('Unhandled setting of relationship field', {
-        fieldName,
-        value,
-        resource: this,
-      });
-    return value;
-  },
-  _handleUri(value, fieldName) {
-    const field = this.specifyModel.getField(fieldName);
-    const oldRelated = this.dependentResources[fieldName];
->>>>>>> b63632a7
 
     if (field.isDependent()) {
       console.warn(
@@ -887,104 +581,6 @@
         value
       );
 
-    /*
-     * If field represents a value, then return that if we are done,
-     * otherwise we can't traverse any farther...
-     */
-    if (!field || !field.isRelationship) {
-      if (path.length > 1) {
-        softFail('expected related field');
-        return undefined;
-      }
-      return value;
-    }
-
-    const _this = this;
-    const related = field.relatedModel;
-    switch (field.type) {
-      case 'one-to-one':
-      case 'many-to-one': {
-        // A foreign key field.
-        if (!value) return value; // No related object
-
-        // Is the related resource cached?
-        let toOne = this.dependentResources[fieldName];
-        if (!toOne) {
-          _(value).isString() || softFail('expected URI, got', value);
-          toOne = resourceFromUrl(value, {
-            noBusinessRules: options.noBusinessRules,
-          });
-          if (field.isDependent()) {
-            console.warn('expected dependent resource to be in cache');
-            this.storeDependent(field, toOne);
-          }
-        }
-        // If we want a field within the related resource then recur
-        return path.length > 1 ? toOne.rget(_.tail(path)) : toOne;
-      }
-      case 'one-to-many': {
-        if (path.length !== 1) {
-          throw "can't traverse into a collection using dot notation";
-        }
-
-        // Is the collection cached?
-        let toMany = this.dependentResources[fieldName];
-        if (!toMany) {
-          const collectionOptions = {
-            field: field.getReverse(),
-            related: this,
-          };
-
-          if (!field.isDependent()) {
-            return new related.ToOneCollection(collectionOptions);
-          }
-
-          if (this.isNew()) {
-            toMany = new related.DependentCollection(collectionOptions, []);
-            this.storeDependent(field, toMany);
-            return toMany;
-          } else {
-            console.warn('expected dependent resource to be in cache');
-            const temporaryCollection = new related.ToOneCollection(
-              collectionOptions
-            );
-            return temporaryCollection
-              .fetch({ limit: 0 })
-              .then(
-                () =>
-                  new related.DependentCollection(
-                    collectionOptions,
-                    temporaryCollection.models
-                  )
-              )
-              .then((toMany) => {
-                _this.storeDependent(field, toMany);
-              });
-          }
-        }
-      }
-      case 'zero-to-one': {
-        /*
-         * This is like a one-to-many where the many cannot be more than one
-         * i.e. the current resource is the target of a FK
-         */
-<<<<<<< HEAD
-        async rgetPromise(fieldName, prePop = true) {
-            return this.getRelated(fieldName, {prePop})
-              // GetRelated may return either undefined or null (yuk)
-              .then(data=>data === undefined ? null : data);
-        },
-        // Duplicate definition for purposes of better typing:
-        async rgetCollection(fieldName) {
-            return this.getRelated(fieldName, {prePop: true});
-        },
-        async getRelated(fieldName, options) {
-            options ||= {
-                prePop: false,
-                noBusinessRules: false
-            };
-            const path = _(fieldName).isArray()? fieldName : fieldName.split('.');
-
             // First make sure we actually have this object.
             return this.fetch().then((_this) => _this._rget(path, options)).then((value) => {
                 /*
@@ -1011,17 +607,13 @@
                                   this.specifyTable.name, "value is",
                                   value);
 
-            /*
-             * If field represents a value, then return that if we are done,
-             * otherwise we can't traverse any farther...
-             */
-            if (!field || !field.isRelationship) {
-                if (path.length > 1) {
-                    softFail("expected related field");
-                    return undefined;
-                }
-                return value;
-            }
+    const _this = this;
+    const related = field.relatedModel;
+    switch (field.type) {
+      case 'one-to-one':
+      case 'many-to-one': {
+        // A foreign key field.
+        if (!value) return value; // No related object
 
             const _this = this;
             const related = field.relatedTable;
@@ -1031,28 +623,13 @@
                 // A foreign key field.
                 if (!value) return value;  // No related object
 
-                // Is the related resource cached?
-                let toOne = this.dependentResources[fieldName];
-                if (!toOne) {
-                    _(value).isString() || softFail("expected URI, got", value);
-                    toOne = resourceFromUrl(value, {noBusinessRules: options.noBusinessRules});
-                    if (field.isDependent()) {
-                        console.warn("expected dependent resource to be in cache");
-                        this.storeDependent(field, toOne);
-                    }
-                }
-                // If we want a field within the related resource then recur
-                return (path.length > 1) ? toOne.rget(_.tail(path)) : toOne;
-            }
-            case 'one-to-many': {
-                if (path.length !== 1) {
-                    throw "can't traverse into a collection using dot notation";
-                }
-
-                // Is the collection cached?
-                let toMany = this.dependentResources[fieldName];
-                if (!toMany) {
-                    const collectionOptions = { field: field.getReverse(), related: this };
+        // Is the collection cached?
+        let toMany = this.dependentResources[fieldName];
+        if (!toMany) {
+          const collectionOptions = {
+            field: field.getReverse(),
+            related: this,
+          };
 
           if (!field.isDependent()) {
             return new related.ToOneCollection(collectionOptions);
@@ -1213,7 +790,13 @@
         },
         getDependentResource(fieldName){
             return this.dependentResources[fieldName.toLowerCase()];
-=======
+        }
+      }
+      case 'zero-to-one': {
+        /*
+         * This is like a one-to-many where the many cannot be more than one
+         * i.e. the current resource is the target of a FK
+         */
 
         // Is it already cached?
         if (!_.isUndefined(this.dependentResources[fieldName])) {
@@ -1221,7 +804,6 @@
           if (value == null) return null;
           // Recur if we need to traverse more
           return path.length === 1 ? value : value.rget(_.tail(path));
->>>>>>> b63632a7
         }
 
         // If this resource is not yet persisted, the related object can't point to it yet
