--- conflicted
+++ resolved
@@ -1,19 +1,4 @@
 import _ from 'underscore';
-<<<<<<< HEAD
-import { Backbone } from './backbone';
-
-import { hijackBackboneAjax } from '../../utils/ajax/backboneAjax';
-import { Http } from '../../utils/ajax/definitions';
-import { globalEvents } from '../../utils/ajax/specifyApi';
-import { removeKey } from '../../utils/utils';
-import { assert } from '../Errors/assert';
-import { softFail } from '../Errors/Crash';
-import {
-  getFieldsToNotClone,
-  getResourceApiUrl,
-  getResourceViewUrl,
-  resourceFromUrl,
-=======
 
 import {hijackBackboneAjax} from '../../utils/ajax/backboneAjax';
 import {Http} from '../../utils/ajax/definitions';
@@ -29,233 +14,61 @@
     getResourceViewUrl,
     resourceEvents,
     resourceFromUrl
->>>>>>> e0cf7389
 } from './resource';
 
 function eventHandlerForToOne(related, field) {
-  return function (event) {
-    var args = _.toArray(arguments);
-
-    switch (event) {
-      case 'saverequired':
-        this.handleChanged();
-        this.trigger.apply(this, args);
-        return;
-      case 'change:id':
-        this.set(field.name, related.url());
-        return;
-      case 'changing':
-        this.trigger.apply(this, args);
-        return;
+        return function(event) {
+            const args = _.toArray(arguments);
+
+            switch (event) {
+            case 'saverequired': {
+                this.handleChanged();
+                this.trigger.apply(this, args);
+                return;
+            }
+            case  'change:id': {
+                this.set(field.name, related.url());
+                return;
+            }
+            case 'changing': {
+                this.trigger.apply(this, args);
+                return;
+            }
+            }
+
+            // Pass change:field events up the tree, updating fields with dot notation
+            const match = /^r?(change):(.*)$/.exec(event);
+            if (match) {
+                args[0] = `r${  match[1]  }:${  field.name.toLowerCase()  }.${  match[2]}`;
+                this.trigger.apply(this, args);
+            }
+        };
     }
 
-    // pass change:field events up the tree, updating fields with dot notation
-    var match = /^r?(change):(.*)$/.exec(event);
-    if (match) {
-      args[0] =
-        'r' + match[1] + ':' + field.name.toLowerCase() + '.' + match[2];
-      this.trigger.apply(this, args);
+    function eventHandlerForToMany(_related, field) {
+        return function(event) {
+            const args = _.toArray(arguments);
+            switch (event) {
+            case 'changing': {
+                this.trigger.apply(this, args);
+                break;
+            }
+            case 'saverequired': {
+                this.handleChanged();
+                this.trigger.apply(this, args);
+                break;
+            }
+            case 'add':
+            case 'remove': {
+                // Annotate add and remove events with the field in which they occured
+                args[0] = `${event  }:${  field.name.toLowerCase()}`;
+                this.trigger.apply(this, args);
+                break;
+            }
+            }};
     }
-  };
-}
-
-function eventHandlerForToMany(_related, field) {
-  return function (event) {
-    var args = _.toArray(arguments);
-    switch (event) {
-      case 'changing':
-        this.trigger.apply(this, args);
-        break;
-      case 'saverequired':
-        this.handleChanged();
-        this.trigger.apply(this, args);
-        break;
-      case 'add':
-      case 'remove':
-        // annotate add and remove events with the field in which they occured
-        args[0] = event + ':' + field.name.toLowerCase();
-        this.trigger.apply(this, args);
-        break;
-    }
-  };
-}
-
-export const ResourceBase = Backbone.Model.extend({
-  __name__: 'ResourceBase',
-  populated: false, // indicates if this resource has data
-  _fetch: null, // stores reference to the ajax deferred while the resource is being fetched
-  needsSaved: false, // set when a local field is changed
-  _save: null, // stores reference to the ajax deferred while the resource is being saved
-
-  constructor() {
-    this.specifyModel = this.constructor.specifyModel;
-    this.dependentResources = {}; // references to related objects referred to by field in this resource
-    Backbone.Model.apply(this, arguments); // TEST: check if this is necessary
-  },
-  initialize(attributes, options) {
-    this.noBusinessRules = options && options.noBusinessRules;
-    this.noValidation = options && options.noValidation;
-
-    // if initialized with some attributes that include a resource_uri,
-    // assume that represents all the fields for the resource
-    if (attributes && _(attributes).has('resource_uri')) this.populated = true;
-
-    // the resource needs to be saved if any of its fields change
-    // unless they change because the resource is being fetched
-    // or updated during a save
-    this.on('change', function () {
-      if (!this._fetch && !this._save) {
-        this.handleChanged();
-        this.trigger('saverequired');
-      }
-    });
-
-    globalEvents.trigger('initResource', this);
-    if (this.isNew()) globalEvents.trigger('newResource', this);
-    /*
-     * Business rules may set some fields on resource creation
-     * Those default values should not trigger unload protect
-     */
-    this.needsSaved = false;
-  },
-  /*
-   * This is encapsulated into a separate function so that can set a
-   * breakpoint in a single place
-   */
-  handleChanged() {
-    this.needsSaved = true;
-  },
-  async clone(cloneAll = false) {
-    var self = this;
-
-    const exemptFields = getFieldsToNotClone(this.specifyModel, cloneAll).map(
-      (fieldName) => fieldName.toLowerCase()
-    );
-
-    var newResource = new this.constructor(
-      removeKey(this.attributes, 'resource_uri', 'id', ...exemptFields)
-    );
-
-    newResource.needsSaved = self.needsSaved;
-
-    await Promise.all(
-      Object.entries(self.dependentResources).map(
-        async ([fieldName, related]) => {
-          if (exemptFields.includes(fieldName)) return;
-          var field = self.specifyModel.getField(fieldName);
-          switch (field.type) {
-            case 'many-to-one':
-              // many-to-one wouldn't ordinarily be dependent, but
-              // this is the case for paleocontext. really more like
-              // a one-to-one.
-              newResource.set(fieldName, await related?.clone(cloneAll));
-              break;
-            case 'one-to-many':
-              await newResource
-                .rget(fieldName)
-                .then((newCollection) =>
-                  Promise.all(
-                    related.models.map(async (resource) =>
-                      newCollection.add(await resource?.clone(cloneAll))
-                    )
-                  )
-                );
-              break;
-            case 'zero-to-one':
-              newResource.set(fieldName, await related?.clone(cloneAll));
-              break;
-            default:
-              throw new Error('unhandled relationship type');
-          }
-        }
-      )
-    );
-    return newResource;
-  },
-  url() {
-    return getResourceApiUrl(this.specifyModel.name, this.id);
-  },
-  viewUrl() {
-    // returns the url for viewing this resource in the UI
-    if (!_.isNumber(this.id))
-      console.error('viewUrl called on resource w/out id', this);
-    return getResourceViewUrl(this.specifyModel.name, this.id);
-  },
-  get(attribute) {
-    if (
-      attribute.toLowerCase() === this.specifyModel.idField.name.toLowerCase()
-    )
-      return this.id;
-    // case insensitive
-    return Backbone.Model.prototype.get.call(this, attribute.toLowerCase());
-  },
-  storeDependent(field, related) {
-    assert(field.isDependent());
-    var setter =
-      field.type === 'one-to-many'
-        ? '_setDependentToMany'
-        : '_setDependentToOne';
-    this[setter](field, related);
-  },
-  _setDependentToOne(field, related) {
-    var oldRelated = this.dependentResources[field.name.toLowerCase()];
-    if (!related) {
-      if (oldRelated) {
-        oldRelated.off('all', null, this);
-        this.trigger('saverequired');
-      }
-      this.dependentResources[field.name.toLowerCase()] = null;
-      return;
-    }
-
-<<<<<<< HEAD
-    if (oldRelated && oldRelated.cid === related.cid) return;
-
-    oldRelated && oldRelated.off('all', null, this);
-
-    related.on('all', eventHandlerForToOne(related, field), this);
-    related.parent = this; // REFACTOR: this doesn't belong here
-
-    switch (field.type) {
-      case 'one-to-one':
-      case 'many-to-one':
-        this.dependentResources[field.name.toLowerCase()] = related;
-        break;
-      case 'zero-to-one':
-        this.dependentResources[field.name.toLowerCase()] = related;
-        related.set(field.otherSideName, this.url()); // REFACTOR: this logic belongs somewhere else. up probably
-        break;
-      default:
-        throw new Error(
-          'setDependentToOne: unhandled field type: ' + field.type
-        );
-    }
-  },
-  _setDependentToMany(field, toMany) {
-    var oldToMany = this.dependentResources[field.name.toLowerCase()];
-    oldToMany && oldToMany.off('all', null, this);
-
-    // cache it and set up event handlers
-    this.dependentResources[field.name.toLowerCase()] = toMany;
-    toMany.on('all', eventHandlerForToMany(toMany, field), this);
-  },
-  set(key, value, options) {
-    // This may get called with "null" or "undefined"
-    const newValue = value ?? undefined;
-    const oldValue =
-      typeof key === 'string'
-        ? this.attributes[key.toLowerCase()] ??
-          this.dependentResources[key.toLowerCase()] ??
-          undefined
-        : undefined;
-    // Don't needlessly trigger unload protect if value didn't change
-    if (
-      typeof key === 'string' &&
-      typeof (oldValue ?? '') !== 'object' &&
-      typeof (newValue ?? '') !== 'object'
-    ) {
-      if (
-=======
+
+
     export const ResourceBase = Backbone.Model.extend({
         __name__: "ResourceBase",
         populated: false,   // Indicates if this resource has data
@@ -300,467 +113,542 @@
              */
             this.needsSaved = false;
         },
->>>>>>> e0cf7389
         /*
-         * Don't trigger unload protect if:
-         *  - value didn't change
-         *  - value changed from string to number (back-end sends
-         *    decimal numeric fields as string. Front-end converts
-         *    those to numbers)
-         *  - value was trimmed
-         * REFACTOR: this logic should be moved to this.parse()
-         * TEST: add test for "5A" case
+         * This is encapsulated into a separate function so that can set a
+         * breakpoint in a single place
          */
-        oldValue?.toString() === newValue?.toString().trim()
-      )
-        options ??= { silent: true };
-    }
-    // make the keys case insensitive
-    var attrs = {};
-    if (_.isObject(key) || key == null) {
-      // in the two argument case, so
-      // "key" is actually an object mapping keys to values
-      _(key).each(function (value, key) {
-        attrs[key.toLowerCase()] = value;
-      });
-      // and the options are actually in "value" argument
-      options = value;
-    } else {
-      // three argument case
-      attrs[key.toLowerCase()] = value;
-    }
-
-    // need to set the id right away if we have it because
-    // relationships depend on it
-    if ('id' in attrs) {
-      attrs.id = attrs.id && Number.parseInt(attrs.id);
-      this.id = attrs.id;
-    }
-
-    const adjustedAttrs = _.reduce(
-      attrs,
-      (acc, value, fieldName) => {
-        const [newFieldName, newValue] = this._handleField(value, fieldName);
-        return _.isUndefined(newValue)
-          ? acc
-          : Object.assign(acc, { [newFieldName]: newValue });
-      },
-      {}
-    );
-
-    return Backbone.Model.prototype.set.call(this, adjustedAttrs, options);
-  },
-  _handleField(value, fieldName) {
-    if (fieldName === '_tablename') return ['_tablename', undefined];
-    if (_(['id', 'resource_uri', 'recordset_info']).contains(fieldName))
-      return [fieldName, value]; // special fields
-
-    var field = this.specifyModel.getField(fieldName);
-    if (!field) {
-      console.warn(
-        'setting unknown field',
-        fieldName,
-        'on',
-        this.specifyModel.name,
-        'value is',
-        value
-      );
-      return [fieldName, value];
-    }
-
-    fieldName = field.name.toLowerCase(); // in case field name is an alias.
-
-    if (field.isRelationship) {
-      value = _.isString(value)
-        ? this._handleUri(value, fieldName)
-        : typeof value === 'number'
-        ? this._handleUri(
-            // Back-end sends SpPrincipal.scope as a number, rather than as a URL
-            getResourceApiUrl(field.model.name, value),
-            fieldName
-          )
-        : this._handleInlineDataOrResource(value, fieldName);
-    }
-    return [fieldName, value];
-  },
-  _handleInlineDataOrResource(value, fieldName) {
-    // BUG: check type of value
-    const field = this.specifyModel.getField(fieldName);
-    const relatedModel = field.relatedModel;
-
-    switch (field.type) {
-      case 'one-to-many':
-        // should we handle passing in an schema.Model.Collection instance here??
-        var collectionOptions = { related: this, field: field.getReverse() };
-
-        if (field.isDependent()) {
-          const collection = new relatedModel.DependentCollection(
-            collectionOptions,
-            value
-          );
-          this.storeDependent(field, collection);
-        } else {
-          console.warn(
-            'got unexpected inline data for independent collection field',
-            { collection: this, field, value }
-          );
+        handleChanged(){
+            this.needsSaved = true;
+        },
+        async clone(cloneAll = false) {
+            const self = this;
+
+            const exemptFields = getFieldsToNotClone(this.specifyModel, cloneAll).map(fieldName=>fieldName.toLowerCase());
+
+            const newResource = new this.constructor(
+              removeKey(
+                this.attributes,
+                'resource_uri',
+                'id',
+                ...exemptFields
+              )
+            );
+
+            newResource.needsSaved = self.needsSaved;
+
+            await Promise.all(Object.entries(self.dependentResources).map(async ([fieldName,related])=>{
+                if(exemptFields.includes(fieldName)) return;
+                const field = self.specifyModel.getField(fieldName);
+                switch (field.type) {
+                case 'many-to-one': {
+                    /*
+                     * Many-to-one wouldn't ordinarily be dependent, but
+                     * this is the case for paleocontext. really more like
+                     * a one-to-one.
+                     */
+                    newResource.set(fieldName, await related?.clone(cloneAll));
+                    break;
+                }
+                case 'one-to-many': {
+                    await newResource.rget(fieldName).then(async (newCollection)=>
+                        Promise.all(related.models.map(async (resource)=>newCollection.add(await resource?.clone(cloneAll))))
+                    );
+                    break;
+                }
+                case 'zero-to-one': {
+                    newResource.set(fieldName, await related?.clone(cloneAll));
+                    break;
+                }
+                default: {
+                    throw new Error('unhandled relationship type');
+                }
+                }
+            }));
+            return newResource;
+        },
+        url() {
+            return getResourceApiUrl(this.specifyModel.name, this.id);
+        },
+        viewUrl() {
+            // Returns the url for viewing this resource in the UI
+            if (!_.isNumber(this.id)) softFail(new Error("viewUrl called on resource without id"), this);
+            return getResourceViewUrl(this.specifyModel.name, this.id);
+        },
+        get(attribute) {
+            if(attribute.toLowerCase() === this.specifyModel.idField.name.toLowerCase())
+                return this.id;
+            // Case insensitive
+            return Backbone.Model.prototype.get.call(this, attribute.toLowerCase());
+        },
+        storeDependent(field, related) {
+            assert(field.isDependent());
+            const setter = (field.type === 'one-to-many') ? "_setDependentToMany" : "_setDependentToOne";
+            this[setter](field, related);
+        },
+        _setDependentToOne(field, related) {
+            const oldRelated = this.dependentResources[field.name.toLowerCase()];
+            if (!related) {
+                if (oldRelated) {
+                    oldRelated.off("all", null, this);
+                    this.trigger('saverequired');
+                }
+                this.dependentResources[field.name.toLowerCase()] = null;
+                return;
+            }
+
+            if (oldRelated && oldRelated.cid === related.cid) return;
+
+            oldRelated && oldRelated.off("all", null, this);
+
+            related.on('all', eventHandlerForToOne(related, field), this);
+            related.parent = this;  // REFACTOR: this doesn't belong here
+
+            switch (field.type) {
+            case 'one-to-one':
+            case 'many-to-one': {
+                this.dependentResources[field.name.toLowerCase()] = related;
+                break;
+            }
+            case 'zero-to-one': {
+                this.dependentResources[field.name.toLowerCase()] = related;
+                related.set(field.otherSideName, this.url()); // REFACTOR: this logic belongs somewhere else. up probably
+                break;
+            }
+            default: {
+                throw new Error(`setDependentToOne: unhandled field type: ${  field.type}`);
+            }
+            }
+        },
+        _setDependentToMany(field, toMany) {
+            const oldToMany = this.dependentResources[field.name.toLowerCase()];
+            oldToMany && oldToMany.off("all", null, this);
+
+            // Cache it and set up event handlers
+            this.dependentResources[field.name.toLowerCase()] = toMany;
+            toMany.on('all', eventHandlerForToMany(toMany, field), this);
+        },
+        set(key, value, options) {
+            // This may get called with "null" or "undefined"
+            const newValue = value ?? undefined;
+            const oldValue = typeof key === 'string'
+              ? this.attributes[key.toLowerCase()] ??
+                this.dependentResources[key.toLowerCase()] ?? undefined
+              : undefined;
+            // Don't needlessly trigger unload protect if value didn't change
+            if (
+              typeof key === 'string' &&
+              typeof (oldValue??'') !== 'object' &&
+              typeof (newValue??'') !== 'object'
+            ) {
+                if (oldValue === newValue) return this;
+                else if(
+                  /*
+                   * Don't trigger unload protect if:
+                   *  - value didn't change
+                   *  - value changed from string to number (back-end sends
+                   *    decimal numeric fields as string. Front-end converts
+                   *    those to numbers)
+                   *  - value was trimmed
+                   * REFACTOR: this logic should be moved to this.parse()
+                   * TEST: add test for "5A" case
+                   */
+                  oldValue?.toString() === newValue?.toString().trim()
+                )
+                    options ??= {silent: true};
+            }
+            // Make the keys case insensitive
+            const attributes = {};
+            if (_.isObject(key) || key == null) {
+                /*
+                 * In the two argument case, so
+                 * "key" is actually an object mapping keys to values
+                 */
+                _(key).each((value, key) => { attributes[key.toLowerCase()] = value; });
+                // And the options are actually in "value" argument
+                options = value;
+            } else {
+                // Three argument case
+                attributes[key.toLowerCase()] = value;
+            }
+
+            /*
+             * Need to set the id right away if we have it because
+             * relationships depend on it
+             */
+            if ('id' in attributes) {
+                attributes.id = attributes.id && Number.parseInt(attributes.id);
+                this.id = attributes.id;
+            }
+
+            const adjustedAttributes = _.reduce(attributes, (accumulator, value, fieldName) => {
+                const [newFieldName, newValue] = this._handleField(value, fieldName);
+                return _.isUndefined(newValue) ? accumulator : Object.assign(accumulator, {[newFieldName]: newValue});
+            }, {});
+
+            return Backbone.Model.prototype.set.call(this, adjustedAttributes, options);
+        },
+        _handleField(value, fieldName) {
+            if(fieldName === '_tablename') return ['_tablename', undefined];
+            if (_(['id', 'resource_uri', 'recordset_info']).contains(fieldName)) return [fieldName, value]; // Special fields
+
+            const field = this.specifyModel.getField(fieldName);
+            if (!field) {
+                console.warn("setting unknown field", fieldName, "on",
+                             this.specifyModel.name, "value is", value);
+                return [fieldName, value];
+            }
+
+            fieldName = field.name.toLowerCase(); // In case field name is an alias.
+
+            if (field.isRelationship) {
+                value = _.isString(value)
+                  ? this._handleUri(value, fieldName)
+                  : (typeof value === 'number'
+                  ? this._handleUri(
+                      // Back-end sends SpPrincipal.scope as a number, rather than as a URL
+                      getResourceApiUrl(field.model.name, value),
+                      fieldName
+                    )
+                  : this._handleInlineDataOrResource(value, fieldName));
+            }
+            return [fieldName, value];
+        },
+        _handleInlineDataOrResource(value, fieldName) {
+            // BUG: check type of value
+            const field = this.specifyModel.getField(fieldName);
+            const relatedModel = field.relatedModel;
+            // BUG: don't do anything for virtual fields
+
+            switch (field.type) {
+            case 'one-to-many': {
+                // Should we handle passing in an schema.Model.Collection instance here??
+                const collectionOptions = { related: this, field: field.getReverse() };
+
+                if (field.isDependent()) {
+                    const collection = new relatedModel.DependentCollection(collectionOptions, value);
+                    this.storeDependent(field, collection);
+                } else {
+                    console.warn("got unexpected inline data for independent collection field",{collection:this,field,value});
+                }
+
+                // Because the foreign key is on the other side
+                this.trigger(`change:${  fieldName}`, this);
+                this.trigger('change', this);
+                return undefined;
+            }
+            case 'many-to-one': {
+                if (!value) { // BUG: tighten up this check.
+                    // The FK is null, or not a URI or inlined resource at any rate
+                    field.isDependent() && this.storeDependent(field, null);
+                    return value;
+                }
+
+                const toOne = (value instanceof ResourceBase) ? value :
+                    new relatedModel.Resource(value, {parse: true});
+
+                field.isDependent() && this.storeDependent(field, toOne);
+                this.trigger(`change:${  fieldName}`, this);
+                this.trigger('change', this);
+                return toOne.url();
+            }  // The FK as a URI
+            case 'zero-to-one': {
+                /*
+                 * This actually a one-to-many where the related collection is only a single resource
+                 * basically a one-to-one from the 'to' side
+                 */
+                const oneTo = _.isArray(value) ?
+                    (value.length === 0 ? null :
+                     new relatedModel.Resource(_.first(value), {parse: true}))
+                : (value || null);  // In case it was undefined
+
+                assert(oneTo == null || oneTo instanceof ResourceBase);
+
+                field.isDependent() && this.storeDependent(field, oneTo);
+                // Because the FK is on the other side
+                this.trigger(`change:${  fieldName}`, this);
+                this.trigger('change', this);
+                return undefined;
+            }
+            }
+            if(!field.isVirtual)
+                softFail('Unhandled setting of relationship field', {fieldName,value,resource:this});
+            return value;
+        },
+        _handleUri(value, fieldName) {
+            const field = this.specifyModel.getField(fieldName);
+            const oldRelated = this.dependentResources[fieldName];
+
+            if (field.isDependent()) {
+                console.warn("expected inline data for dependent field", fieldName, "in", this);
+            }
+
+            if (oldRelated && field.type ===  'many-to-one') {
+                /*
+                 * Probably should never get here since the presence of an oldRelated
+                 * value implies a dependent field which wouldn't be receiving a URI value
+                 */
+                console.warn("unexpected condition");
+                if (oldRelated.url() !== value) {
+                    // The reference changed
+                    delete this.dependentResources[fieldName];
+                    oldRelated.off('all', null, this);
+                }
+            }
+            return value;
+        },
+        /*
+         * Get the value of the named field where the name may traverse related objects
+         * using dot notation. if the named field represents a resource or collection,
+         * then prePop indicates whether to return the named object or the contents of
+         * the field that represents it
+         */
+        async rget(fieldName, prePop) {
+            return this.getRelated(fieldName, {prePop});
+        },
+        /*
+         * REFACTOR: remove the need for this
+         * Like "rget", but returns native promise
+         */
+        async rgetPromise(fieldName, prePop = true) {
+            return this.getRelated(fieldName, {prePop})
+              // GetRelated may return either undefined or null (yuk)
+              .then(data=>data === undefined ? null : data);
+        },
+        // Duplicate definition for purposes of better typing:
+        async rgetCollection(fieldName) {
+            return this.getRelated(fieldName, {prePop: true});
+        },
+        async getRelated(fieldName, options) {
+            options ||= {
+                prePop: false,
+                noBusinessRules: false
+            };
+            const path = _(fieldName).isArray()? fieldName : fieldName.split('.');
+
+            // First make sure we actually have this object.
+            return this.fetch().then((_this) => _this._rget(path, options)).then((value) => {
+                /*
+                 * If the requested value is fetchable, and prePop is true,
+                 * fetch the value, otherwise return the unpopulated resource
+                 * or collection
+                 */
+                if (options.prePop) {
+                    if (!value) return value; // Ok if the related resource doesn't exist
+                    else if (typeof value.fetchIfNotPopulated === 'function')
+                        return value.fetchIfNotPopulated();
+                    else if (typeof value.fetch === 'function')
+                        return value.fetch();
+                }
+                return value;
+            });
+        },
+        async _rget(path, options) {
+            let fieldName = path[0].toLowerCase();
+            const field = this.specifyModel.getField(fieldName);
+            field && (fieldName = field.name.toLowerCase()); // In case fieldName is an alias
+            let value = this.get(fieldName);
+            field || console.warn("accessing unknown field", fieldName, "in",
+                                  this.specifyModel.name, "value is",
+                                  value);
+
+            /*
+             * If field represents a value, then return that if we are done,
+             * otherwise we can't traverse any farther...
+             */
+            if (!field || !field.isRelationship) {
+                if (path.length > 1) {
+                    softFail("expected related field");
+                    return undefined;
+                }
+                return value;
+            }
+
+            const _this = this;
+            const related = field.relatedModel;
+            switch (field.type) {
+            case 'one-to-one':
+            case 'many-to-one': {
+                // A foreign key field.
+                if (!value) return value;  // No related object
+
+                // Is the related resource cached?
+                let toOne = this.dependentResources[fieldName];
+                if (!toOne) {
+                    _(value).isString() || softFail("expected URI, got", value);
+                    toOne = resourceFromUrl(value, {noBusinessRules: options.noBusinessRules});
+                    if (field.isDependent()) {
+                        console.warn("expected dependent resource to be in cache");
+                        this.storeDependent(field, toOne);
+                    }
+                }
+                // If we want a field within the related resource then recur
+                return (path.length > 1) ? toOne.rget(_.tail(path)) : toOne;
+            }
+            case 'one-to-many': {
+                if (path.length !== 1) {
+                    throw "can't traverse into a collection using dot notation";
+                }
+
+                // Is the collection cached?
+                let toMany = this.dependentResources[fieldName];
+                if (!toMany) {
+                    const collectionOptions = { field: field.getReverse(), related: this };
+
+                    if (!field.isDependent()) {
+                        return new related.ToOneCollection(collectionOptions);
+                    }
+
+                    if (this.isNew()) {
+                        toMany = new related.DependentCollection(collectionOptions, []);
+                        this.storeDependent(field, toMany);
+                        return toMany;
+                    } else {
+                        console.warn("expected dependent resource to be in cache");
+                        const temporaryCollection = new related.ToOneCollection(collectionOptions);
+                        return temporaryCollection.fetch({ limit: 0 }).then(() => new related.DependentCollection(collectionOptions, temporaryCollection.models)).then((toMany) => { _this.storeDependent(field, toMany); });
+                    }
+                }
+            }
+            case 'zero-to-one': {
+                /*
+                 * This is like a one-to-many where the many cannot be more than one
+                 * i.e. the current resource is the target of a FK
+                 */
+
+                // Is it already cached?
+                if (!_.isUndefined(this.dependentResources[fieldName])) {
+                    value = this.dependentResources[fieldName];
+                    if (value == null) return null;
+                    // Recur if we need to traverse more
+                    return (path.length === 1) ? value : value.rget(_.tail(path));
+                }
+
+                // If this resource is not yet persisted, the related object can't point to it yet
+                if (this.isNew()) return undefined; // TEST: this seems iffy
+
+                const collection = new related.ToOneCollection({ field: field.getReverse(), related: this, limit: 1 });
+
+                // Fetch the collection and pretend like it is a single resource
+                return collection.fetchIfNotPopulated().then(() => {
+                    const value = collection.isEmpty() ? null : collection.first();
+                    if (field.isDependent()) {
+                        console.warn("expect dependent resource to be in cache");
+                        _this.storeDependent(field, value);
+                    }
+                    if (value == null) return null;
+                    return (path.length === 1) ? value : value.rget(_.tail(path));
+                });
+            }
+            default: {
+                softFail(`unhandled relationship type: ${  field.type}`);
+                throw 'unhandled relationship type';
+            }
+            }
+        },
+        save({onSaveConflict:handleSaveConflict,errorOnAlreadySaving=true}={}) {
+            const resource = this;
+            if (resource._save) {
+                if(errorOnAlreadySaving)
+                    throw new Error('resource is already being saved');
+                else return resource._save;
+            }
+            const didNeedSaved = resource.needsSaved;
+            resource.needsSaved = false;
+            // BUG: should do this for dependent resources too
+
+            let errorHandled = false;
+            const save = ()=>Backbone.Model.prototype.save.apply(resource, [])
+              .then(()=>resource.trigger('saved'));
+            resource._save =
+              typeof handleSaveConflict === 'function'
+                ? hijackBackboneAjax([Http.OK, Http.CONFLICT, Http.CREATED], save, (status) =>{
+                      if(status === Http.CONFLICT) {
+                          handleSaveConflict()
+                          errorHandled = true;
+                      }
+                  })
+                : save();
+
+            resource._save.catch((error) => {
+                resource._save = null;
+                resource.needsSaved = didNeedSaved;
+                didNeedSaved && resource.trigger('saverequired');
+                if(typeof handleSaveConflict === 'function' && errorHandled)
+                    Object.defineProperty(error, 'handledBy', {
+                      value: handleSaveConflict,
+                    });
+                throw error;
+            }).then(() => {
+                resource._save = null;
+            });
+
+            return resource._save.then(()=>resource);
+        },
+        async destroy(...args) {
+            const promise = await Backbone.Model.prototype.destroy.apply(this, ...args);
+            resourceEvents.trigger('deleted', this);
+            return promise;
+        },
+        toJSON() {
+            const self = this;
+            const json = Backbone.Model.prototype.toJSON.apply(self, arguments);
+
+            _.each(self.dependentResources, (related, fieldName) => {
+                const field = self.specifyModel.getField(fieldName);
+                if (field.type === 'zero-to-one') {
+                    json[fieldName] = related ? [related.toJSON()] : [];
+                } else {
+                    json[fieldName] = related ? related.toJSON() : null;
+                }
+            });
+            return json;
+        },
+        // Caches a reference to Promise so as not to start fetching twice
+        async fetch(options) {
+            if(
+              // If already populated
+              this.populated ||
+              // Or if can't be populated by fetching
+              this.isNew()
+            )
+                return this;
+            else if (this._fetch) return this._fetch;
+            else
+                return this._fetch = Backbone.Model.prototype.fetch.call(this, options).then(()=>{
+                    this._fetch = null;
+                    // BUG: consider doing this.needsSaved=false here
+                    return this;
+                });
+        },
+        parse(_resp) {
+            // Since we are putting in data, the resource in now populated
+            this.populated = true;
+            return Reflect.apply(Backbone.Model.prototype.parse, this, arguments);
+        },
+        async sync(method, resource, options) {
+            options ||= {};
+            if(method === 'delete')
+                // When deleting we don't send any data so put the version in a header
+                options.headers = {'If-Match': resource.get('version')};
+            return Backbone.sync(method, resource, options);
+        },
+        async placeInSameHierarchy(other) {
+            const self = this;
+            const myPath = self.specifyModel.getScopingPath();
+            const otherPath = other.specifyModel.getScopingPath();
+            if (!myPath || !otherPath) return undefined;
+            if (myPath.length > otherPath.length) return undefined;
+            const diff = _(otherPath).rest(myPath.length - 1).reverse();
+            return other.rget(diff.join('.')).then((common) => {
+                if(common === undefined) return undefined;
+                self.set(_(diff).last(), common.url());
+                return common;
+            });
+        },
+        getDependentResource(fieldName){
+            return this.dependentResources[fieldName.toLowerCase()];
         }
-
-        // because the foreign key is on the other side
-        this.trigger('change:' + fieldName, this);
-        this.trigger('change', this);
-        return undefined;
-      case 'many-to-one':
-        if (!value) {
-          // BUG: tighten up this check.
-          // the FK is null, or not a URI or inlined resource at any rate
-          field.isDependent() && this.storeDependent(field, null);
-          return value;
-        }
-
-        const toOne =
-          value instanceof ResourceBase
-            ? value
-            : new relatedModel.Resource(value, { parse: true });
-
-        field.isDependent() && this.storeDependent(field, toOne);
-        this.trigger('change:' + fieldName, this);
-        this.trigger('change', this);
-        return toOne.url(); // the FK as a URI
-      case 'zero-to-one':
-        // this actually a one-to-many where the related collection is only a single resource
-        // basically a one-to-one from the 'to' side
-        const oneTo = _.isArray(value)
-          ? value.length < 1
-            ? null
-            : new relatedModel.Resource(_.first(value), { parse: true })
-          : value || null; // in case it was undefined
-
-        assert(oneTo == null || oneTo instanceof ResourceBase);
-
-        field.isDependent() && this.storeDependent(field, oneTo);
-        // because the FK is on the other side
-        this.trigger('change:' + fieldName, this);
-        this.trigger('change', this);
-        return undefined;
-    }
-    console.error(
-      'unhandled setting of relationship field',
-      fieldName,
-      'on',
-      this,
-      'value is',
-      value
-    );
-    return value;
-  },
-  _handleUri(value, fieldName) {
-    var field = this.specifyModel.getField(fieldName);
-    var oldRelated = this.dependentResources[fieldName];
-
-    if (field.isDependent()) {
-      console.warn(
-        'expected inline data for dependent field',
-        fieldName,
-        'in',
-        this
-      );
-    }
-
-    if (oldRelated && field.type === 'many-to-one') {
-      // probably should never get here since the presence of an oldRelated
-      // value implies a dependent field which wouldn't be receiving a URI value
-      console.warn('unexpected condition');
-      if (oldRelated.url() !== value) {
-        // the reference changed
-        delete this.dependentResources[fieldName];
-        oldRelated.off('all', null, this);
-      }
-    }
-    return value;
-  },
-  // get the value of the named field where the name may traverse related objects
-  // using dot notation. if the named field represents a resource or collection,
-  // then prePop indicates whether to return the named object or the contents of
-  // the field that represents it
-  async rget(fieldName, prePop) {
-    return this.getRelated(fieldName, { prePop: prePop });
-  },
-  // REFACTOR: remove the need for this
-  // Like "rget", but returns native promise
-  async rgetPromise(fieldName, prePop = true) {
-    return (
-      this.getRelated(fieldName, { prePop: prePop })
-        // getRelated may return either undefined or null (yuk)
-        .then((data) => (data === undefined ? null : data))
-    );
-  },
-  // Duplicate definition for purposes of better typing:
-  async rgetCollection(fieldName) {
-    return this.getRelated(fieldName, { prePop: true });
-  },
-  async getRelated(fieldName, options) {
-    options ||
-      (options = {
-        prePop: false,
-        noBusinessRules: false,
-      });
-    var path = _(fieldName).isArray() ? fieldName : fieldName.split('.');
-
-    // first make sure we actually have this object.
-    return this.fetch()
-      .then(function (_this) {
-        return _this._rget(path, options);
-      })
-      .then(function (value) {
-        // if the requested value is fetchable, and prePop is true,
-        // fetch the value, otherwise return the unpopulated resource
-        // or collection
-        if (options.prePop) {
-          if (!value) return value; // ok if the related resource doesn't exist
-          else if (typeof value.fetchIfNotPopulated === 'function') {
-            return value.fetchIfNotPopulated();
-          } else if (typeof value.fetch === 'function') return value.fetch();
-        }
-        return value;
-      });
-  },
-  async _rget(path, options) {
-    var fieldName = path[0].toLowerCase();
-    var field = this.specifyModel.getField(fieldName);
-    field && (fieldName = field.name.toLowerCase()); // in case fieldName is an alias
-    var value = this.get(fieldName);
-    field ||
-      console.warn(
-        'accessing unknown field',
-        fieldName,
-        'in',
-        this.specifyModel.name,
-        'value is',
-        value
-      );
-
-    // if field represents a value, then return that if we are done,
-    // otherwise we can't traverse any farther...
-    if (!field || !field.isRelationship) {
-      if (path.length > 1) {
-        console.error('expected related field');
-        return undefined;
-      }
-      return value;
-    }
-
-    var _this = this;
-    var related = field.relatedModel;
-    switch (field.type) {
-      case 'one-to-one':
-      case 'many-to-one':
-        // a foreign key field.
-        if (!value) return value; // no related object
-
-        // is the related resource cached?
-        var toOne = this.dependentResources[fieldName];
-        if (!toOne) {
-          _(value).isString() || console.error('expected URI, got', value);
-          toOne = resourceFromUrl(value, {
-            noBusinessRules: options.noBusinessRules,
-          });
-          if (field.isDependent()) {
-            console.warn('expected dependent resource to be in cache');
-            this.storeDependent(field, toOne);
-          }
-        }
-        // if we want a field within the related resource then recur
-        return path.length > 1 ? toOne.rget(_.tail(path)) : toOne;
-      case 'one-to-many':
-        if (path.length !== 1) {
-          return Promise.reject(
-            "can't traverse into a collection using dot notation"
-          );
-        }
-
-        // is the collection cached?
-        var toMany = this.dependentResources[fieldName];
-        if (!toMany) {
-          var collectionOptions = { field: field.getReverse(), related: this };
-
-          if (!field.isDependent()) {
-            return new related.ToOneCollection(collectionOptions);
-          }
-
-          if (this.isNew()) {
-            toMany = new related.DependentCollection(collectionOptions, []);
-            this.storeDependent(field, toMany);
-            return toMany;
-          } else {
-            console.warn('expected dependent resource to be in cache');
-            var tempCollection = new related.ToOneCollection(collectionOptions);
-            return tempCollection
-              .fetch({ limit: 0 })
-              .then(function () {
-                return new related.DependentCollection(
-                  collectionOptions,
-                  tempCollection.models
-                );
-              })
-              .then(function (toMany) {
-                _this.storeDependent(field, toMany);
-              });
-          }
-        }
-      case 'zero-to-one':
-        // this is like a one-to-many where the many cannot be more than one
-        // i.e. the current resource is the target of a FK
-
-        // is it already cached?
-        if (!_.isUndefined(this.dependentResources[fieldName])) {
-          value = this.dependentResources[fieldName];
-          if (value == null) return null;
-          // recur if we need to traverse more
-          return path.length === 1 ? value : value.rget(_.tail(path));
-        }
-
-        // if this resource is not yet persisted, the related object can't point to it yet
-        if (this.isNew()) return undefined; // TEST: this seems iffy
-
-        var collection = new related.ToOneCollection({
-          field: field.getReverse(),
-          related: this,
-          limit: 1,
-        });
-
-        // fetch the collection and pretend like it is a single resource
-        return collection.fetchIfNotPopulated().then(function () {
-          var value = collection.isEmpty() ? null : collection.first();
-          if (field.isDependent()) {
-            console.warn('expect dependent resource to be in cache');
-            _this.storeDependent(field, value);
-          }
-          if (value == null) return null;
-          return path.length === 1 ? value : value.rget(_.tail(path));
-        });
-      default:
-        console.error('unhandled relationship type: ' + field.type);
-        return Promise.reject('unhandled relationship type');
-    }
-  },
-  save({
-    onSaveConflict: handleSaveConflict,
-    errorOnAlreadySaving = true,
-  } = {}) {
-    var resource = this;
-    if (resource._save) {
-      if (errorOnAlreadySaving)
-        throw new Error('resource is already being saved');
-      else return resource._save;
-    }
-    var didNeedSaved = resource.needsSaved;
-    resource.needsSaved = false;
-    // BUG: should do this for dependent resources too
-
-    let errorHandled = false;
-    const save = () =>
-      Backbone.Model.prototype.save
-        .apply(resource, [])
-        .then(() => resource.trigger('saved'));
-    resource._save =
-      typeof handleSaveConflict === 'function'
-        ? hijackBackboneAjax(
-            [Http.OK, Http.CONFLICT, Http.CREATED],
-            save,
-            (status) => {
-              if (status === Http.CONFLICT) {
-                handleSaveConflict();
-                errorHandled = true;
-              }
-            }
-          )
-        : save();
-
-    resource._save
-      .catch(function (error) {
-        resource._save = null;
-        resource.needsSaved = didNeedSaved;
-        didNeedSaved && resource.trigger('saverequired');
-        if (typeof handleSaveConflict === 'function' && errorHandled)
-          Object.defineProperty(error, 'handledBy', {
-            value: handleSaveConflict,
-          });
-        throw error;
-      })
-      .then(function () {
-        resource._save = null;
-      });
-
-    return resource._save.then(() => resource);
-  },
-  toJSON() {
-    var self = this;
-    var json = Backbone.Model.prototype.toJSON.apply(self, arguments);
-
-    _.each(self.dependentResources, function (related, fieldName) {
-      var field = self.specifyModel.getField(fieldName);
-      if (field.type === 'zero-to-one') {
-        json[fieldName] = related ? [related.toJSON()] : [];
-      } else {
-        json[fieldName] = related ? related.toJSON() : null;
-      }
     });
-    return json;
-  },
-  // Caches a reference to Promise so as not to start fetching twice
-  async fetch(options) {
-    if (
-      // if already populated
-      this.populated ||
-      // or if can't be populated by fetching
-      this.isNew()
-    )
-      return this;
-    else if (this._fetch) return this._fetch;
-    else
-      return (this._fetch = Backbone.Model.prototype.fetch
-        .call(this, options)
-        .then(() => {
-          this._fetch = null;
-          // BUG: consider doing this.needsSaved=false here
-          return this;
-        }));
-  },
-  parse(_resp) {
-    // Since we are putting in data, the resource in now populated
-    this.populated = true;
-    return Backbone.Model.prototype.parse.apply(this, arguments);
-  },
-  async sync(method, resource, options) {
-    options = options || {};
-    if (method === 'delete')
-      // When deleting we don't send any data so put the version in a header
-      options.headers = { 'If-Match': resource.get('version') };
-    return Backbone.sync(method, resource, options);
-  },
-  async getResourceAndField(fieldName) {
-    return getResourceAndField(this, fieldName);
-  },
-  async placeInSameHierarchy(other) {
-    var self = this;
-    var myPath = self.specifyModel.getScopingPath();
-    var otherPath = other.specifyModel.getScopingPath();
-    if (!myPath || !otherPath) return undefined;
-    if (myPath.length > otherPath.length) return undefined;
-    var diff = _(otherPath)
-      .rest(myPath.length - 1)
-      .reverse();
-    return other.rget(diff.join('.')).then(function (common) {
-      if (common === undefined) return undefined;
-      self.set(_(diff).last(), common.url());
-      return common;
-    });
-  },
-  getDependentResource(fieldName) {
-    return this.dependentResources[fieldName.toLowerCase()];
-  },
-});
 
 export function promiseToXhr(promise) {
   promise.done = function (function_) {
