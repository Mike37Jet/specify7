--- conflicted
+++ resolved
@@ -13,10 +13,7 @@
     getResourceViewUrl,
     resourceFromUrl
 } from './resource';
-<<<<<<< HEAD
 import {errorHandledBy} from '../Errors/FormatError';
-=======
->>>>>>> 4cb5b149
 
 function eventHandlerForToOne(related, field) {
         return function(event) {
@@ -172,11 +169,7 @@
         },
         viewUrl() {
             // Returns the url for viewing this resource in the UI
-<<<<<<< HEAD
-            if (!_.isNumber(this.id)) softFail(new Error("viewUrl called on resource w/out id"), this);
-=======
             if (!_.isNumber(this.id)) softFail(new Error("viewUrl called on resource without id"), this);
->>>>>>> 4cb5b149
             return getResourceViewUrl(this.specifyModel.name, this.id);
         },
         get(attribute) {
@@ -375,13 +368,8 @@
                 return undefined;
             }
             }
-<<<<<<< HEAD
-            softFail("unhandled setting of relationship field", fieldName,
-                          "on", this, "value is", value);
-=======
             if(!field.isVirtual)
                 softFail('Unhandled setting of relationship field', {fieldName,value,resource:this});
->>>>>>> 4cb5b149
             return value;
         },
         _handleUri(value, fieldName) {
