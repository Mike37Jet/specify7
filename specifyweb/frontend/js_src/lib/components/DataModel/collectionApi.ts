// @ts-nocheck

import _ from 'underscore';

import { removeKey } from '../../utils/utils';
import { assert } from '../Errors/assert';
import { relationshipIsToMany } from '../WbPlanView/mappingHelpers';
import { Backbone } from './backbone';
<<<<<<< HEAD
=======
import { DEFAULT_FETCH_LIMIT } from './collection';
>>>>>>> 8e4b9e4d
import type { AnySchema } from './helperTypes';
import type { SpecifyResource } from './legacyTypes';

// REFACTOR: remove @ts-nocheck

const Base = Backbone.Collection.extend({
  __name__: 'CollectionBase',
  async getTotalCount() {
    return this.length;
  },
});

export const isRelationshipCollection = (value: unknown): boolean =>
  value instanceof DependentCollection ||
  value instanceof IndependentCollection;

function notSupported() {
  throw new Error('method is not supported');
}

async function fakeFetch(rawOptions) {
  const options = {
    ...rawOptions,
  };
  if (typeof options.success === 'function')
    options.success.call(options.context, this, undefined, options);
  return this;
}

async function lazyFetch(options) {
  assert(this instanceof LazyCollection);
  const self = this;
  if (this._fetch) return this._fetch;
  if (this.related?.isNew()) return fakeFetch.call(this, options);

  this._neverFetched = false;

  options ||= {};

  options.update ??= true;
  options.remove ??= false;
  options.silent = true;
  assert(options.at == null);

  // REFACTOR: make passing filters directly to fetch easier
  options.data =
    options.data || _.extend({ domainfilter: this.domainfilter }, this.filters);
  options.data.offset = options.offset ?? this.length;
  options.data.orderby = options.orderby;

  _(options).has('limit') && (options.data.limit = options.limit);
  this._fetch = Backbone.Collection.prototype.fetch.call(this, options);
  return this._fetch.then(() => {
    self._fetch = null;
    return self;
  });
}

function setupToOne(collection, options) {
  collection.field = options.field;
  collection.related = options.related;

  assert(
    collection.field.table === collection.table.specifyTable,
    "field doesn't belong to table"
  );
  assert(
    collection.field.relatedTable === collection.related.specifyTable,
    'field is not to related resource'
  );
}

export const DependentCollection = Base.extend({
  __name__: 'DependentCollectionBase',
  constructor(options, records = []) {
    this.table = this.model;
    assert(_.isArray(records));
    Base.call(this, records, options);
  },
  initialize(_tables, options) {
    setupToOne(this, options);
    this.on(
      'add remove',
      function () {
        this.trigger('saverequired');
      },
      this
    );

    /*
     * If the id of the related resource changes, we go through and update
     * all the objects that point to it with the new pointer.
     * This is to support having collections of objects attached to
     * newly created resources that don't have ids yet. When the
     * resource is saved, the related objects can have their foreign keys
     * set correctly.
     */
    this.related.on(
      'change:id',
      function () {
        const relatedUrl = this.related.url();
        _.chain(this.models)
          .compact()
          .invoke('set', this.field.name, relatedUrl);
      },
      this
    );
  },
  isComplete() {
    return true;
  },
  getFetchOffset() {
    return 0;
  },
  async fetch(options) {
    return fakeFetch.call(this, options);
  },
  sync: notSupported,
  create: notSupported,
});

export const LazyCollection = Base.extend({
  __name__: 'LazyCollectionBase',
  _neverFetched: true,
  constructor(options = {}) {
    this.table = this.model;
    Base.call(this, null, options);
    this._totalCount = undefined;
    this.filters = options.filters || {};
    this.domainfilter =
      Boolean(options.domainfilter) &&
      this.model?.specifyTable.getScopingRelationship() !== undefined;
  },
  url() {
    return `/api/specify/${this.model.specifyTable.name.toLowerCase()}/`;
  },
  isComplete() {
    return !this._neverFetched && this.length === this._totalCount;
  },
  parse(resp) {
    let objects;
    if (resp.meta) {
      this._totalCount = resp.meta.total_count;
      objects = resp.objects;
    } else {
      console.warn("expected 'meta' in response");
      this._totalCount = resp.length;
      objects = resp;
    }

    return objects;
  },
  async fetch(options) {
    if (this.isComplete()) {
      console.error('fetching for already filled collection');
<<<<<<< HEAD

    options ||= {};

    options.update = true;
    options.remove = false;
    options.silent = true;
    assert(options.at == null);

    options.data =
      options.data ||
      _.extend({ domainfilter: this.domainfilter }, this.filters);
    options.data.offset = options.offset || this.length;

    _(options).has('limit') && (options.data.limit = options.limit);
    this._fetch = Backbone.Collection.prototype.fetch.call(this, options);
    return this._fetch.then(() => {
      this._fetch = null;
=======
>>>>>>> 8e4b9e4d
      return this;
    }
    return lazyFetch.call(this, options);
  },
  async fetchIfNotPopulated() {
    return this._neverFetched && this.related?.isNew() !== true
      ? this.fetch()
      : this;
  },
  getFetchOffset() {
    return this.length;
  },
  getTotalCount() {
    if (_.isNumber(this._totalCount)) return Promise.resolve(this._totalCount);
    return this.fetchIfNotPopulated().then((_this) => _this._totalCount);
  },
});

export const IndependentCollection = LazyCollection.extend({
  __name__: 'IndependentCollectionBase',
<<<<<<< HEAD
  constructor(options, records = []) {
    this.table = this.model;
    assert(_.isArray(records));
    Base.call(this, records, options);
=======
  constructor(options) {
    this.table = this.model;
    Base.call(this, null, options);
>>>>>>> 8e4b9e4d
    this.filters = options.filters || {};
    this.domainfilter =
      Boolean(options.domainfilter) &&
      this.model?.specifyTable.getScopingRelationship() !== undefined;

<<<<<<< HEAD
=======
    this._totalCount = 0;
>>>>>>> 8e4b9e4d
    this.removed = new Set<string>();
    this.updated = {};
  },
  initialize(_tables, options) {
<<<<<<< HEAD
=======
    setupToOne(this, options);

>>>>>>> 8e4b9e4d
    this.on(
      'change',
      function (resource: SpecifyResource<AnySchema>) {
        if (!resource.isBeingInitialized()) {
<<<<<<< HEAD
=======
          if (relationshipIsToMany(this.field)) {
            const otherSideName = this.field.getReverse().name;
            this.related.set(otherSideName, resource);
          }
>>>>>>> 8e4b9e4d
          this.updated[resource.cid] = resource;
          this.trigger('saverequired');
        }
      },
      this
    );

    this.on(
      'add',
      function (resource: SpecifyResource<AnySchema>) {
<<<<<<< HEAD
        if (!resource.isNew()) {
          (this.removed as Set<string>).delete(resource.url());
          this.updated[resource.cid] = resource.url();
        } else {
          this.updated[resource.cid] = resource;
=======
        if (resource.isNew()) {
          this.updated[resource.cid] = resource;
        } else {
          this.removed.delete(resource.url());
          this.updated[resource.cid] = resource.url();
>>>>>>> 8e4b9e4d
        }
        this._totalCount += 1;
        this.trigger('saverequired');
      },
      this
    );

    this.on(
      'remove',
      function (resource: SpecifyResource<AnySchema>) {
<<<<<<< HEAD
        if (!resource.isNew()) {
          (this.removed as Set<string>).add(resource.url());
=======
        if (!resource.isNew() && resource.get(this.field.name) !== null) {
          this.removed.add(resource.url());
>>>>>>> 8e4b9e4d
        }
        this.updated = removeKey(this.updated, resource.cid);
        this._totalCount -= 1;
        this.trigger('saverequired');
      },
      this
    );

<<<<<<< HEAD
    this.listenTo(options.related, 'saved', function () {
      this.updated = {};
      this.removed = new Set<string>();
    });

    setupToOne(this, options);
=======
    this.listenTo(this.related, 'saved', function () {
      this.updated = {};
      this.removed = new Set<string>();
    });
>>>>>>> 8e4b9e4d
  },
  parse(resp) {
    const self = this;
    const records = Reflect.apply(
      LazyCollection.prototype.parse,
      this,
      arguments
    );

<<<<<<< HEAD
    this._totalCount -= (this.removed as Set<string>).size;

    return records.filter(
      ({ resource_uri }) => !(this.removed as Set<string>).has(resource_uri)
    );
  },
  async fetch(options) {
    if (this.related.isBeingInitialized()) {
      return this;
    }
    this.filters[this.field.name.toLowerCase()] = this.related.id;

    const offset =
      this.length === 0 && this.removed.size > 0
        ? this.removed.size
        : this.length;

    options = { ...(options ?? {}), silent: true, offset };

    return Reflect.apply(LazyCollection.prototype.fetch, this, [options]);
  },
  toApiJSON(options) {
    const self = this;

    return {
      update: Object.values(this.updated),
      remove: Array.from(self.removed),
=======
    this._totalCount -= (this.removed as ReadonlySet<string>).size;

    return records.filter(
      ({ resource_uri }) =>
        !(this.removed as ReadonlySet<string>).has(resource_uri)
    );
  },
  async fetch(options) {
    // If the related is being fetched, don't try and fetch the collection
    if (this.related._fetch !== null) return fakeFetch.call(this, options);

    this.filters[this.field.name.toLowerCase()] = this.related.id;

    const newOptions = {
      ...options,
      update: options?.reset !== true,
      offset: options?.offset ?? this.getFetchOffset(),
    };

    return lazyFetch.call(this, newOptions);
  },
  getFetchOffset() {
    return this.length === 0 && this.removed.size > 0
      ? this.removed.size
      : Math.floor(this.length / DEFAULT_FETCH_LIMIT) * DEFAULT_FETCH_LIMIT;
  },
  toApiJSON(options) {
    return {
      update: Object.values(this.updated),
      remove: Array.from(this.removed),
>>>>>>> 8e4b9e4d
    };
  },
});

export const ToOneCollection = LazyCollection.extend({
  __name__: 'LazyToOneCollectionBase',
  initialize(_models, options) {
    setupToOne(this, options);
  },
  async fetch() {
    if (this.related.isNew()) {
      console.error("can't fetch collection related to unpersisted resource");
      return this;
    }
    this.filters[this.field.name.toLowerCase()] = this.related.id;
    return Reflect.apply(LazyCollection.prototype.fetch, this, arguments);
  },
});<|MERGE_RESOLUTION|>--- conflicted
+++ resolved
@@ -6,10 +6,7 @@
 import { assert } from '../Errors/assert';
 import { relationshipIsToMany } from '../WbPlanView/mappingHelpers';
 import { Backbone } from './backbone';
-<<<<<<< HEAD
-=======
 import { DEFAULT_FETCH_LIMIT } from './collection';
->>>>>>> 8e4b9e4d
 import type { AnySchema } from './helperTypes';
 import type { SpecifyResource } from './legacyTypes';
 
@@ -165,26 +162,6 @@
   async fetch(options) {
     if (this.isComplete()) {
       console.error('fetching for already filled collection');
-<<<<<<< HEAD
-
-    options ||= {};
-
-    options.update = true;
-    options.remove = false;
-    options.silent = true;
-    assert(options.at == null);
-
-    options.data =
-      options.data ||
-      _.extend({ domainfilter: this.domainfilter }, this.filters);
-    options.data.offset = options.offset || this.length;
-
-    _(options).has('limit') && (options.data.limit = options.limit);
-    this._fetch = Backbone.Collection.prototype.fetch.call(this, options);
-    return this._fetch.then(() => {
-      this._fetch = null;
-=======
->>>>>>> 8e4b9e4d
       return this;
     }
     return lazyFetch.call(this, options);
@@ -205,45 +182,29 @@
 
 export const IndependentCollection = LazyCollection.extend({
   __name__: 'IndependentCollectionBase',
-<<<<<<< HEAD
-  constructor(options, records = []) {
-    this.table = this.model;
-    assert(_.isArray(records));
-    Base.call(this, records, options);
-=======
   constructor(options) {
     this.table = this.model;
     Base.call(this, null, options);
->>>>>>> 8e4b9e4d
     this.filters = options.filters || {};
     this.domainfilter =
       Boolean(options.domainfilter) &&
       this.model?.specifyTable.getScopingRelationship() !== undefined;
 
-<<<<<<< HEAD
-=======
     this._totalCount = 0;
->>>>>>> 8e4b9e4d
     this.removed = new Set<string>();
     this.updated = {};
   },
   initialize(_tables, options) {
-<<<<<<< HEAD
-=======
     setupToOne(this, options);
 
->>>>>>> 8e4b9e4d
     this.on(
       'change',
       function (resource: SpecifyResource<AnySchema>) {
         if (!resource.isBeingInitialized()) {
-<<<<<<< HEAD
-=======
           if (relationshipIsToMany(this.field)) {
             const otherSideName = this.field.getReverse().name;
             this.related.set(otherSideName, resource);
           }
->>>>>>> 8e4b9e4d
           this.updated[resource.cid] = resource;
           this.trigger('saverequired');
         }
@@ -254,19 +215,11 @@
     this.on(
       'add',
       function (resource: SpecifyResource<AnySchema>) {
-<<<<<<< HEAD
-        if (!resource.isNew()) {
-          (this.removed as Set<string>).delete(resource.url());
-          this.updated[resource.cid] = resource.url();
-        } else {
-          this.updated[resource.cid] = resource;
-=======
         if (resource.isNew()) {
           this.updated[resource.cid] = resource;
         } else {
           this.removed.delete(resource.url());
           this.updated[resource.cid] = resource.url();
->>>>>>> 8e4b9e4d
         }
         this._totalCount += 1;
         this.trigger('saverequired');
@@ -277,13 +230,8 @@
     this.on(
       'remove',
       function (resource: SpecifyResource<AnySchema>) {
-<<<<<<< HEAD
-        if (!resource.isNew()) {
-          (this.removed as Set<string>).add(resource.url());
-=======
         if (!resource.isNew() && resource.get(this.field.name) !== null) {
           this.removed.add(resource.url());
->>>>>>> 8e4b9e4d
         }
         this.updated = removeKey(this.updated, resource.cid);
         this._totalCount -= 1;
@@ -292,19 +240,10 @@
       this
     );
 
-<<<<<<< HEAD
-    this.listenTo(options.related, 'saved', function () {
-      this.updated = {};
-      this.removed = new Set<string>();
-    });
-
-    setupToOne(this, options);
-=======
     this.listenTo(this.related, 'saved', function () {
       this.updated = {};
       this.removed = new Set<string>();
     });
->>>>>>> 8e4b9e4d
   },
   parse(resp) {
     const self = this;
@@ -314,35 +253,6 @@
       arguments
     );
 
-<<<<<<< HEAD
-    this._totalCount -= (this.removed as Set<string>).size;
-
-    return records.filter(
-      ({ resource_uri }) => !(this.removed as Set<string>).has(resource_uri)
-    );
-  },
-  async fetch(options) {
-    if (this.related.isBeingInitialized()) {
-      return this;
-    }
-    this.filters[this.field.name.toLowerCase()] = this.related.id;
-
-    const offset =
-      this.length === 0 && this.removed.size > 0
-        ? this.removed.size
-        : this.length;
-
-    options = { ...(options ?? {}), silent: true, offset };
-
-    return Reflect.apply(LazyCollection.prototype.fetch, this, [options]);
-  },
-  toApiJSON(options) {
-    const self = this;
-
-    return {
-      update: Object.values(this.updated),
-      remove: Array.from(self.removed),
-=======
     this._totalCount -= (this.removed as ReadonlySet<string>).size;
 
     return records.filter(
@@ -373,7 +283,6 @@
     return {
       update: Object.values(this.updated),
       remove: Array.from(this.removed),
->>>>>>> 8e4b9e4d
     };
   },
 });
