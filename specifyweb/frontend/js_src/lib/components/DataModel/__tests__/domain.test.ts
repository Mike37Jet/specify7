--- conflicted
+++ resolved
@@ -2,12 +2,9 @@
 import { requireContext } from '../../../tests/helpers';
 import { monthsPickListName } from '../../PickLists/definitions';
 import { formatUrl } from '../../Router/queryString';
-<<<<<<< HEAD
+import { addMissingFields } from '../addMissingFields';
 import { getResourceApiUrl } from '../resource';
 import { schema } from '../schema';
-=======
-import { addMissingFields } from '../addMissingFields';
->>>>>>> 20f236b8
 import {
   fetchCollectionsForResource,
   getCollectionForResource,
@@ -115,14 +112,14 @@
   });
 
   test('CO_CREATE_COA', () => {
-    const collectionObject = new schema.models.CollectionObject.Resource();
+    const collectionObject = new tables.CollectionObject.Resource();
     expect(collectionObject.get('collectionObjectAttribute')).toBe(
       '/api/specify/collectionobjectattribute/'
     );
   });
 
   test('CO_CREATE_PREP', async () => {
-    const collectionObject = new schema.models.CollectionObject.Resource();
+    const collectionObject = new tables.CollectionObject.Resource();
     await expect(
       collectionObject
         .rgetCollection('preparations')
@@ -131,7 +128,7 @@
   });
 
   test('CO_CREATE_DET', async () => {
-    const collectionObject = new schema.models.CollectionObject.Resource();
+    const collectionObject = new tables.CollectionObject.Resource();
     await expect(
       collectionObject
         .rgetCollection('determinations')
@@ -142,7 +139,7 @@
   test('Cloning resource does not create duplicates', async () => {
     // See Issue #3278
 
-    const collectionObject = new schema.models.CollectionObject.Resource(
+    const collectionObject = new tables.CollectionObject.Resource(
       addMissingFields('CollectionObject', {
         preparations: [
           {
