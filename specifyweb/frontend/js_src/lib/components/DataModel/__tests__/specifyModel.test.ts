--- conflicted
+++ resolved
@@ -217,20 +217,20 @@
 
 test('localization is generated on the fly when empty', () =>
   expect(tables.DNASequencingRunAttachment.localization).toMatchInlineSnapshot(`
-      {
-        "items": {
-          "dnasequencingrunattachmentid": {
-            "desc": null,
-            "format": null,
-            "ishidden": true,
-            "isrequired": false,
-            "name": "ID",
-            "picklistname": null,
-            "weblinkname": null,
-          },
+    {
+      "items": {
+        "dnasequencingrunattachmentid": {
+          "desc": null,
+          "format": null,
+          "ishidden": true,
+          "isrequired": false,
+          "name": "ID",
+          "picklistname": null,
+          "weblinkname": null,
         },
-      }
-    `));
+      },
+    }
+  `));
 
 test('label is extracted from schema localization', () =>
   expect(tables.CollectionObject.label).toMatchInlineSnapshot(
@@ -261,11 +261,7 @@
   expect(tables.SpQuery.view).toBe('Query'));
 
 test('view name is overwritten for attachments', () =>
-<<<<<<< HEAD
-  expect(tables.Attachment.view).toBe('ObjectAttachment'));
-=======
-  expect(schema.models.Attachment.view).toBe(attachmentView));
->>>>>>> 3ea6689c
+  expect(tables.Attachment.view).toBe(attachmentView));
 
 test('table name is used as view name if missing', () =>
   expect(tables.AccessionAuthorization.view).toBe(
