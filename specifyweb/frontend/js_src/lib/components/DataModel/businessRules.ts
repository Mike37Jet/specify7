import { formsText } from '../../localization/forms';
import { getCache } from '../../utils/cache';
import type { ResolvablePromise } from '../../utils/promise';
import { flippedPromise } from '../../utils/promise';
import type { IR, RA } from '../../utils/types';
import { filterArray, overwriteReadOnly } from '../../utils/types';
import { formatConjunction } from '../Atoms/Internationalization';
import { isTreeResource } from '../InitialContext/treeRanks';
import type { BusinessRuleDefs } from './businessRuleDefs';
import { businessRuleDefs } from './businessRuleDefs';
import type { AnySchema, AnyTree, CommonFields } from './helperTypes';
import type { SpecifyResource } from './legacyTypes';
import { idFromUrl } from './resource';
import { SaveBlockers } from './saveBlockers';
import type { LiteralField, Relationship } from './specifyField';
import type { Collection } from './specifyModel';
import { initializeTreeRecord, treeBusinessRules } from './treeBusinessRules';
<<<<<<< HEAD
import type { CollectionObjectAttachment, Collector, Tables } from './types';
import { getUniqueInvalidReason } from './uniquenessRules';
=======
import type { CollectionObjectAttachment } from './types';
>>>>>>> be6fc3a8

export class BusinessRuleManager<SCHEMA extends AnySchema> {
  private readonly resource: SpecifyResource<SCHEMA>;

  private readonly rules: BusinessRuleDefs<AnySchema | SCHEMA> | undefined;

  // eslint-disable-next-line functional/prefer-readonly-type
  public pendingPromise: Promise<BusinessRuleResult | undefined> =
    Promise.resolve(undefined);

  // eslint-disable-next-line functional/prefer-readonly-type
  private fieldChangePromises: Record<string, ResolvablePromise<string>> = {};

  // eslint-disable-next-line functional/prefer-readonly-type
  private watchers: Record<string, () => void> = {};

  public constructor(resource: SpecifyResource<SCHEMA>) {
    this.resource = resource;
    this.rules = businessRuleDefs[this.resource.specifyModel.name];
  }

  private addPromise(
    promise: Promise<BusinessRuleResult | string | undefined>
  ): void {
    this.pendingPromise = Promise.allSettled([
      this.pendingPromise,
      promise,
    ]).then(() => undefined);
  }

  private changed(resource: SpecifyResource<SCHEMA>): void {
    if (resource.isBeingInitialized && typeof resource.changed === 'object') {
      Object.keys(resource.changed).forEach((field) => {
        this.checkField(field);
      });
    }
  }

  private added(
    resource: SpecifyResource<SCHEMA>,
    collection: Collection<SCHEMA>
  ) {
    /**
     * REFACTOR: remove the need for this and the orderNumber check by
     * implementing a general solution on the backend
     */
    if (resource.specifyModel.getField('ordinal') !== undefined)
      (resource as SpecifyResource<CollectionObjectAttachment>).set(
        'ordinal',
        collection.indexOf(resource),
        { silent: true }
      );
    this.addPromise(
      this.invokeRule('onAdded', undefined, [resource, collection])
    );
  }

  private removed(
    resource: SpecifyResource<SCHEMA>,
    collection: Collection<SCHEMA>
  ): void {
    this.addPromise(
      this.invokeRule('onRemoved', undefined, [resource, collection])
    );
  }

  public setUpManager(): void {
    this.addPromise(this.invokeRule('customInit', undefined, [this.resource]));
    if (isTreeResource(this.resource as SpecifyResource<AnySchema>))
      initializeTreeRecord(this.resource as SpecifyResource<AnyTree>);

    this.resource.on('change', this.changed, this);
    this.resource.on('add', this.added, this);
    this.resource.on('remove', this.removed, this);
  }

  public async checkField(
    fieldName: keyof SCHEMA['fields']
  ): Promise<RA<BusinessRuleResult<SCHEMA>>> {
    fieldName =
      typeof fieldName === 'string' ? fieldName.toLowerCase() : fieldName;
    const thisCheck: ResolvablePromise<string> = flippedPromise();
    this.addPromise(thisCheck);

    if (this.fieldChangePromises[fieldName as string] !== undefined)
      this.fieldChangePromises[fieldName as string].resolve('superseded');
    this.fieldChangePromises[fieldName as string] = thisCheck;

    const checks: RA<Promise<BusinessRuleResult<SCHEMA> | undefined>> = [
      this.invokeRule('fieldChecks', fieldName, [this.resource]),
      this.checkUnique(fieldName),
      isTreeResource(this.resource as SpecifyResource<AnySchema>)
        ? treeBusinessRules(
            this.resource as SpecifyResource<AnyTree>,
            fieldName as string
          )
        : Promise.resolve({ valid: true }),
    ];

    return Promise.all(checks).then((results) => {
      /*
       * TEST: Check if the variable is necessary. The legacy js code called processCheckFieldResults first before resolving.
       *       Using the variable to maintain same functionality, as processCheckFieldResults might have side-effects,
       *       especially since pendingPromise is public. Assuming that legacy code had no related bugs to this.
       */
      const resolvedResult: RA<BusinessRuleResult<SCHEMA>> =
        thisCheck === this.fieldChangePromises[fieldName as string]
          ? this.processCheckFieldResults(fieldName, results)
          : [{ valid: true }];
      thisCheck.resolve('finished');
      return resolvedResult;
    });
  }

  private processCheckFieldResults(
    fieldName: keyof SCHEMA['fields'],
    results: RA<BusinessRuleResult<SCHEMA> | undefined>
  ): RA<BusinessRuleResult<SCHEMA>> {
    return filterArray(
      results.map((result) => {
        if (result === undefined) return undefined;

        if (result.valid && typeof result.action === 'function')
          result.action();

        if (typeof result.key === 'string' && !result.valid) {
          this.resource.saveBlockers!.add(
            result.key,
            fieldName as string,
            result.reason
          );
        }

        if (typeof result.key === 'string' && result.valid) {
          this.resource.saveBlockers!.remove(result.key);
        }

        return result;
      })
    );
  }

  private async checkUnique(
    fieldName: keyof SCHEMA['fields']
  ): Promise<BusinessRuleResult<SCHEMA>> {
    const rules =
      getCache('businessRules', 'uniqueRules')![
        this.resource.specifyModel.name.toLowerCase() as keyof Tables
      ] ?? [];
    const rulesToCheck = rules.filter(
      (rule) =>
        rule.fields.filter(
          ({ name }) =>
            name.toLowerCase() === (fieldName as string).toLowerCase()
        ).length > 0
    );

    const results = rulesToCheck.map(async (rule) =>
      this.uniqueIn(
        rule.scope === null ? undefined : rule.scope.name,
        rule.fields.map((field) => field.name)
      )
    );
    Promise.all(results).then((results) => {
      results
        .flatMap((result: BusinessRuleResult<SCHEMA>) => result.localDuplicates)
        .filter((result) => result !== undefined)
        .forEach((duplicate: SpecifyResource<SCHEMA> | undefined) => {
          if (duplicate === undefined) return;
          const event = `${duplicate.cid}:${fieldName as string}`;
          if (!this.watchers[event]) {
            this.watchers[event] = () =>
              duplicate.on(`change:${fieldName as string}`, async () =>
                this.checkField(fieldName)
              );
            duplicate.once('remove', () => delete this.watchers[event]);
          }
        });
    });
    return Promise.all(results).then((results) => {
      const invalids = results.filter((result) => !result.valid);
      return invalids.length === 0
        ? { key: `br-uniqueness-${fieldName as string}`, valid: true }
        : {
            key: `br-uniqueness-${fieldName as string}`,
            valid: false,
            reason: formatConjunction(
              invalids.map(
                (invalid) =>
                  invalid['reason' as keyof BusinessRuleResult] as string
              )
            ),
          };
    });
  }

  private async uniqueIn(
    scope: string | undefined,
    fieldNames: RA<string> | string | undefined
  ): Promise<BusinessRuleResult<SCHEMA>> {
    if (fieldNames === undefined) {
      return {
        valid: false,
        reason: formsText.valueMustBeUniqueToDatabase(),
      };
    }
    fieldNames = Array.isArray(fieldNames) ? fieldNames : [fieldNames];

    const fieldValues = fieldNames.map((value) => this.resource.get(value));

    const fieldInfo = fieldNames.map(
      (field) => this.resource.specifyModel.getField(field)!
    );

    const fieldIsToOne = fieldInfo.map(
      (field) => field?.type === 'many-to-one'
    );

    const fieldIds = fieldValues.map((value, index) => {
      if (
        fieldIsToOne[index] !== undefined &&
        value !== undefined &&
        value !== null
      ) {
        return idFromUrl(value);
      }
      return undefined;
    });

    const scopeFieldInfo =
      scope !== null && scope !== undefined
        ? (this.resource.specifyModel.getField(scope) as Relationship)
        : undefined;

    const allNullOrUndefinedToOnes = fieldIds.reduce(
      (previous, _current, index) =>
        previous && fieldIsToOne[index] ? fieldIds[index] === null : false,
      true
    );

    const invalidResponse: BusinessRuleResult<SCHEMA> = {
      valid: false,
      // eslint-disable-next-line
      reason: fieldInfo.some((field) => field === undefined)
        ? ''
        : getUniqueInvalidReason(scopeFieldInfo, fieldInfo),
    };

    if (allNullOrUndefinedToOnes) return { valid: true };

    const hasSameValues = (other: SpecifyResource<SCHEMA>): boolean => {
      const hasSameValue = (
        fieldValue: number | string | null,
        fieldName: string
      ): boolean => {
        if (other.id != null && other.id === this.resource.id) return false;
        if (other.cid === this.resource.cid) return false;
        const otherValue = other.get(fieldName);

        return fieldValue === otherValue;
      };

      return fieldValues.reduce(
        (previous, current, index) =>
          previous && hasSameValue(current, fieldNames![index]),
        true
      );
    };

    if (scope === undefined) {
      const filters: Partial<IR<boolean | number | string | null>> = {};

      for (const [f, fieldName] of fieldNames.entries()) {
        filters[fieldName] = fieldIds[f] || fieldValues[f];
      }
      const others = new this.resource.specifyModel.LazyCollection({
        filters: filters as Partial<
          CommonFields &
            IR<boolean | number | string | null> &
            SCHEMA['fields'] & {
              readonly orderby: string;
              readonly domainfilter: boolean;
            }
        >,
      });
      return others
        .fetch()
        .then((fetchedCollection) =>
          fetchedCollection.models.some((other: SpecifyResource<SCHEMA>) =>
            hasSameValues(other)
          )
            ? invalidResponse
            : { valid: true }
        );
    } else {
      const localCollection = this.resource.collection ?? { models: [] };

      if (
        typeof localCollection.field?.name === 'string' &&
        localCollection.field.name.toLowerCase() !== scope
      )
        return { valid: true };

      const localResources = filterArray(localCollection.models);

      const duplicates = localResources.filter((resource) =>
        hasSameValues(resource)
      );

      if (duplicates.length > 0) {
        overwriteReadOnly(invalidResponse, 'localDuplicates', duplicates);
        return invalidResponse;
      }

      const relatedPromise: Promise<SpecifyResource<AnySchema>> =
        this.resource.getRelated(scope);

      return relatedPromise.then(async (related) => {
        if (!related) return { valid: true };
        const filters: Partial<IR<boolean | number | string | null>> = {};
        for (let f = 0; f < fieldNames!.length; f++) {
          filters[fieldNames![f]] = fieldIds[f] || fieldValues[f];
        }
        const others = new this.resource.specifyModel.ToOneCollection({
          related,
          field: scopeFieldInfo,
          filters: filters as Partial<
            CommonFields &
              IR<boolean | number | string | null> &
              SCHEMA['fields'] & {
                readonly orderby: string;
                readonly domainfilter: boolean;
              }
          >,
        });

        return others.fetch().then((fetchedCollection) => {
          const inDatabase = fetchedCollection.models.filter(
            (otherResource) => otherResource !== undefined
          );

          return inDatabase.some((other) => hasSameValues(other))
            ? invalidResponse
            : { valid: true };
        });
      });
    }
  }

  private async invokeRule(
    ruleName: keyof BusinessRuleDefs<SCHEMA>,
    fieldName: keyof SCHEMA['fields'] | undefined,
    args: RA<unknown>
  ): Promise<BusinessRuleResult | undefined> {
    if (this.rules === undefined) {
      return undefined;
    }
    let rule = this.rules[ruleName];

    if (
      rule !== undefined &&
      ruleName === 'fieldChecks' &&
      fieldName !== undefined
    )
      rule =
        rule[
          this.resource.specifyModel.getField(fieldName as string)
            ?.name as keyof typeof rule
        ];

    if (rule === undefined) return undefined;

    /*
     * For some reason, Typescript still thinks that this.rules["fieldChecks"] is a valid rule
     * thus rule.apply() would be invalid
     *  However, rule will never be this.rules["fieldChecks"]
     */
    // @ts-expect-error
    return rule.apply(undefined, args);
  }
}

export function attachBusinessRules(resource: SpecifyResource<AnySchema>) {
  const businessRuleManager = new BusinessRuleManager(resource);
  overwriteReadOnly(resource, 'saveBlockers', new SaveBlockers(resource));
  overwriteReadOnly(resource, 'businessRuleManager', businessRuleManager);
  businessRuleManager.setUpManager();
}

export type BusinessRuleResult<SCHEMA extends AnySchema = AnySchema> = {
  readonly key?: string;
  readonly localDuplicates?: RA<SpecifyResource<SCHEMA>>;
} & (
  | {
      readonly valid: true;
      readonly action?: () => void;
    }
  | { readonly valid: false; readonly reason: string }
);<|MERGE_RESOLUTION|>--- conflicted
+++ resolved
@@ -12,15 +12,11 @@
 import type { SpecifyResource } from './legacyTypes';
 import { idFromUrl } from './resource';
 import { SaveBlockers } from './saveBlockers';
-import type { LiteralField, Relationship } from './specifyField';
+import type { Relationship } from './specifyField';
 import type { Collection } from './specifyModel';
 import { initializeTreeRecord, treeBusinessRules } from './treeBusinessRules';
-<<<<<<< HEAD
-import type { CollectionObjectAttachment, Collector, Tables } from './types';
+import type { CollectionObjectAttachment, Tables } from './types';
 import { getUniqueInvalidReason } from './uniquenessRules';
-=======
-import type { CollectionObjectAttachment } from './types';
->>>>>>> be6fc3a8
 
 export class BusinessRuleManager<SCHEMA extends AnySchema> {
   private readonly resource: SpecifyResource<SCHEMA>;
