/**
 * Classes for a specify field
 */

import type { LocalizedString } from 'typesafe-i18n';

import type { IR } from '../../utils/types';
import { localized } from '../../utils/types';
import { camelToHuman } from '../../utils/utils';
<<<<<<< HEAD
import { type UiFormatter, getUiFormatters } from '../FieldFormatters';
=======
import { getUiFormatters, type UiFormatter } from '../FieldFormatters';
>>>>>>> b28d649c
import { isTreeTable } from '../InitialContext/treeRanks';
import { getFrontEndPickLists } from '../PickLists/definitions';
import type { SpecifyResource } from './legacyTypes';
import { schema, unescape } from './schema';
import { getFieldOverwrite, getGlobalFieldOverwrite } from './schemaOverrides';
import type { SpecifyTable } from './specifyTable';
import type { SchemaLocalization } from './tables';
import { getTable, strictGetTable } from './tables';
import type { PickList, Tables } from './types';

export type JavaType =
  // Strings
  // eslint-disable-next-line @typescript-eslint/sort-type-union-intersection-members
  | 'text'
  | 'java.lang.String'
  // Numbers
  | 'java.lang.Byte'
  | 'java.lang.Short'
  | 'java.lang.Integer'
  | 'java.lang.Float'
  | 'java.lang.Double'
  | 'java.lang.Long'
  | 'java.math.BigDecimal'
  // Bools
  | 'java.lang.Boolean'
  // Dates
  | 'java.sql.Timestamp'
  | 'java.util.Calendar'
  | 'java.util.Date';

const relationshipTypes = [
  'one-to-one',
  'one-to-many',
  'many-to-one',
  'many-to-many',
  'zero-to-one',
] as const;

export type RelationshipType = typeof relationshipTypes[number];

export type FieldDefinition = {
  readonly column?: string;
  readonly indexed: boolean;
  readonly length?: number;
  readonly name: string;
  readonly required: boolean;
  readonly type: JavaType;
  readonly unique: boolean;
  readonly readOnly?: boolean;
};

export type RelationshipDefinition = {
  readonly column?: string;
  readonly dependent: boolean;
  readonly name: string;
  readonly otherSideName?: string;
  readonly relatedModelName: keyof Tables | 'UserGroupScope';
  readonly required: boolean;
  readonly type: RelationshipType;
  readonly readOnly?: boolean;
};

export abstract class FieldBase {
  public readonly table: SpecifyTable;

  public readonly isRelationship: boolean = false;

  public readonly name: string;

  // eslint-disable-next-line functional/prefer-readonly-type
  public isHidden: boolean;

  // eslint-disable-next-line functional/prefer-readonly-type
  public isReadOnly: boolean;

  // eslint-disable-next-line functional/prefer-readonly-type
  public isVirtual: boolean = false;

  public readonly isRequired: boolean;

  /**
   * Overrides are used to overwrite the default data model settings and the
   * schema config settings. Overrides mostly affect Query Builder and the
   * WorkBench mapper. They are used to force-hide unsupported fields and
   * legacy fields
   */
  public readonly overrides: {
    // eslint-disable-next-line functional/prefer-readonly-type
    isRequired: boolean;
    // If relatedTable isHidden, this is set to true
    // eslint-disable-next-line functional/prefer-readonly-type
    isHidden: boolean;
    // If relatedTable isSystem, this is set to true
    // eslint-disable-next-line functional/prefer-readonly-type
    isReadOnly: boolean;
  };

  public readonly type: JavaType | RelationshipType;

  public readonly length?: number;

  public readonly databaseColumn?: string;

  public readonly localization: SchemaLocalization['items'][string];

  // User friendly name of the field from the schema config.
  public readonly label: LocalizedString;

  protected constructor(
    table: SpecifyTable,
    fieldDefinition: Omit<FieldDefinition, 'type'> & {
      readonly type: JavaType | RelationshipType;
    }
  ) {
    this.table = table;

    this.name = fieldDefinition.name;

    const globalFieldOverride = getGlobalFieldOverwrite(table.name, this.name);

    this.isReadOnly =
      globalFieldOverride === 'readOnly' || fieldDefinition.readOnly === true;

    this.isRequired =
      globalFieldOverride === 'required'
        ? true
        : globalFieldOverride === 'optional'
        ? false
        : fieldDefinition.required;
    this.type = fieldDefinition.type;
    this.length = fieldDefinition.length;
    this.databaseColumn = fieldDefinition.column;

    this.localization =
      this.table.localization.items[this.name.toLowerCase()] ?? {};

    this.label =
      typeof this.localization.name === 'string' &&
      this.localization.name.length > 0
        ? localized(unescape(this.localization.name))
        : camelToHuman(this.name);

    this.isHidden =
      globalFieldOverride === 'hidden' || (this.localization.ishidden ?? false);

    // Apply overrides
    const fieldOverwrite = getFieldOverwrite(this.table.name, this.name);

    let isRequired = fieldOverwrite !== 'optional' && this.isRequired;
    let isHidden = this.isHidden;

    const isReadOnly = this.isReadOnly || fieldOverwrite === 'readOnly';

    // Overwritten hidden fields are made not required
    if (fieldOverwrite === 'hidden') {
      isRequired = false;
      isHidden = true;
    }
    // Other required fields are unhidden
    else if (isHidden && isRequired) isHidden = false;

    this.overrides = {
      isHidden,
      isRequired: isRequired && !isReadOnly,
      isReadOnly,
    };
  }

  // Returns the description of the field from the schema config.
  public getLocalizedDesc(): LocalizedString | undefined {
    const description = this.localization.desc;
    return description === null || description === undefined
      ? undefined
      : localized(unescape(description));
  }

  /*
   * Returns the name of the picklist definition if any is assigned to the field
   * by the schema configuration.
   */
  public getPickList(): string | undefined {
    return (
      this.localization.picklistname ??
      (getFrontEndPickLists() as IR<IR<SpecifyResource<PickList> | undefined>>)[
        this.table.name
      ]?.[this.name]?.get('name')
    );
  }

  // Returns the weblink definition name if any is assigned to the field.
  public getWebLinkName(): string | undefined {
    return this.localization.weblinkname ?? undefined;
  }

  // Returns true if the field represents a time value.
  public isTemporal(): boolean {
    return [
      'java.util.Date',
      'java.util.Calendar',
      'java.sql.Timestamp',
    ].includes(this.type);
  }

  public isDependent(): boolean {
    return false;
  }

  /**
   * Instead of serializing the entire object, return a string.
   * Serializing entire object is not advisable as it has relationships to
   * other tables resulting in entire data model getting serialized (which
   * would result in 2.3mb of wasted space)
   */
  // eslint-disable-next-line @typescript-eslint/naming-convention
  public toJSON(): string {
    return `[${this.isRelationship ? 'relationship' : 'literalField'} ${
      this.table.name
    }.${this.name}]`;
  }

  public static fromJson(
    value: string
  ): LiteralField | Relationship | undefined {
    if (!value.endsWith(']')) return undefined;
    const name = value.startsWith('[literalField')
      ? 'literalField'
      : value.startsWith('[relationship')
      ? 'relationship'
      : undefined;
    if (name === undefined) return undefined;
    const parts = value.replace(`[${name} `, '').replace(']', '').split('.');
    if (parts.length !== 2) return undefined;
    return getTable(parts[0])?.getField(parts[1]);
  }
}

/** Non-relationship field */
export class LiteralField extends FieldBase {
  public readonly type: JavaType;

  public readonly isRelationship: false = false;

  public constructor(table: SpecifyTable, fieldDefinition: FieldDefinition) {
    super(table, fieldDefinition);
    this.type = fieldDefinition.type;
  }

  // Returns the name of the UIFormatter for the field from the schema config.
  public getFormat(): string | undefined {
    return this.localization.format ?? undefined;
  }

  // Returns the UIFormatter for the field specified in the schema config.
  public getUiFormatter(): UiFormatter | undefined {
    return getUiFormatters()[this.getFormat() ?? ''];
  }
}

export class Relationship extends FieldBase {
  // eslint-disable-next-line functional/prefer-readonly-type
  public otherSideName?: string;

  public readonly relatedTable: SpecifyTable;

  public readonly type: RelationshipType;

  private readonly dependent: boolean;

  public readonly isRelationship: true = true;

  public constructor(
    table: SpecifyTable,
    relationshipDefinition: RelationshipDefinition
  ) {
    super(table, {
      ...relationshipDefinition,
      indexed: false,
      unique: false,
    });

    this.type = relationshipDefinition.type;
    this.otherSideName = relationshipDefinition.otherSideName;
    this.dependent = relationshipDefinition.dependent;
    const relatedTableName =
      table.name === 'SpPrincipal' &&
      relationshipDefinition.name === 'scope' &&
      relationshipDefinition.relatedModelName === 'UserGroupScope'
        ? 'Division'
        : relationshipDefinition.relatedModelName;
    this.relatedTable = strictGetTable(relatedTableName);

    if (isTreeTable(this.table.name)) this.overrides.isReadOnly = true;

    this.overrides.isRequired =
      this.overrides.isRequired &&
      !this.overrides.isReadOnly &&
      !this.relatedTable.overrides.isSystem;
    this.overrides.isHidden ||=
      !this.overrides.isRequired &&
      this.relatedTable.overrides.isHidden &&
      this.relatedTable !== this.table;
  }

  /*
   * Returns true if the field represents a dependent relationship. ie one where
   * the data in the related object(s) is automatically included by the API.
   * eg CollectionObject.determinations.
   */
  public isDependent(): boolean {
    // REFACTOR: move this into SchemaExtras.ts
    return this.table.name === 'CollectionObject' &&
      this.name === 'collectingEvent'
      ? schema.embeddedCollectingEvent
      : this.table.name.toLowerCase() === schema.paleoContextChildTable &&
        this.name === 'paleoContext'
      ? schema.embeddedPaleoContext
      : this.dependent;
  }

  // Returns the field of the related table that is the reverse of this field.
  public getReverse(): Relationship | undefined {
    return this.otherSideName
      ? this.relatedTable.getRelationship(this.otherSideName)
      : undefined;
  }
}<|MERGE_RESOLUTION|>--- conflicted
+++ resolved
@@ -7,11 +7,7 @@
 import type { IR } from '../../utils/types';
 import { localized } from '../../utils/types';
 import { camelToHuman } from '../../utils/utils';
-<<<<<<< HEAD
-import { type UiFormatter, getUiFormatters } from '../FieldFormatters';
-=======
 import { getUiFormatters, type UiFormatter } from '../FieldFormatters';
->>>>>>> b28d649c
 import { isTreeTable } from '../InitialContext/treeRanks';
 import { getFrontEndPickLists } from '../PickLists/definitions';
 import type { SpecifyResource } from './legacyTypes';
