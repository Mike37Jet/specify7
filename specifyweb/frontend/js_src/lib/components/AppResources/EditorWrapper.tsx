--- conflicted
+++ resolved
@@ -14,16 +14,8 @@
 import { toResource } from '../DataModel/helpers';
 import type { SerializedResource } from '../DataModel/helperTypes';
 import { fetchResource } from '../DataModel/resource';
-<<<<<<< HEAD
-import type {
-  SpAppResource,
-  SpAppResourceDir,
-  SpViewSetObj,
-} from '../DataModel/types';
+import type { SpAppResource, SpViewSetObj } from '../DataModel/types';
 import { userInformation } from '../InitialContext/userInformation';
-=======
-import type { SpAppResource, SpViewSetObj } from '../DataModel/types';
->>>>>>> dbb15abb
 import { NotFoundView } from '../Router/NotFoundView';
 import { formatUrl } from '../Router/queryString';
 import {
@@ -37,11 +29,7 @@
 import type { AppResources, AppResourcesTree } from './hooks';
 import { useResourcesTree } from './hooks';
 import type { AppResourcesOutlet } from './index';
-<<<<<<< HEAD
-import { appResourceSubTypes } from './types';
-=======
-import { ScopedAppResourceDir } from './types';
->>>>>>> dbb15abb
+import { appResourceSubTypes, ScopedAppResourceDir } from './types';
 
 export function AppResourceView(): JSX.Element {
   return <Wrapper mode="appResources" />;
@@ -259,12 +247,7 @@
   resourcesTree: AppResourcesTree,
   resource: SerializedResource<SpAppResource | SpViewSetObj> | undefined,
   resources: AppResources
-<<<<<<< HEAD
-): SerializedResource<SpAppResourceDir> | undefined {
-=======
 ): ScopedAppResourceDir | undefined {
-  const resourcesTree = useResourcesTree(resources);
->>>>>>> dbb15abb
   return React.useMemo(() => {
     const directoryUrl = resource?.spAppResourceDir;
     const directory = resources.directories.find(
