import { resourcesText } from '../../../localization/resources';
import { requireContext } from '../../../tests/helpers';
import { replaceItem } from '../../../utils/utils';
import { addMissingFields } from '../../DataModel/addMissingFields';
import { getResourceApiUrl } from '../../DataModel/resource';
import type { AppResources } from '../hooks';
<<<<<<< HEAD
import { exportsForTests } from '../tree';
import { staticAppResources } from './staticAppResources';
import { utilsForTests } from './utils';

const { getGlobalAllResources } = exportsForTests;

=======
import { getGlobalAllResources } from '../tree';
import { staticAppResources } from './staticAppResources';
import { utilsForTests } from './utils';

>>>>>>> 2c94e941
const { setAppResourceDir } = utilsForTests;

requireContext();

describe('getGlobalAllResources', () => {
  test('existing directory (global)', () => {
    const appResources = setAppResourceDir(
      staticAppResources,
      'appResources',
      0,
      3
    );
    const globalResources = getGlobalAllResources(appResources);
    expect(globalResources.directory).toEqual(
      staticAppResources.directories[0]
    );

    expect(globalResources.viewSets).toEqual([]);
    expect(globalResources.appResources).toEqual([
      {
        ...staticAppResources.appResources[0],
        spAppResourceDir: getResourceApiUrl('SpAppResourceDir', 3),
      },
      {
        ...staticAppResources.appResources[1],
        label: resourcesText.globalPreferences(),
      },
    ]);
  });

  test('existing directory (remote)', () => {
    const rawAppResources = setAppResourceDir(
      staticAppResources,
      'appResources',
      0,
      3
    );
    const appResources: AppResources = {
      ...rawAppResources,
      directories: replaceItem(rawAppResources.directories, 0, {
        ...rawAppResources.directories[0],
        userType: 'Prefs',
      }),
    };

    const globalResources = getGlobalAllResources(appResources);
    expect(globalResources.directory).toEqual(appResources.directories[0]);

    expect(globalResources.viewSets).toEqual([]);
    expect(globalResources.appResources).toEqual([
      {
        ...appResources.appResources[0],
        spAppResourceDir: getResourceApiUrl('SpAppResourceDir', 3),
      },
      {
        ...appResources.appResources[1],
        label: resourcesText.remotePreferences(),
      },
    ]);
  });

  test('new global directory', () => {
    // For this case, a new global directory will be created...
    const appResources: AppResources = {
      ...staticAppResources,
      directories: [],
    };
    const globalResources = getGlobalAllResources(appResources);

    const newGlobalDirectory = {
      ...addMissingFields('SpAppResourceDir', {
        userType: 'Common',
      }),
      scope: 'global',
    };

    expect(globalResources.directory).toEqual(newGlobalDirectory);

    expect(globalResources.viewSets).toEqual([]);
    expect(globalResources.appResources).toEqual([]);
  });
});<|MERGE_RESOLUTION|>--- conflicted
+++ resolved
@@ -4,19 +4,13 @@
 import { addMissingFields } from '../../DataModel/addMissingFields';
 import { getResourceApiUrl } from '../../DataModel/resource';
 import type { AppResources } from '../hooks';
-<<<<<<< HEAD
 import { exportsForTests } from '../tree';
 import { staticAppResources } from './staticAppResources';
 import { utilsForTests } from './utils';
 
 const { getGlobalAllResources } = exportsForTests;
 
-=======
-import { getGlobalAllResources } from '../tree';
-import { staticAppResources } from './staticAppResources';
-import { utilsForTests } from './utils';
 
->>>>>>> 2c94e941
 const { setAppResourceDir } = utilsForTests;
 
 requireContext();
