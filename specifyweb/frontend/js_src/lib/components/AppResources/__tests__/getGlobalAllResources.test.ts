import { resourcesText } from "../../../localization/resources";
import { requireContext } from "../../../tests/helpers";
import { replaceItem } from "../../../utils/utils";
import { addMissingFields } from "../../DataModel/addMissingFields";
import { getResourceApiUrl } from "../../DataModel/resource";
<<<<<<< HEAD
import { AppResources } from "../hooks";
import { exportsForTests } from "../tree";
=======
import type { AppResources } from "../hooks";
import { getGlobalAllResources } from "../tree";
>>>>>>> 362b898a
import { staticAppResources } from "./staticAppResources";
import { utilsForTests } from "./utils";

const { getGlobalAllResources } = exportsForTests;

const {setAppResourceDir} = utilsForTests;


requireContext();

describe("getGlobalAllResources", ()=>{

    test("existing directory (global)", ()=>{

    
        const appResources = setAppResourceDir(staticAppResources, "appResources", 0, 3);
        const globalResources = getGlobalAllResources(appResources);
        expect(globalResources.directory).toEqual(staticAppResources.directories[0]);

        expect(globalResources.viewSets).toEqual([]);
        expect(globalResources.appResources).toEqual([
            {...staticAppResources.appResources[0], spAppResourceDir: getResourceApiUrl("SpAppResourceDir", 3) },
            {...staticAppResources.appResources[1], label: resourcesText.globalPreferences()}
            ]
        );

    });

    test("existing directory (remote)", ()=>{

    
        const rawAppResources = setAppResourceDir(staticAppResources, "appResources", 0, 3);
        const appResources: AppResources = {
            ...rawAppResources, 
            directories: replaceItem(
                rawAppResources.directories, 
                0,
                {
                    ...rawAppResources.directories[0],
                    userType: "Prefs"
                }
            )
        };

        const globalResources = getGlobalAllResources(appResources);
        expect(globalResources.directory).toEqual(appResources.directories[0]);

        expect(globalResources.viewSets).toEqual([]);
        expect(globalResources.appResources).toEqual([
            {...appResources.appResources[0], spAppResourceDir: getResourceApiUrl("SpAppResourceDir", 3) },
            {...appResources.appResources[1], label: resourcesText.remotePreferences()}
            ]
        );

    });

    test("new global directory", ()=>{

        // For this case, a new global directory will be created...
        const appResources: AppResources = {...staticAppResources, directories: []};
        const globalResources = getGlobalAllResources(appResources);

        const newGlobalDirectory = {
            ...addMissingFields('SpAppResourceDir', {
            userType: 'Common',
            }),
            scope: 'global',
        };

        expect(globalResources.directory).toEqual(newGlobalDirectory);

        expect(globalResources.viewSets).toEqual([]);
        expect(globalResources.appResources).toEqual([]);

    });

});<|MERGE_RESOLUTION|>--- conflicted
+++ resolved
@@ -3,13 +3,8 @@
 import { replaceItem } from "../../../utils/utils";
 import { addMissingFields } from "../../DataModel/addMissingFields";
 import { getResourceApiUrl } from "../../DataModel/resource";
-<<<<<<< HEAD
-import { AppResources } from "../hooks";
+import type { AppResources } from "../hooks";
 import { exportsForTests } from "../tree";
-=======
-import type { AppResources } from "../hooks";
-import { getGlobalAllResources } from "../tree";
->>>>>>> 362b898a
 import { staticAppResources } from "./staticAppResources";
 import { utilsForTests } from "./utils";
 
