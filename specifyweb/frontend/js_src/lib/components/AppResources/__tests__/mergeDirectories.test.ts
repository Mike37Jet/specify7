import { exportsForTests } from '../tree';
import { staticAppResources } from './staticAppResources';
import { utilsForTests } from './utils';

const { setAppResourceDir } = utilsForTests;
const { mergeDirectories, getDirectoryChildren } = exportsForTests;

describe('mergeDirectories', () => {
  test('spappresourcedirs matching', () => {
    /*
     * In this case, the spappresources
     * have the dirs in the directory list
     */

    const ids = [3, 3, 4];

    const appResourceAdjusted = ids.reduce(
      (resource, id, index) =>
        setAppResourceDir(resource, 'appResources', index, id),
      staticAppResources
    );

    const viewSetAdjusted = setAppResourceDir(
      appResourceAdjusted,
      'viewSets',
      0,
      3
    );
    const merged = mergeDirectories(
      viewSetAdjusted.directories,
      viewSetAdjusted
    );
    expect(merged.appResources).toHaveLength(3);
    expect(merged.viewSets).toHaveLength(1);
  });

  test('spappresource extra dirs', () => {
    /*
     * In this case, the spappresources
     * have the dirs in the directory list
     */

    const ids = [3, 3, 4];

    const appResourceAdjusted = ids.reduce(
      (resource, id, index) =>
        setAppResourceDir(resource, 'appResources', index, id),
      staticAppResources
    );

    const viewSetAdjusted = setAppResourceDir(
      appResourceAdjusted,
      'viewSets',
      0,
      4
    );

    const testSpec = [
      {
        dirId: 3,
        apps: 2,
        views: 0,
      },
      {
        dirId: 4,
        apps: 1,
        views: 1,
      },
    ] as const;

    testSpec.forEach(({ apps, views }, index) => {
      const merged = mergeDirectories(
        [viewSetAdjusted.directories[index]],
        viewSetAdjusted
      );
      expect(merged.appResources).toHaveLength(apps);
      expect(merged.viewSets).toHaveLength(views);
    });
<<<<<<< HEAD

    test("spappresource extra dirs", ()=>{
        // In this case, the spappresources
        // have the dirs in the directory list

        const ids = [3, 3, 4];

        const appResourceAdjusted = ids.reduce(
            (resource, id, index)=>setAppResourceDir(resource, 'appResources', index, id),
            staticAppResources
        );

        const viewSetAdjusted = setAppResourceDir(appResourceAdjusted, 'viewSets', 0, 4);

        const testSpec = [
            {
                dirId: 3,
                apps: 2,
                views: 0
            },
            {
                dirId: 4,
                apps: 1,
                views: 1
            }
        ] as const;

        testSpec.forEach(({apps, views}, index)=>{
            
            const merged = mergeDirectories([viewSetAdjusted.directories[index]], viewSetAdjusted);
            expect(merged.appResources.length).toBe(apps);
            expect(merged.viewSets.length).toBe(views);

            const directoryChildren = getDirectoryChildren(viewSetAdjusted.directories[index], viewSetAdjusted);
            expect(directoryChildren.appResources.length).toBe(apps);
            expect(directoryChildren.viewSets.length).toBe(views);

            
        });



    });

=======
  });
>>>>>>> 40c21458
});<|MERGE_RESOLUTION|>--- conflicted
+++ resolved
@@ -68,60 +68,18 @@
       },
     ] as const;
 
-    testSpec.forEach(({ apps, views }, index) => {
-      const merged = mergeDirectories(
-        [viewSetAdjusted.directories[index]],
-        viewSetAdjusted
-      );
-      expect(merged.appResources).toHaveLength(apps);
-      expect(merged.viewSets).toHaveLength(views);
+    testSpec.forEach(({apps, views}, index)=>{
+        
+        const merged = mergeDirectories([viewSetAdjusted.directories[index]], viewSetAdjusted);
+        expect(merged.appResources.length).toBe(apps);
+        expect(merged.viewSets.length).toBe(views);
+
+        const directoryChildren = getDirectoryChildren(viewSetAdjusted.directories[index], viewSetAdjusted);
+        expect(directoryChildren.appResources.length).toBe(apps);
+        expect(directoryChildren.viewSets.length).toBe(views);
+
+        
     });
-<<<<<<< HEAD
-
-    test("spappresource extra dirs", ()=>{
-        // In this case, the spappresources
-        // have the dirs in the directory list
-
-        const ids = [3, 3, 4];
-
-        const appResourceAdjusted = ids.reduce(
-            (resource, id, index)=>setAppResourceDir(resource, 'appResources', index, id),
-            staticAppResources
-        );
-
-        const viewSetAdjusted = setAppResourceDir(appResourceAdjusted, 'viewSets', 0, 4);
-
-        const testSpec = [
-            {
-                dirId: 3,
-                apps: 2,
-                views: 0
-            },
-            {
-                dirId: 4,
-                apps: 1,
-                views: 1
-            }
-        ] as const;
-
-        testSpec.forEach(({apps, views}, index)=>{
-            
-            const merged = mergeDirectories([viewSetAdjusted.directories[index]], viewSetAdjusted);
-            expect(merged.appResources.length).toBe(apps);
-            expect(merged.viewSets.length).toBe(views);
-
-            const directoryChildren = getDirectoryChildren(viewSetAdjusted.directories[index], viewSetAdjusted);
-            expect(directoryChildren.appResources.length).toBe(apps);
-            expect(directoryChildren.viewSets.length).toBe(views);
-
-            
-        });
-
-
-
     });
 
-=======
-  });
->>>>>>> 40c21458
 });