import { json } from '@codemirror/lang-json';
import { xml } from '@codemirror/lang-xml';
import { indentUnit, StreamLanguage } from '@codemirror/language';
import { properties } from '@codemirror/legacy-modes/mode/properties';
import type { Diagnostic } from '@codemirror/lint';
import { lintGutter } from '@codemirror/lint';
import type { Extension } from '@codemirror/state';
import { EditorState } from '@codemirror/state';
import { EditorView } from 'codemirror';
import React from 'react';
import type { LocalizedString } from 'typesafe-i18n';

import { useBooleanState } from '../../hooks/useBooleanState';
import { commonText } from '../../localization/common';
import { notificationsText } from '../../localization/notifications';
import { resourcesText } from '../../localization/resources';
import type { RA } from '../../utils/types';
import { Button } from '../Atoms/Button';
import { DataEntry } from '../Atoms/DataEntry';
import { LoadingContext } from '../Core/Contexts';
import type { SerializedResource } from '../DataModel/helperTypes';
import type { SpecifyResource } from '../DataModel/legacyTypes';
import type { SpAppResource, SpViewSetObj } from '../DataModel/types';
import { Dialog } from '../Molecules/Dialog';
<<<<<<< HEAD
import { DataEntry } from '../Atoms/DataEntry';
import { Button } from '../Atoms/Button';
import { useBooleanState } from '../../hooks/useBooleanState';
import { appResourceSubTypes, appResourceTypes } from './types';
import { SerializedResource } from '../DataModel/helperTypes';
import { notificationsText } from '../../localization/notifications';
import { LocalizedString } from 'typesafe-i18n';
import { userPreferences } from '../Preferences/userPreferences';
=======
import { downloadFile, FilePicker, fileToText } from '../Molecules/FilePicker';
import { usePref } from '../UserPreferences/usePref';
import { jsonLinter, xmlLinter } from './codeMirrorLinters';
import type { getResourceType } from './filtersHelpers';
import { getAppResourceExtension } from './hooks';
import { appResourceSubTypes, appResourceTypes } from './types';
>>>>>>> 7e500c2e

export const appResourceIcon = (
  type: ReturnType<typeof getResourceType>
): JSX.Element =>
  type === 'viewSet' ? (
    <span aria-hidden title={resourcesText.formDefinitions()}>
      {appResourceTypes.viewSets.icon}
    </span>
  ) : (
    <span aria-hidden title={appResourceSubTypes[type].label}>
      {appResourceSubTypes[type].icon}
    </span>
  );

export function AppResourceEditButton({
  title,
  children,
}: {
  readonly title: LocalizedString;
  readonly children: JSX.Element;
}): JSX.Element {
  const [isEditingMeta, handleEditingMeta, handleEditedMeta] =
    useBooleanState();
  return (
    <>
      <DataEntry.Edit onClick={handleEditingMeta} />
      {isEditingMeta && (
        <Dialog
          buttons={commonText.close()}
          header={title}
          onClose={handleEditedMeta}
        >
          {children}
        </Dialog>
      )}
    </>
  );
}

export function AppResourceLoad({
  onLoaded: handleLoaded,
}: {
  readonly onLoaded: (data: string, mimeType: string) => void;
}): JSX.Element {
  const [isOpen, handleOpen, handleClose] = useBooleanState();
  const loading = React.useContext(LoadingContext);
  return (
    <>
      <Button.Green className="whitespace-nowrap" onClick={handleOpen}>
        {resourcesText.loadFile()}
      </Button.Green>
      {isOpen && (
        <Dialog
          buttons={commonText.cancel()}
          header={resourcesText.loadFile()}
          onClose={handleClose}
        >
          <FilePicker
            acceptedFormats={undefined}
            onSelected={(file): void =>
              loading(
                fileToText(file)
                  .then((data) => handleLoaded(data, file.type))
                  .finally(handleClose)
              )
            }
          />
        </Dialog>
      )}
    </>
  );
}

export function AppResourceDownload({
  resource,
  data,
}: {
  readonly resource: SerializedResource<SpAppResource | SpViewSetObj>;
  readonly data: string;
}): JSX.Element {
  const loading = React.useContext(LoadingContext);
  return (
    <Button.Green
      className="whitespace-nowrap"
      disabled={data.length === 0}
      onClick={(): void =>
        loading(
          downloadFile(
            `${resource.name}.${getAppResourceExtension(resource)}`,
            data
          )
        )
      }
    >
      {notificationsText.download()}
    </Button.Green>
  );
}

const linterKey = `parseError:${'spAppResourceDatas'.toLowerCase()}`;

export function useCodeMirrorExtensions(
  resource: SerializedResource<SpAppResource | SpViewSetObj>,
  appResource: SpecifyResource<SpAppResource | SpViewSetObj>
): RA<Extension> {
  const [lineWrap] = userPreferences.use(
    'appResources',
    'behavior',
    'lineWrap'
  );
  const [indentSize] = userPreferences.use(
    'appResources',
    'behavior',
    'indentSize'
  );
  const [indentWithTab] = userPreferences.use(
    'appResources',
    'behavior',
    'indentWithTab'
  );
  const indentCharacter = indentWithTab ? '\t' : ' '.repeat(indentSize);

  const mode = getAppResourceExtension(resource);
  const [extensions, setExtensions] = React.useState<RA<Extension>>([]);
  React.useEffect(() => {
    function handleLinted(results: RA<Diagnostic>): void {
      const hasErrors = results.length > 0;
      if (hasErrors)
        appResource.saveBlockers?.add(
          linterKey,
          undefined,
          results.map(({ message }) => message).join('\n')
        );
      else appResource.saveBlockers?.remove(linterKey);
    }

    const language =
      mode === 'json'
        ? [json(), jsonLinter(handleLinted)]
        : mode === 'properties'
        ? [StreamLanguage.define(properties)]
        : mode === 'jrxml' || mode === 'xml'
        ? [xml(), xmlLinter(handleLinted)]
        : [];
    setExtensions([
      ...language,
      ...(lineWrap ? [EditorView.lineWrapping] : []),
      indentUnit.of(indentCharacter),
      EditorState.tabSize.of(indentSize),
      lintGutter(),
    ]);

    return (): void => appResource.saveBlockers?.remove(linterKey);
  }, [appResource, mode, lineWrap, indentCharacter, indentSize]);

  return extensions;
}<|MERGE_RESOLUTION|>--- conflicted
+++ resolved
@@ -22,23 +22,12 @@
 import type { SpecifyResource } from '../DataModel/legacyTypes';
 import type { SpAppResource, SpViewSetObj } from '../DataModel/types';
 import { Dialog } from '../Molecules/Dialog';
-<<<<<<< HEAD
-import { DataEntry } from '../Atoms/DataEntry';
-import { Button } from '../Atoms/Button';
-import { useBooleanState } from '../../hooks/useBooleanState';
-import { appResourceSubTypes, appResourceTypes } from './types';
-import { SerializedResource } from '../DataModel/helperTypes';
-import { notificationsText } from '../../localization/notifications';
-import { LocalizedString } from 'typesafe-i18n';
+import { downloadFile, FilePicker, fileToText } from '../Molecules/FilePicker';
 import { userPreferences } from '../Preferences/userPreferences';
-=======
-import { downloadFile, FilePicker, fileToText } from '../Molecules/FilePicker';
-import { usePref } from '../UserPreferences/usePref';
 import { jsonLinter, xmlLinter } from './codeMirrorLinters';
 import type { getResourceType } from './filtersHelpers';
 import { getAppResourceExtension } from './hooks';
 import { appResourceSubTypes, appResourceTypes } from './types';
->>>>>>> 7e500c2e
 
 export const appResourceIcon = (
   type: ReturnType<typeof getResourceType>
