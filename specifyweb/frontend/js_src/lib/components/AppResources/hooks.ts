import React from 'react';
import type { LocalizedString } from 'typesafe-i18n';

import { useAsyncState } from '../../hooks/useAsyncState';
import { f } from '../../utils/functools';
import type { GetOrSet, IR, RA } from '../../utils/types';
import { addMissingFields } from '../DataModel/addMissingFields';
import { fetchCollection } from '../DataModel/collection';
import type { SerializedResource } from '../DataModel/helperTypes';
import type {
  Collection,
  Discipline,
  SpAppResource,
  SpAppResourceData,
  SpecifyUser,
  SpViewSetObj,
} from '../DataModel/types';
import { userPreferences } from '../Preferences/userPreferences';
import { getAppResourceType } from './filtersHelpers';
import { getAppResourceCount, getAppResourceMode } from './helpers';
import { getAppResourceTree, getScope } from './tree';
import type { ScopedAppResourceDir } from './types';
<<<<<<< HEAD
=======
import { appResourceSubTypes } from './types';
>>>>>>> 5672d9e9

export type AppResources = {
  readonly directories: RA<ScopedAppResourceDir>;
  readonly disciplines: RA<SerializedResource<Discipline>>;
  readonly collections: RA<SerializedResource<Collection>>;
  readonly users: RA<SerializedResource<SpecifyUser>>;
  readonly appResources: RA<SerializedResource<SpAppResource>>;
  readonly viewSets: RA<SerializedResource<SpViewSetObj>>;
};

export function useAppResources(
  loadingScreen: boolean = true
): GetOrSet<AppResources | undefined> {
  return useAsyncState(
    React.useCallback(
      async () =>
        f.all({
          directories: fetchCollection('SpAppResourceDir', {
            limit: 0,
            domainFilter: false,
          }).then<AppResources['directories']>(({ records }) =>
            records.map((record) => ({ ...record, scope: getScope(record) }))
          ),
          disciplines: fetchCollection('Discipline', {
            limit: 0,
            domainFilter: false,
          }).then(({ records }) => records),
          collections: fetchCollection('Collection', {
            limit: 0,
            domainFilter: false,
          }).then(({ records }) => records),
          users: fetchCollection('SpecifyUser', {
            limit: 0,
            domainFilter: false,
          }).then(({ records }) => records),
          appResources: fetchCollection('SpAppResource', {
            limit: 0,
            domainFilter: false,
          }).then(({ records }) => records),
          viewSets: fetchCollection('SpViewSetObj', {
            limit: 0,
            domainFilter: false,
          }).then(({ records }) => records),
        }),
      []
    ),
    loadingScreen
  );
}

export type AppResourcesTree = RA<{
  readonly label: LocalizedString;
  /*
   * A string that would be stable thought the lifecycle of an object.
   * Used to identify a tree node when storing conformation it in localStorage.
   *
   * Directory key is created instead of using id, because app resource
   * needs a way to identify directories that don't yet have IDs (i.e, when
   * creating an app resource for a collection that didn't have any app resources
   * before, the collection won't have any SpAppResourceDir record, thus not
   * directory ID).
   */
  readonly key: string;
  readonly directory: ScopedAppResourceDir | undefined;
  readonly appResources: RA<
    SerializedResource<SpAppResource> & {
      readonly label?: LocalizedString;
    }
  >;
  readonly viewSets: RA<SerializedResource<SpViewSetObj>>;
  readonly subCategories: AppResourcesTree;
}>;

export function useResourcesTree(resources: AppResources): AppResourcesTree {
  const [localize] = userPreferences.use(
    'appResources',
    'appearance',
    'localizeResourceNames'
  );
  return React.useMemo<AppResourcesTree>(() => {
    const tree = getAppResourceTree(resources);
    return localize ? localizeTree(tree) : tree;
  }, [resources, localize]);
}

const localizeTree = (tree: AppResourcesTree): AppResourcesTree =>
  tree.map(({ appResources, subCategories, ...rest }) => ({
    ...rest,
    appResources: appResources.map(localizeResource),
    subCategories: localizeTree(subCategories),
  }));

function localizeResource(
  resource: SerializedResource<SpAppResource> & {
    readonly label?: LocalizedString;
  }
): SerializedResource<SpAppResource> & { readonly label?: LocalizedString } {
  const type = appResourceSubTypes[getAppResourceType(resource)];
  // Check that resource of this type can only have one specific name
  return typeof type.name === 'string'
    ? {
        ...resource,
        // Then replace the name with a localized label unless it's already set
        label: resource.label ?? type.label,
      }
    : resource;
}

export function useAppResourceCount(
  resourcesTree: AppResourcesTree[number]
): number {
  return React.useMemo(
    () => getAppResourceCount(resourcesTree),
    [resourcesTree]
  );
}

/**
 * Fetch resource contents
 */
export function useAppResourceData(
  resource: SerializedResource<SpAppResource | SpViewSetObj>,
  initialData: string | undefined
): {
  readonly resourceData: GetOrSet<
    SerializedResource<SpAppResourceData> | undefined
  >;
  readonly isChanged: boolean;
} {
  const initialValue = React.useRef<string>('');
  const [resourceData, setResourceData] = useAsyncState<
    SerializedResource<SpAppResourceData>
  >(
    React.useCallback(async () => {
      const relationshipName =
        getAppResourceMode(resource) === 'appResources'
          ? 'spAppResource'
          : 'spViewSetObj';
      const newResource = addMissingFields('SpAppResourceData', {
        [relationshipName]: resource.id,
        data: initialData,
      });
      const dataResource =
        typeof resource.id === 'number'
          ? await fetchCollection('SpAppResourceData', {
              limit: 1,
              [relationshipName]: resource.id,
<<<<<<< HEAD
              domainFilter: false,
            }).then(({ records }) =>
              typeof records[0] === 'object' ? records[0] : newResource
=======
            }).then(
              ({ records }) =>
                /*
                 * For some reason, app resource can have multiple app resource
                 * datas (but it never does in practice)
                 */
                records[0] ?? newResource
>>>>>>> 5672d9e9
            )
          : newResource;
      const newData = fixLineBreaks(dataResource.data ?? '');
      initialValue.current = newData;
      return { ...dataResource, data: newData };
    }, [resource, initialData]),
    true
  );
  return {
    resourceData: [resourceData, setResourceData],
    isChanged: initialValue.current !== resourceData?.data,
  };
}

const fixLineBreaks = (string: string): string =>
  string.replaceAll(/[\n\r]+/gu, '\n');

export const getAppResourceExtension = (
  resource: SerializedResource<SpAppResource | SpViewSetObj>
): string =>
  resource._tableName === 'SpViewSetObj'
    ? 'xml'
    : getResourceExtension(resource as SerializedResource<SpAppResource>);

function getResourceExtension(
  resource: SerializedResource<SpAppResource>
): 'jrxml' | 'json' | 'properties' | 'txt' | 'xml' {
  const type = appResourceSubTypes[getAppResourceType(resource)];
  const mimeType = resource.mimeType?.toLowerCase() ?? type?.mimeType ?? '';
  if (mimeType in mimeMapper) return mimeMapper[mimeType];
  else if (mimeType.startsWith('jrxml')) return 'jrxml';
  else if (resource.name === 'preferences' && mimeType === '')
    return 'properties';
  else return 'txt';
}

const mimeMapper: IR<'json' | 'properties' | 'txt' | 'xml'> = {
  'application/json': 'json',
  'text/xml': 'xml',
  'text/plain': 'txt',
};<|MERGE_RESOLUTION|>--- conflicted
+++ resolved
@@ -20,10 +20,7 @@
 import { getAppResourceCount, getAppResourceMode } from './helpers';
 import { getAppResourceTree, getScope } from './tree';
 import type { ScopedAppResourceDir } from './types';
-<<<<<<< HEAD
-=======
 import { appResourceSubTypes } from './types';
->>>>>>> 5672d9e9
 
 export type AppResources = {
   readonly directories: RA<ScopedAppResourceDir>;
@@ -171,11 +168,7 @@
           ? await fetchCollection('SpAppResourceData', {
               limit: 1,
               [relationshipName]: resource.id,
-<<<<<<< HEAD
               domainFilter: false,
-            }).then(({ records }) =>
-              typeof records[0] === 'object' ? records[0] : newResource
-=======
             }).then(
               ({ records }) =>
                 /*
@@ -183,7 +176,6 @@
                  * datas (but it never does in practice)
                  */
                 records[0] ?? newResource
->>>>>>> 5672d9e9
             )
           : newResource;
       const newData = fixLineBreaks(dataResource.data ?? '');
