--- conflicted
+++ resolved
@@ -75,13 +75,8 @@
           onClick={handleOpen}
         >
           {icons.cog}
-<<<<<<< HEAD
-        </Button.Blue>
+        </Button.Info>
       </RadioContainer>
-=======
-        </Button.Info>
-      </div>
->>>>>>> 634cb890
       {isOpen && (
         <Dialog
           buttons={commonText.close()}
@@ -188,13 +183,13 @@
 }
 
 export const radioButtonClassName = (isPressed: boolean) => `
-        ${className.niceButton} ${className.ariaHandled}
-        ${
-          isPressed
-            ? className.blueButton
-            : 'hover:bg-gray-300 hover:dark:bg-neutral-600'
-        }
-      `;
+  ${className.niceButton} ${className.ariaHandled}
+  ${
+    isPressed
+      ? className.infoButton
+      : 'hover:bg-gray-300 hover:dark:bg-neutral-600'
+  }
+`;
 
 function RadioButton({
   isPressed,
@@ -209,18 +204,7 @@
     // REFACTOR: this should reuse Button.Small
     <button
       aria-pressed={isPressed}
-<<<<<<< HEAD
       className={radioButtonClassName(isPressed)}
-=======
-      className={`
-        ${className.niceButton} ${className.ariaHandled}
-        ${
-          isPressed
-            ? className.infoButton
-            : 'hover:bg-gray-300 hover:dark:bg-neutral-600'
-        }
-      `}
->>>>>>> 634cb890
       type="button"
       onClick={handleClick}
     >
