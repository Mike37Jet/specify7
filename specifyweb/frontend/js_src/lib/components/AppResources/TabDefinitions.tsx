import { openLintPanel } from '@codemirror/lint';
import { EditorSelection } from '@codemirror/state';
import { okaidia } from '@uiw/codemirror-theme-okaidia';
import { xcodeLight } from '@uiw/codemirror-theme-xcode';
import type { ReactCodeMirrorRef } from '@uiw/react-codemirror';
import CodeMirror from '@uiw/react-codemirror';
import React from 'react';

import { useId } from '../../hooks/useId';
import { useLiveState } from '../../hooks/useLiveState';
import { f } from '../../utils/functools';
import type { RR } from '../../utils/types';
import { writable } from '../../utils/types';
import type { SerializedResource } from '../DataModel/helperTypes';
import type { SpecifyResource } from '../DataModel/legacyTypes';
import type { SpAppResource, SpViewSetObj } from '../DataModel/types';
import { PreferencesContent } from '../UserPreferences';
import type { UserPreferences } from '../UserPreferences/helpers';
import {
  getPrefDefinition,
  setPrefsGenerator,
} from '../UserPreferences/helpers';
import { PreferencesContext, useDarkMode } from '../UserPreferences/Hooks';
<<<<<<< HEAD
import { useCodeMirrorExtensions } from './EditorComponents';
import type { appResourceSubTypes } from './types';
=======
import { PreferencesContent } from '../UserPreferences';
import { useLiveState } from '../../hooks/useLiveState';
import { appResourceSubTypes } from './types';
import { SerializedResource } from '../DataModel/helperTypes';
>>>>>>> 8acc8412

export type AppResourceTab = (props: {
  readonly isReadOnly: boolean;
  readonly resource: SerializedResource<SpAppResource | SpViewSetObj>;
  readonly appResource: SpecifyResource<SpAppResource | SpViewSetObj>;
  readonly data: string | null;
  readonly showValidationRef: React.MutableRefObject<(() => void) | null>;
  readonly onChange: (data: string | null) => void;
}) => JSX.Element;

export const AppResourceTextEditor: AppResourceTab = function ({
  isReadOnly,
  resource,
  appResource,
  data,
  showValidationRef,
  onChange: handleChange,
}): JSX.Element {
  const isDarkMode = useDarkMode();
  const extensions = useCodeMirrorExtensions(resource, appResource);

  const [stateRestored, setStateRestored] = React.useState<boolean>(false);
  const codeMirrorRef = React.useRef<ReactCodeMirrorRef | null>(null);
  React.useEffect(() => {
    showValidationRef.current = (): void => {
      const editorView = codeMirrorRef.current?.view;
      f.maybe(editorView, openLintPanel);
    };
  }, [showValidationRef]);
  const selectionRef = React.useRef<unknown | undefined>(undefined);

  const handleRef = React.useCallback(
    (ref: ReactCodeMirrorRef | null) => {
      codeMirrorRef.current = ref;
      // Restore selection state when switching tabs or toggling full screen
      if (!stateRestored && typeof ref?.view === 'object') {
        if (selectionRef.current !== undefined)
          ref.view.dispatch({
            selection: EditorSelection.fromJSON(selectionRef.current),
          });
        setStateRestored(true);
      }
    },
    [stateRestored]
  );
  return (
    <CodeMirror
      extensions={writable(extensions)}
      readOnly={isReadOnly}
      ref={handleRef}
      theme={isDarkMode ? okaidia : xcodeLight}
      value={data ?? ''}
      /*
       * FEATURE: provide supported attributes for autocomplete
       *   https://codemirror.net/examples/autocompletion/
       *   https://github.com/codemirror/lang-xml#api-reference
       */
      onChange={handleChange}
      onUpdate={({ state }): void => {
        selectionRef.current = state.selection.toJSON();
      }}
    />
  );
};

const UserPreferencesEditor: AppResourceTab = function ({
  isReadOnly,
  data,
  onChange: handleChange,
}): JSX.Element {
  const [preferencesContext] = useLiveState<
    React.ContextType<typeof PreferencesContext>
  >(
    React.useCallback(() => {
      const preferences = JSON.parse(data || '{}') as UserPreferences;
      const setPrefs = setPrefsGenerator(() => preferences, false);
      return [
        (
          category: string,
          subcategory: PropertyKey,
          item: PropertyKey
        ): unknown =>
          preferences[category]?.[subcategory as string]?.[item as string] ??
          getPrefDefinition(category, subcategory as string, item as string)
            .defaultValue,
        (
          category: string,
          subcategory: PropertyKey,
          item: PropertyKey,
          value: unknown
        ): void => {
          setPrefs(category, subcategory as string, item as string, value);
          handleChange(JSON.stringify(preferences));
        },
      ];
    }, [handleChange])
  );

  return (
    <PreferencesContext.Provider value={preferencesContext}>
      <PreferencesContent isReadOnly={isReadOnly} />
    </PreferencesContext.Provider>
  );
};

export const visualAppResourceEditors: RR<
  keyof typeof appResourceSubTypes,
  AppResourceTab | undefined
> = {
  label: undefined,
  report: undefined,
  userPreferences: UserPreferencesEditor,
  defaultUserPreferences: UserPreferencesEditor,
  leafletLayers: undefined,
  rssExportFeed: undefined,
  expressSearchConfig: undefined,
  webLinks: undefined,
  uiFormatters: undefined,
  dataObjectFormatters: undefined,
  searchDialogDefinitions: undefined,
  dataEntryTables: undefined,
  interactionsTables: undefined,
  otherXmlResource: undefined,
  otherJsonResource: undefined,
  otherPropertiesResource: undefined,
  otherAppResources: undefined,
};<|MERGE_RESOLUTION|>--- conflicted
+++ resolved
@@ -6,7 +6,6 @@
 import CodeMirror from '@uiw/react-codemirror';
 import React from 'react';
 
-import { useId } from '../../hooks/useId';
 import { useLiveState } from '../../hooks/useLiveState';
 import { f } from '../../utils/functools';
 import type { RR } from '../../utils/types';
@@ -21,15 +20,8 @@
   setPrefsGenerator,
 } from '../UserPreferences/helpers';
 import { PreferencesContext, useDarkMode } from '../UserPreferences/Hooks';
-<<<<<<< HEAD
 import { useCodeMirrorExtensions } from './EditorComponents';
 import type { appResourceSubTypes } from './types';
-=======
-import { PreferencesContent } from '../UserPreferences';
-import { useLiveState } from '../../hooks/useLiveState';
-import { appResourceSubTypes } from './types';
-import { SerializedResource } from '../DataModel/helperTypes';
->>>>>>> 8acc8412
 
 export type AppResourceTab = (props: {
   readonly isReadOnly: boolean;
