--- conflicted
+++ resolved
@@ -15,7 +15,6 @@
 import type { SpecifyResource } from '../DataModel/legacyTypes';
 import type {
   SpAppResource,
-<<<<<<< HEAD
   SpAppResourceDir,
   SpViewSetObj,
 } from '../DataModel/types';
@@ -25,19 +24,17 @@
 import { formattersSpec } from '../Formatters/spec';
 import { FormEditor } from '../FormEditor';
 import { viewSetsSpec } from '../FormEditor/spec';
+import { BasePreferences } from '../Preferences/BasePreferences';
+import { userPreferenceDefinitions } from '../Preferences/UserDefinitions';
+import { userPreferences } from '../Preferences/userPreferences';
 import type { BaseSpec } from '../Syncer';
 import type { SimpleXmlNode } from '../Syncer/xmlToJson';
-import { PreferencesContent } from '../UserPreferences';
-import type { UserPreferences } from '../UserPreferences/helpers';
-import {
-  getPrefDefinition,
-  setPrefsGenerator,
-} from '../UserPreferences/helpers';
-import { PreferencesContext, useDarkMode } from '../UserPreferences/Hooks';
 import { WebLinkEditor } from '../WebLinks/Editor';
 import { webLinksSpec } from '../WebLinks/spec';
 import { useCodeMirrorExtensions } from './EditorComponents';
 import type { appResourceSubTypes } from './types';
+import { useDarkMode } from '../Preferences/Hooks';
+import { PreferencesContent } from '../Preferences';
 
 export type AppResourceEditorType = 'generic' | 'json' | 'visual' | 'xml';
 
@@ -45,22 +42,6 @@
   readonly resource: SerializedResource<SpAppResource | SpViewSetObj>;
   readonly appResource: SpecifyResource<SpAppResource | SpViewSetObj>;
   readonly directory: SerializedResource<SpAppResourceDir>;
-=======
-  SpViewSetObj as SpViewSetObject,
-} from '../DataModel/types';
-import { PreferencesContent } from '../Preferences';
-import { BasePreferences } from '../Preferences/BasePreferences';
-import { useDarkMode } from '../Preferences/Hooks';
-import { userPreferenceDefinitions } from '../Preferences/UserDefinitions';
-import { userPreferences } from '../Preferences/userPreferences';
-import { useCodeMirrorExtensions } from './EditorComponents';
-import type { appResourceSubTypes } from './types';
-
-export type AppResourceTab = (props: {
-  readonly isReadOnly: boolean;
-  readonly resource: SerializedResource<SpAppResource | SpViewSetObject>;
-  readonly appResource: SpecifyResource<SpAppResource | SpViewSetObject>;
->>>>>>> dbb15abb
   readonly data: string | null;
   readonly showValidationRef: React.MutableRefObject<(() => void) | null>;
   /**
@@ -145,46 +126,9 @@
 export const generateXmlEditor = generateEditor;
 
 function UserPreferencesEditor({
-  data: initialData,
+  data,
   onChange: handleChange,
-<<<<<<< HEAD
 }: AppResourceTabProps): JSX.Element {
-  const [preferencesContext] = useLiveState<
-    React.ContextType<typeof PreferencesContext>
-  >(
-    React.useCallback(() => {
-      const preferences = JSON.parse(
-        typeof initialData === 'string' && initialData.length > 0
-          ? initialData
-          : '{}'
-      ) as UserPreferences;
-      const setPrefs = setPrefsGenerator(() => preferences, false);
-      return [
-        (
-          category: string,
-          subcategory: PropertyKey,
-          item: PropertyKey
-        ): unknown =>
-          preferences[category]?.[subcategory as string]?.[item as string] ??
-          getPrefDefinition(category, subcategory as string, item as string)
-            .defaultValue,
-        (
-          category: string,
-          subcategory: PropertyKey,
-          item: PropertyKey,
-          value: unknown
-        ): void => {
-          setPrefs(category, subcategory as string, item as string, value);
-          handleChange(JSON.stringify(preferences));
-        },
-      ];
-      /*
-       * For simplicity and performance reasons assume initialData is not
-       * changed by the parent, except as a result of handleChange call
-       */
-      // eslint-disable-next-line react-hooks/exhaustive-deps
-=======
-}): JSX.Element {
   const [preferencesContext] = useLiveState<typeof userPreferences>(
     React.useCallback(() => {
       const userPreferences = new BasePreferences({
@@ -201,21 +145,14 @@
         JSON.parse(data === null || data.length === 0 ? '{}' : data)
       );
       return userPreferences;
->>>>>>> dbb15abb
     }, [handleChange])
   );
 
   const Context = userPreferences.Context;
   return (
-<<<<<<< HEAD
-    <PreferencesContext.Provider value={preferencesContext}>
+    <Context.Provider value={preferencesContext}>
       <PreferencesContent />
-    </PreferencesContext.Provider>
-=======
-    <Context.Provider value={preferencesContext}>
-      <PreferencesContent isReadOnly={isReadOnly} />
     </Context.Provider>
->>>>>>> dbb15abb
   );
 }
 
@@ -236,7 +173,6 @@
   },
   label: undefined,
   report: undefined,
-<<<<<<< HEAD
   userPreferences: {
     visual: UserPreferencesEditor,
     json: AppResourceTextEditor,
@@ -245,11 +181,10 @@
     visual: UserPreferencesEditor,
     json: AppResourceTextEditor,
   },
-=======
-  user: UserPreferencesEditor,
-  defaultUserPreferences: UserPreferencesEditor,
-  collection: undefined,
->>>>>>> dbb15abb
+  collectionPreferences: {
+    // FEATURE: add visual editor
+    json: AppResourceTextEditor,
+  },
   leafletLayers: undefined,
   rssExportFeed: {
     visual: RssExportFeedEditor,
