import React from 'react';

import { useErrorContext } from '../../hooks/useErrorContext';
import { resourcesText } from '../../localization/resources';
import type { GetOrSet } from '../../utils/types';
import { Container, H2 } from '../Atoms';
import { ProtectedTable, ProtectedTool } from '../Permissions/PermissionDenied';
import { SafeOutlet } from '../Router/RouterUtils';
import { AppResourcesAside } from './Aside';
import { AppResourcesFilters } from './Filters';
import type { AppResources } from './hooks';
import { useAppResources } from './hooks';

export function AppResourcesWrapper(): JSX.Element {
  return (
    <ProtectedTool action="read" tool="resources">
      <ProtectedTable action="read" tableName="Discipline">
        <ProtectedTable action="read" tableName="Discipline">
          <ProtectedTable action="read" tableName="SpecifyUser">
            <AppResourcesDataFetcher />
          </ProtectedTable>
        </ProtectedTable>
      </ProtectedTable>
    </ProtectedTool>
  );
}

function AppResourcesDataFetcher(): JSX.Element | null {
  const getSetResources = useAppResources();
  const [resources] = getSetResources;
  useErrorContext('appResourcesData', resources);

  return typeof resources === 'object' ? (
    <AppResourcesView getSet={getSetResources as GetOrSet<AppResources>} />
  ) : null;
}

export type AppResourcesOutlet = { readonly getSet: GetOrSet<AppResources> };

function AppResourcesView({
  getSet,
}: {
  readonly getSet: GetOrSet<AppResources>;
}): JSX.Element {
  const [resources] = getSet;

  return (
    <Container.FullGray>
      <div className="flex flex-wrap items-center gap-4">
        <H2 className="text-2xl">{resourcesText.resources()}</H2>
        <div className="flex gap-2">
          <AppResourcesFilters initialResources={resources} />
        </div>
      </div>
<<<<<<< HEAD
      <div className="flex h-0 flex-1 gap-4">
        <AppResourcesAside isEmbedded={false} resources={resources} />
=======
      <div className="flex flex-1 flex-col gap-4 sm:h-0 md:flex-row">
        <AppResourcesAside
          isEmbedded={false}
          isReadOnly={false}
          resources={resources}
        />
>>>>>>> 3ea6689c
        <SafeOutlet<AppResourcesOutlet>
          getSet={getSet as GetOrSet<AppResources>}
        />
      </div>
    </Container.FullGray>
  );
}<|MERGE_RESOLUTION|>--- conflicted
+++ resolved
@@ -52,17 +52,8 @@
           <AppResourcesFilters initialResources={resources} />
         </div>
       </div>
-<<<<<<< HEAD
-      <div className="flex h-0 flex-1 gap-4">
+      <div className="flex flex-1 flex-col gap-4 sm:h-0 md:flex-row">
         <AppResourcesAside isEmbedded={false} resources={resources} />
-=======
-      <div className="flex flex-1 flex-col gap-4 sm:h-0 md:flex-row">
-        <AppResourcesAside
-          isEmbedded={false}
-          isReadOnly={false}
-          resources={resources}
-        />
->>>>>>> 3ea6689c
         <SafeOutlet<AppResourcesOutlet>
           getSet={getSet as GetOrSet<AppResources>}
         />
