import React from 'react';
import { useOutletContext } from 'react-router';
import { useNavigate, useParams } from 'react-router-dom';

import { useAsyncState } from '../../hooks/useAsyncState';
import { commonText } from '../../localization/common';
import { formsText } from '../../localization/forms';
import { headerText } from '../../localization/header';
import { resourcesText } from '../../localization/resources';
import { ajax } from '../../utils/ajax';
import { f } from '../../utils/functools';
import type { RA } from '../../utils/types';
import { mappedFind } from '../../utils/utils';
import { Ul } from '../Atoms';
import { Button } from '../Atoms/Button';
import { Link } from '../Atoms/Link';
import { addMissingFields } from '../DataModel/addMissingFields';
import type { SerializedResource } from '../DataModel/helperTypes';
import { deserializeResource } from '../DataModel/serializers';
import type { SpAppResourceDir } from '../DataModel/types';
import { filePathToHuman } from '../FormEditor/fetchAllViews';
import {
  spAppResourceView,
  spViewSetNameView,
} from '../FormParse/webOnlyViews';
import { ResourceView } from '../Forms/ResourceView';
import { userInformation } from '../InitialContext/userInformation';
import { Dialog } from '../Molecules/Dialog';
import { NotFoundView } from '../Router/NotFoundView';
import { formatUrl } from '../Router/queryString';
import type { AppResourcesTree } from './hooks';
import { useResourcesTree } from './hooks';
import type { AppResourcesOutlet } from './index';
import type { AppResourceType, ScopedAppResourceDir } from './types';
import { appResourceSubTypes, appResourceTypes } from './types';

/**
 * Check if app resource is a sub type of XML
 */
export const isXmlSubType = (type: string, subType: string): boolean =>
  type === 'text/xml' && subType.includes('xml');

export function CreateAppResource(): JSX.Element {
  const navigate = useNavigate();
  const { directoryKey = '' } = useParams();
  const {
    getSet: [resources],
  } = useOutletContext<AppResourcesOutlet>();
  const resourcesTree = useResourcesTree(resources);
  const directory = React.useMemo(
    () => findAppResourceDirectory(resourcesTree, directoryKey),
    [resourcesTree, directoryKey]
  );

  const [name, setName] = React.useState<string>('');
  const [type, setType] = React.useState<AppResourceType | undefined>(
    undefined
  );
  const [mimeType, setMimeType] = React.useState<string | undefined>(undefined);
  const [templateFile, setTemplateFile] = React.useState<
    string | false | undefined
  >(undefined);
  return directory === undefined ? (
    <NotFoundView container={false} />
  ) : type === undefined ? (
    <Dialog
      buttons={commonText.cancel()}
      header={resourcesText.selectResourceType()}
      onClose={(): void => navigate('/specify/resources/')}
    >
      <Ul className="flex flex-col">
        {Object.entries(appResourceTypes).map(([key, type]) => (
          <li className="contents" key={key}>
            <Button.LikeLink
              onClick={(): void => {
                setType(type);
                if (key === 'viewSets') setMimeType('text/xml');
              }}
            >
              {type.icon}
              {type.label}
            </Button.LikeLink>
          </li>
        ))}
      </Ul>
    </Dialog>
  ) : mimeType === undefined ? (
    <Dialog
      buttons={commonText.cancel()}
      header={resourcesText.selectResourceType()}
      onClose={(): void => navigate('/specify/resources/')}
    >
      <table className="grid-table grid-cols-2 gap-2">
        <thead>
          <tr>
            <th scope="col">{resourcesText.type()}</th>
            <th scope="col">{headerText.documentation()}</th>
          </tr>
        </thead>
        <tbody>
          {Object.entries(appResourceSubTypes).map(
<<<<<<< HEAD
            ([key, { icon, mimeType, name = '', documentationUrl, label }]) => (
              <tr key={key}>
                <td>
                  {name === '' ? (
=======
            ([
              key,
              { icon, mimeType, name = '', documentationUrl, label, ...rest },
            ]) =>
              'scope' in rest &&
              !f.includes(rest.scope, directory.scope) ? undefined : (
                <tr key={key}>
                  <td>
>>>>>>> dbb15abb
                    <Button.LikeLink
                      onClick={(): void => {
                        setMimeType(mimeType ?? '');
                        setName(name);
<<<<<<< HEAD
                        setTemplateFile(false);
=======
>>>>>>> dbb15abb
                      }}
                    >
                      {icon}
                      {label}
                    </Button.LikeLink>
<<<<<<< HEAD
                  ) : (
                    <Link.Default
                      href={getUrl(directoryKey, type, name, mimeType ?? '')}
                    >
                      {icon}
                      {label}
                    </Link.Default>
                  )}
                </td>
                <td>
                  {typeof documentationUrl === 'string' && (
                    <Link.NewTab href={documentationUrl}>
                      {headerText.documentation()}
                    </Link.NewTab>
                  )}
                </td>
              </tr>
            )
=======
                  </td>
                  <td>
                    {typeof documentationUrl === 'string' && (
                      <Link.NewTab href={documentationUrl}>
                        {headerText.documentation()}
                      </Link.NewTab>
                    )}
                  </td>
                </tr>
              )
>>>>>>> dbb15abb
          )}
        </tbody>
      </table>
    </Dialog>
  ) : templateFile === undefined && type.tableName === 'SpViewSetObj' ? (
    <ViewSetTemplates onSelect={setTemplateFile} />
  ) : (
    <EditAppResource
      directory={directory}
      mimeType={mimeType || undefined}
      name={name}
      templateFile={templateFile === false ? undefined : templateFile}
      type={type}
    />
  );
}

/**
 * Traverse the recursive AppResourceTree structure in search of a directory
 * with a given searchKey
 */
export const findAppResourceDirectory = (
  tree: AppResourcesTree,
  searchKey: string
): ScopedAppResourceDir | undefined =>
  mappedFind(tree, ({ key, directory, subCategories }) =>
    key === searchKey
      ? directory
      : findAppResourceDirectory(subCategories, searchKey)
  );

/** Find "directoryKey" for an app resource directory with given id */
export const findAppResourceDirectoryKey = (
  tree: AppResourcesTree,
  directoryId: number
): string | undefined =>
  mappedFind(tree, ({ key, directory, subCategories }) =>
    directory?.id === directoryId
      ? key
      : findAppResourceDirectoryKey(subCategories, directoryId)
  );

function getUrl(
  directoryKey: string,
  type: AppResourceType,
  name: string,
  mimeType: string | undefined,
  templateFile?: string
): string {
  const path = type.tableName === 'SpAppResource' ? 'app-resource' : 'view-set';
  return formatUrl(`/specify/resources/${path}/new/`, {
    directoryKey,
    name,
    mimeType,
    templateFile,
  });
}

function ViewSetTemplates({
  onSelect: handleSelect,
}: {
  readonly onSelect: (fileName: string | false) => void;
}): JSX.Element | null {
  const [viewSets] = useAsyncState(
    React.useCallback(
      async () =>
        ajax<RA<string>>(
          `/context/viewsets.json`,
          {
            method: 'GET',
            headers: {
              Accept: 'application/json',
            },
          },
          {
            strict: false,
          }
        )
          .then(({ data }) => {
            if (data.length === 0) handleSelect(false);
            return data;
          })
          .catch((error) => {
            console.error(error);
            handleSelect(false);
            return undefined;
          }),
      [handleSelect]
    ),
    true
  );
  return viewSets === undefined ? null : (
    <Dialog
      buttons={commonText.new()}
      header={resourcesText.copyDefaultForms()}
      onClose={(): void => handleSelect(false)}
    >
      <Ul className="flex flex-col gap-2">
        {viewSets.map((path, index) => (
          <li key={index}>
            <Button.LikeLink onClick={(): void => handleSelect(path)}>
              {filePathToHuman(path)}
            </Button.LikeLink>
          </li>
        ))}
      </Ul>
    </Dialog>
  );
}

function EditAppResource({
  directory,
  name,
  type,
  mimeType,
  templateFile,
}: {
  readonly directory: SerializedResource<SpAppResourceDir>;
  readonly name: string;
  readonly type: AppResourceType;
  readonly mimeType: string | undefined;
  readonly templateFile: string | undefined;
}): JSX.Element {
  const resource = React.useMemo(
    () =>
      deserializeResource(
        addMissingFields(type.tableName as 'SpAppResource', {
          // I don't think this field is used anywhere
          level: 0,
          mimeType,
          name: name.trim(),
          specifyUser: userInformation.resource_uri,
          spAppResourceDir: directory.resource_uri,
        })
      ),
    [directory, name, type, mimeType]
  );

  const navigate = useNavigate();
  const { directoryKey = '' } = useParams();

  return (
    <ResourceView
      dialog="modal"
      isDependent={false}
      isSubForm={false}
      resource={resource}
      title={
        type.tableName === 'SpViewSetObj'
          ? formsText.newResourceTitle({
              tableName: resourcesText.formDefinition(),
            })
          : undefined
      }
      viewName={
        // Special views that include only "name" field
        type.tableName === 'SpAppResource'
          ? spAppResourceView
          : spViewSetNameView
      }
      onAdd={undefined}
      onClose={(): void => navigate('/specify/resources/')}
      onDeleted={undefined}
      // eslint-disable-next-line react/jsx-handler-names
      onSaved={f.never}
      onSaving={(unsetUnloadProtect): false => {
        unsetUnloadProtect();
        navigate(
          getUrl(
            directoryKey,
            type,
            resource.get('name'),
            resource.get('mimeType') ?? undefined,
            templateFile
          )
        );
        /*
         * Prevent saving a resource to fix
         * https://github.com/specify/specify7/issues/1596
         */
        return false;
      }}
    />
  );
}<|MERGE_RESOLUTION|>--- conflicted
+++ resolved
@@ -99,12 +99,6 @@
         </thead>
         <tbody>
           {Object.entries(appResourceSubTypes).map(
-<<<<<<< HEAD
-            ([key, { icon, mimeType, name = '', documentationUrl, label }]) => (
-              <tr key={key}>
-                <td>
-                  {name === '' ? (
-=======
             ([
               key,
               { icon, mimeType, name = '', documentationUrl, label, ...rest },
@@ -113,40 +107,25 @@
               !f.includes(rest.scope, directory.scope) ? undefined : (
                 <tr key={key}>
                   <td>
->>>>>>> dbb15abb
-                    <Button.LikeLink
-                      onClick={(): void => {
-                        setMimeType(mimeType ?? '');
-                        setName(name);
-<<<<<<< HEAD
-                        setTemplateFile(false);
-=======
->>>>>>> dbb15abb
-                      }}
-                    >
-                      {icon}
-                      {label}
-                    </Button.LikeLink>
-<<<<<<< HEAD
-                  ) : (
-                    <Link.Default
-                      href={getUrl(directoryKey, type, name, mimeType ?? '')}
-                    >
-                      {icon}
-                      {label}
-                    </Link.Default>
-                  )}
-                </td>
-                <td>
-                  {typeof documentationUrl === 'string' && (
-                    <Link.NewTab href={documentationUrl}>
-                      {headerText.documentation()}
-                    </Link.NewTab>
-                  )}
-                </td>
-              </tr>
-            )
-=======
+                    {name === '' ? (
+                      <Button.LikeLink
+                        onClick={(): void => {
+                          setMimeType(mimeType ?? '');
+                          setName(name);
+                          setTemplateFile(false);
+                        }}
+                      >
+                        {icon}
+                        {label}
+                      </Button.LikeLink>
+                    ) : (
+                      <Link.Default
+                        href={getUrl(directoryKey, type, name, mimeType ?? '')}
+                      >
+                        {icon}
+                        {label}
+                      </Link.Default>
+                    )}
                   </td>
                   <td>
                     {typeof documentationUrl === 'string' && (
@@ -157,7 +136,6 @@
                   </td>
                 </tr>
               )
->>>>>>> dbb15abb
           )}
         </tbody>
       </table>
