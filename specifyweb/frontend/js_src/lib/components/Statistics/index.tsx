--- conflicted
+++ resolved
@@ -552,7 +552,7 @@
         {isEditing ? (
           <>
             {process.env.NODE_ENV === 'development' && (
-              <Button.BorderedGray
+              <Button.Secondary
                 onClick={(): void => {
                   cleanThrottledPromises();
                   handleSharedLayoutChange(undefined);
@@ -565,13 +565,8 @@
                   });
                 }}
               >
-<<<<<<< HEAD
-                {localized(`[DEV] ${commonText.reset()}`)}
+                {localized(`${commonText.reset()} [DEV]`)}
               </Button.Secondary>
-=======
-                {`${commonText.reset()} [DEV]`}
-              </Button.BorderedGray>
->>>>>>> 27e2be0d
             )}
 
             <Button.BorderedGray
