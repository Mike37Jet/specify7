--- conflicted
+++ resolved
@@ -222,26 +222,16 @@
             mode === 'validate'
               ? wbText.validationCanceled()
               : mode === 'unupload'
-<<<<<<< HEAD
               ? wbText.rollbackCanceled()
               : viewerLocalization.doCancelled
-=======
-                ? wbText.rollbackCanceled()
-                : wbText.uploadCanceled()
->>>>>>> 1d6b1ee8
           }
           onClose={closeAbortedMessage}
         >
           {mode === 'validate'
             ? wbText.validationCanceledDescription()
             : mode === 'unupload'
-<<<<<<< HEAD
             ? wbText.rollbackCanceledDescription()
             : viewerLocalization.doCancelledDescription}
-=======
-              ? wbText.rollbackCanceledDescription()
-              : wbText.uploadCanceledDescription()}
->>>>>>> 1d6b1ee8
         </Dialog>
       )}
     </>
