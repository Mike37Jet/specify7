import { f } from '../../utils/functools';
import type { RA } from '../../utils/types';
import { filterArray } from '../../utils/types';
import { sortFunction } from '../../utils/utils';
<<<<<<< HEAD
import { fetchDistantRelated } from '../DataModel/helpers';
import { LiteralField, Relationship } from '../DataModel/specifyField';
=======
import type { AnySchema } from '../DataModel/helperTypes';
import type { SpecifyResource } from '../DataModel/legacyTypes';
import type { Collection, SpecifyTable } from '../DataModel/specifyTable';
import { fetchFormatters, fetchPathAsString, format } from './formatters';
import type { Aggregator } from './spec';
>>>>>>> ac4b70c0

export async function aggregate(
  collection: Collection<AnySchema> | RA<SpecifyResource<AnySchema>>,
  aggregator?: Aggregator | string
): Promise<string> {
  const allResources = Array.isArray(collection)
    ? collection
    : collection.models;
  if (allResources.length === 0) return '';
  const targetTable = Array.isArray(collection)
    ? collection[0].specifyTable
    : collection.table.specifyTable;

  const { aggregators } = await fetchFormatters;

  const defaultAggregator = targetTable.getAggregator();

  const resolvedAggregator =
    (typeof aggregator === 'object'
      ? aggregator
      : aggregators.find(({ name }) => name === aggregator)) ??
    aggregators.find(({ name }) => name === defaultAggregator) ??
    aggregators.find(
      ({ table, isDefault }) => table === targetTable && isDefault
    ) ??
    aggregators.find(({ table }) => table === targetTable) ??
    autoGenerateAggregator(targetTable);

  const resources =
    typeof resolvedAggregator.limit === 'number' && resolvedAggregator.limit > 0
      ? allResources.slice(0, resolvedAggregator.limit)
      : allResources;

  if (!Array.isArray(collection) && !collection.isComplete())
    console.error('Collection is incomplete');

  return Promise.all(
    resources.map((resource) =>
      f.all({
        formatted: format(resource, resolvedAggregator.formatter),
        sortValue:
          resolvedAggregator.sortField === undefined
            ? undefined
<<<<<<< HEAD
            : fetchPathAsString(resource, resolvedAggregator.sortField),
=======
            : fetchPathAsString(resource, resolvedAggregator.sortField, false),
>>>>>>> ac4b70c0
      })
    )
  ).then((entries) => {
    const resources = Array.from(
      filterArray(
        entries.map(({ formatted, sortValue }) =>
          formatted === undefined ? undefined : { formatted, sortValue }
        )
      )
    )
      .sort(sortFunction(({ sortValue }) => sortValue))
      .map(({ formatted }) => formatted);

    return `${resources.join(resolvedAggregator.separator)}${
      resolvedAggregator.suffix ?? ''
    }`;
  });
}

<<<<<<< HEAD
/**
 * Climb the resource along the path, and convert the final result to a string
 * (either using formatter, aggregator or toString())
 */
export const fetchPathAsString = (
  resource: SpecifyResource<AnySchema>,
  field: RA<LiteralField | Relationship>
): Promise<string | undefined> =>
  fetchDistantRelated(resource, field).then(async (data) => {
    if (
      data === undefined ||
      data.field === undefined ||
      data.resource === undefined
    )
      return undefined;
    const { field, resource } = data;
    if (field.isRelationship) {
      const related = await resource.rgetPromise(field.name);
      if (typeof related === 'object' && related !== null)
        return format(related);
      else return undefined;
    } else return (resource.get(field.name) as number)?.toString() ?? undefined;
  });

const autoGenerateAggregator = (table: SpecifyModel): Aggregator => ({
=======
const autoGenerateAggregator = (table: SpecifyTable): Aggregator => ({
>>>>>>> ac4b70c0
  name: table.name,
  title: table.name,
  table,
  isDefault: true,
  separator: '; ',
  suffix: '',
  limit: 4,
  formatter: undefined,
  sortField: undefined,
});<|MERGE_RESOLUTION|>--- conflicted
+++ resolved
@@ -2,16 +2,11 @@
 import type { RA } from '../../utils/types';
 import { filterArray } from '../../utils/types';
 import { sortFunction } from '../../utils/utils';
-<<<<<<< HEAD
-import { fetchDistantRelated } from '../DataModel/helpers';
-import { LiteralField, Relationship } from '../DataModel/specifyField';
-=======
 import type { AnySchema } from '../DataModel/helperTypes';
 import type { SpecifyResource } from '../DataModel/legacyTypes';
 import type { Collection, SpecifyTable } from '../DataModel/specifyTable';
 import { fetchFormatters, fetchPathAsString, format } from './formatters';
 import type { Aggregator } from './spec';
->>>>>>> ac4b70c0
 
 export async function aggregate(
   collection: Collection<AnySchema> | RA<SpecifyResource<AnySchema>>,
@@ -49,17 +44,13 @@
     console.error('Collection is incomplete');
 
   return Promise.all(
-    resources.map((resource) =>
+    resources.map(async (resource) =>
       f.all({
         formatted: format(resource, resolvedAggregator.formatter),
         sortValue:
           resolvedAggregator.sortField === undefined
             ? undefined
-<<<<<<< HEAD
-            : fetchPathAsString(resource, resolvedAggregator.sortField),
-=======
             : fetchPathAsString(resource, resolvedAggregator.sortField, false),
->>>>>>> ac4b70c0
       })
     )
   ).then((entries) => {
@@ -79,35 +70,7 @@
   });
 }
 
-<<<<<<< HEAD
-/**
- * Climb the resource along the path, and convert the final result to a string
- * (either using formatter, aggregator or toString())
- */
-export const fetchPathAsString = (
-  resource: SpecifyResource<AnySchema>,
-  field: RA<LiteralField | Relationship>
-): Promise<string | undefined> =>
-  fetchDistantRelated(resource, field).then(async (data) => {
-    if (
-      data === undefined ||
-      data.field === undefined ||
-      data.resource === undefined
-    )
-      return undefined;
-    const { field, resource } = data;
-    if (field.isRelationship) {
-      const related = await resource.rgetPromise(field.name);
-      if (typeof related === 'object' && related !== null)
-        return format(related);
-      else return undefined;
-    } else return (resource.get(field.name) as number)?.toString() ?? undefined;
-  });
-
-const autoGenerateAggregator = (table: SpecifyModel): Aggregator => ({
-=======
 const autoGenerateAggregator = (table: SpecifyTable): Aggregator => ({
->>>>>>> ac4b70c0
   name: table.name,
   title: table.name,
   table,
