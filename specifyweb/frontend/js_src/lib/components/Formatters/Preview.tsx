--- conflicted
+++ resolved
@@ -9,11 +9,8 @@
 import { removeItem } from '../../utils/utils';
 import { Button } from '../Atoms/Button';
 import { Link } from '../Atoms/Link';
-<<<<<<< HEAD
 import { LoadingContext } from '../Core/Contexts';
-=======
 import { ReadOnlyContext } from '../Core/Contexts';
->>>>>>> 148be693
 import { fetchCollection } from '../DataModel/collection';
 import type { AnySchema } from '../DataModel/helperTypes';
 import type { SpecifyResource } from '../DataModel/legacyTypes';
@@ -90,22 +87,6 @@
                 className="flex gap-2 rounded bg-[color:var(--form-background)] p-2"
                 key={index}
               >
-<<<<<<< HEAD
-                <ResourceLink
-                  component={Link.Icon}
-                  props={{
-                    icon: 'eye',
-                  }}
-                  resource={resource}
-                  resourceView={{
-                    onDeleted: (): void =>
-                      setResources(removeItem(resources, index)),
-                  }}
-                />
-                <output className="whitespace-pre-wrap break-all">
-                  {output}
-                </output>
-=======
                 <ReadOnlyContext.Provider value>
                   <ResourceLink
                     component={Link.Icon}
@@ -120,7 +101,6 @@
                   />
                   <output className="whitespace-pre-wrap">{output}</output>
                 </ReadOnlyContext.Provider>
->>>>>>> 148be693
               </div>
             );
           })
