import { preferencesText } from '../../localization/preferences';
import { queryText } from '../../localization/query';
import { specifyNetworkText } from '../../localization/specifyNetwork';
import { statsText } from '../../localization/stats';
import { f } from '../../utils/functools';
import type { RA } from '../../utils/types';
<<<<<<< HEAD
import { ensure, localized } from '../../utils/types';
import type { StatLayout } from '../Statistics/types';
import type { GenericPreferences } from './types';
import { definePref } from './types';
=======
import { ensure } from '../../utils/types';
import type { QueryView } from '../QueryBuilder/Header';
import type { StatLayout } from '../Statistics/types';
import type { GenericPreferences } from './types';
import { defineItem } from './types';
>>>>>>> b63632a7

export const collectionPreferenceDefinitions = {
  statistics: {
    title: statsText.statistics(),
    subCategories: {
      appearance: {
        title: preferencesText.appearance(),
        items: {
          layout: definePref<RA<StatLayout> | undefined>({
            title: localized('_Defines the layout of the stats page'),
            requiresReload: false,
            visible: false,
            defaultValue: undefined,
            renderer: f.never,
            container: 'label',
          }),
<<<<<<< HEAD
          showTotal: definePref<boolean>({
            title: localized('_Defines if preparation stats include total'),
=======
          showPreparationsTotal: defineItem<boolean>({
            title: 'Defines if preparation stats include total',
>>>>>>> b63632a7
            requiresReload: false,
            visible: false,
            defaultValue: true,
            renderer: f.never,
            container: 'label',
            type: 'java.lang.Boolean',
          }),
          refreshRate: definePref<number>({
            title: localized('_Defines the rate of auto refresh in hours'),
            requiresReload: false,
            visible: false,
            defaultValue: 24,
            renderer: f.never,
            container: 'label',
            type: 'java.lang.Float',
          }),
        },
      },
      specifyNetwork: {
        title: specifyNetworkText.specifyNetwork(),
        items: {
          publishingOrganization: definePref<string | undefined>({
            title: localized('_Stores GBIF\'s "publishingOrgKey"'),
            requiresReload: false,
            visible: false,
            defaultValue: undefined,
            renderer: f.never,
            container: 'label',
          }),
          collectionKey: definePref<string | undefined>({
            title: localized('_Stores GBIF\'s "dataSetKey"'),
            requiresReload: false,
            visible: false,
            defaultValue: undefined,
            renderer: f.never,
            container: 'label',
          }),
        },
      },
    },
  },
  queryBuilder: {
    title: queryText.queryBuilder(),
    subCategories: {
      appearance: {
        title: preferencesText.appearance(),
        items: {
          display: defineItem<QueryView>({
            title: preferencesText.displayBasicView(),
            requiresReload: false,
            visible: false,
            defaultValue: {
              basicView: [],
              detailedView: [],
            },
            renderer: f.never,
            container: 'div',
          }),
        },
      },
    },
  },
} as const;

ensure<GenericPreferences>()(collectionPreferenceDefinitions);<|MERGE_RESOLUTION|>--- conflicted
+++ resolved
@@ -4,18 +4,11 @@
 import { statsText } from '../../localization/stats';
 import { f } from '../../utils/functools';
 import type { RA } from '../../utils/types';
-<<<<<<< HEAD
 import { ensure, localized } from '../../utils/types';
 import type { StatLayout } from '../Statistics/types';
 import type { GenericPreferences } from './types';
 import { definePref } from './types';
-=======
-import { ensure } from '../../utils/types';
 import type { QueryView } from '../QueryBuilder/Header';
-import type { StatLayout } from '../Statistics/types';
-import type { GenericPreferences } from './types';
-import { defineItem } from './types';
->>>>>>> b63632a7
 
 export const collectionPreferenceDefinitions = {
   statistics: {
@@ -32,13 +25,8 @@
             renderer: f.never,
             container: 'label',
           }),
-<<<<<<< HEAD
-          showTotal: definePref<boolean>({
-            title: localized('_Defines if preparation stats include total'),
-=======
-          showPreparationsTotal: defineItem<boolean>({
-            title: 'Defines if preparation stats include total',
->>>>>>> b63632a7
+          showPreparationsTotal: definePref<boolean>({
+            title: localized('Defines if preparation stats include total'),
             requiresReload: false,
             visible: false,
             defaultValue: true,
@@ -86,7 +74,7 @@
       appearance: {
         title: preferencesText.appearance(),
         items: {
-          display: defineItem<QueryView>({
+          display: definePref<QueryView>({
             title: preferencesText.displayBasicView(),
             requiresReload: false,
             visible: false,
