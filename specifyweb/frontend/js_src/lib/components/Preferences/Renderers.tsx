--- conflicted
+++ resolved
@@ -33,7 +33,6 @@
 import { AttachmentPicker } from '../Molecules/AttachmentPicker';
 import { AutoComplete } from '../Molecules/AutoComplete';
 import { ListEdit } from '../Toolbar/QueryTablesEdit';
-<<<<<<< HEAD
 import type { PreferenceItem, PreferenceRendererProps } from './types';
 import { userPreferences } from './userPreferences';
 
@@ -65,39 +64,21 @@
     </div>
   );
 }
-=======
-import type { PreferenceItem, PreferenceItemComponent } from './types';
-import { userPreferences } from './userPreferences';
-
-export const ColorPickerPreferenceItem: PreferenceItemComponent<string> =
-  function ColorPickerPreferenceItem({
-    value,
-    onChange: handleChange,
-    isReadOnly,
-  }) {
-    return (
-      <div className={`relative ${iconClassName}`}>
-        <span
-          className="block h-full w-full rounded-full ring-1 ring-gray-400"
-          style={{
-            backgroundColor: value,
-          }}
-        />
-        <Input.Generic
-          className="sr-only !top-[unset] bottom-0 h-auto opacity-0"
-          isReadOnly={isReadOnly}
-          maxLength={7}
-          minLength={7}
-          pattern="^#[0-9a-fA-F]{6}$"
-          required
-          type="color"
-          value={value}
-          onValueChange={handleChange}
-        />
-      </div>
-    );
-  };
->>>>>>> b63632a7
+
+export function CollectionSortOrderPreferenceItem({
+  value,
+  onChange: handleChange,
+}: PreferenceRendererProps<
+  keyof Collection['fields'] | `-${keyof Collection['fields']}`
+>): JSX.Element {
+  return (
+    <OrderPicker
+      order={value}
+      table={tables.Collection}
+      onChange={handleChange}
+    />
+  );
+}
 
 export type MenuPreferences = {
   readonly visible: RA<string>;
@@ -147,21 +128,6 @@
           hidden: defaultItems.filter((item) => !selectedItems.includes(item)),
         })
       }
-    />
-  );
-}
-
-export function CollectionSortOrderPreferenceItem({
-  value,
-  onChange: handleChange,
-}: PreferenceRendererProps<
-  keyof Collection['fields'] | `-${keyof Collection['fields']}`
->): JSX.Element {
-  return (
-    <OrderPicker
-      order={value}
-      table={tables.Collection}
-      onChange={handleChange}
     />
   );
 }
