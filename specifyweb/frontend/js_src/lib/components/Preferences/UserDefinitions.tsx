/**
 * Definitions for User Interface preferences (scoped to a SpecifyUser)
 */

import React from 'react';
import type { LocalizedString } from 'typesafe-i18n';

import { attachmentsText } from '../../localization/attachments';
import { commonText } from '../../localization/common';
import { formsText } from '../../localization/forms';
import { headerText } from '../../localization/header';
import { interactionsText } from '../../localization/interactions';
import { localityText } from '../../localization/locality';
import { preferencesText } from '../../localization/preferences';
import { queryText } from '../../localization/query';
import { reportsText } from '../../localization/report';
import { resourcesText } from '../../localization/resources';
import { schemaText } from '../../localization/schema';
import { statsText } from '../../localization/stats';
import type { Language } from '../../localization/utils/config';
import { LANGUAGE } from '../../localization/utils/config';
import { wbPlanText } from '../../localization/wbPlan';
import { wbText } from '../../localization/workbench';
import type { RA, RR } from '../../utils/types';
import { defined, ensure, overwriteReadOnly } from '../../utils/types';
import { Link } from '../Atoms/Link';
import { getField } from '../DataModel/helpers';
import type { TableFields } from '../DataModel/helperTypes';
import type { Collection, Tables } from '../DataModel/types';
import { error, softError } from '../Errors/assert';
import type { StatLayout } from '../Statistics/types';
import {
  LanguagePreferencesItem,
  SchemaLanguagePreferenceItem,
} from '../Toolbar/Language';
import type { MenuPreferences, WelcomePageMode } from './Renderers';
import {
  CollectionSortOrderPreferenceItem,
  ColorPickerPreferenceItem,
  defaultFont,
  FontFamilyPreferenceItem,
  HeaderItemsPreferenceItem,
  WelcomePageModePreferenceItem,
} from './Renderers';
<<<<<<< HEAD
import { definePref, GenericPreferences } from './types';
import { mergingText } from '../../localization/merging';
import { camelToHuman } from '../../utils/utils';
import { tables } from '../DataModel/tables';
=======
import type { GenericPreferences, PreferencesVisibilityContext } from './types';
import { defineItem } from './types';

const isLightMode = ({
  isDarkMode,
  isRedirecting,
}: PreferencesVisibilityContext): boolean => !isDarkMode || isRedirecting;

const isDarkMode = ({
  isDarkMode,
  isRedirecting,
}: PreferencesVisibilityContext): boolean => isDarkMode || isRedirecting;
>>>>>>> 634cb890

const altKeyName = globalThis.navigator?.appVersion.includes('Mac')
  ? 'Option'
  : 'Alt';

/**
 * Have to be careful as preferences may be used before schema is loaded
 */
const tableLabel = (tableName: keyof Tables): string =>
  tables[tableName]?.label ?? camelToHuman(tableName);

export const userPreferenceDefinitions = {
  general: {
    title: preferencesText.general(),
    subCategories: {
      ui: {
        title: preferencesText.ui(),
        items: {
          language: definePref<Language>({
            title: commonText.language(),
            requiresReload: true,
            visible: true,
            defaultValue: LANGUAGE,
            renderer: LanguagePreferencesItem,
            container: 'label',
          }),
          theme: definePref<'dark' | 'light' | 'system'>({
            title: preferencesText.theme(),
            requiresReload: false,
            visible: true,
            defaultValue: 'system',
            values: [
              {
                value: 'system',
                title: preferencesText.useSystemSetting(),
                description: preferencesText.inheritOsSettings(),
              },
              {
                value: 'light',
                title: preferencesText.light(),
              },
              {
                value: 'dark',
                title: preferencesText.dark(),
              },
            ],
          }),
          reduceMotion: definePref<'noPreference' | 'reduce' | 'system'>({
            title: preferencesText.reduceMotion(),
            description: preferencesText.reduceMotionDescription(),
            requiresReload: false,
            visible: true,
            defaultValue: 'system',
            values: [
              {
                value: 'system',
                title: preferencesText.useSystemSetting(),
                description: preferencesText.inheritOsSettings(),
              },
              {
                value: 'reduce',
                title: preferencesText.reduce(),
              },
              {
                value: 'noPreference',
                title: preferencesText.noPreference(),
              },
            ],
          }),
          reduceTransparency: definePref<'noPreference' | 'reduce' | 'system'>({
            title: preferencesText.reduceTransparency(),
            description: preferencesText.reduceTransparencyDescription(),
            requiresReload: false,
            visible: true,
            defaultValue: 'system',
            values: [
              {
                value: 'system',
                title: preferencesText.useSystemSetting(),
                description: preferencesText.inheritOsSettings(),
              },
              {
                value: 'reduce',
                title: preferencesText.reduce(),
              },
              {
                value: 'noPreference',
                title: preferencesText.noPreference(),
              },
            ],
          }),
          contrast: definePref<'less' | 'more' | 'noPreference' | 'system'>({
            title: preferencesText.contrast(),
            requiresReload: false,
            visible: true,
            defaultValue: 'system',
            values: [
              {
                value: 'system',
                title: preferencesText.useSystemSetting(),
                description: preferencesText.inheritOsSettings(),
              },
              {
                value: 'more',
                title: preferencesText.increase(),
              },
              {
                value: 'less',
                title: preferencesText.reduce(),
              },
              {
                value: 'noPreference',
                title: preferencesText.noPreference(),
              },
            ],
          }),
          fontSize: definePref<number>({
            title: preferencesText.fontSize(),
            requiresReload: false,
            setOnBlurOnly: true,
            visible: true,
            defaultValue: 100,
            type: 'java.lang.Double',
            parser: {
              min: 1,
              max: 1000,
            },
          }),
          scaleInterface: definePref<boolean>({
            title: preferencesText.scaleInterface(),
            description: preferencesText.scaleInterfaceDescription(),
            requiresReload: false,
            visible: true,
            defaultValue: true,
            type: 'java.lang.Boolean',
          }),
          fontFamily: definePref<string>({
            title: preferencesText.fontFamily(),
            description: preferencesText.fontFamilyDescription(),
            requiresReload: false,
            visible: true,
            defaultValue: defaultFont,
            renderer: FontFamilyPreferenceItem,
            container: 'label',
          }),
          useCustomTooltips: definePref<boolean>({
            title: preferencesText.useCustomTooltips(),
            requiresReload: false,
            visible: true,
            defaultValue: true,
            type: 'java.lang.Boolean',
          }),
        },
      },
      appearance: {
        title: preferencesText.appearance(),
        items: {
          background: definePref({
            title: preferencesText.background(),
            requiresReload: false,
            visible: isLightMode,
            defaultValue: '#ffffff',
            renderer: ColorPickerPreferenceItem,
            container: 'label',
          }),
          darkBackground: definePref({
            title: preferencesText.darkBackground(),
            requiresReload: false,
            visible: isDarkMode,
            defaultValue: '#171717',
            renderer: ColorPickerPreferenceItem,
            container: 'label',
          }),
          accentColor1: definePref({
            title: preferencesText.accentColor1(),
            requiresReload: false,
            visible: true,
            defaultValue: '#ffcda3',
            renderer: ColorPickerPreferenceItem,
            container: 'label',
          }),
          accentColor2: definePref({
            title: preferencesText.accentColor2(),
            requiresReload: false,
            visible: true,
            defaultValue: '#ff9742',
            renderer: ColorPickerPreferenceItem,
            container: 'label',
          }),
          accentColor3: definePref({
            title: preferencesText.accentColor3(),
            requiresReload: false,
            visible: true,
            defaultValue: '#ff811a',
            renderer: ColorPickerPreferenceItem,
            container: 'label',
          }),
          accentColor4: definePref({
            title: preferencesText.accentColor4(),
            requiresReload: false,
            visible: true,
            defaultValue: '#d15e00',
            renderer: ColorPickerPreferenceItem,
            container: 'label',
          }),
          accentColor5: definePref({
            title: preferencesText.accentColor5(),
            requiresReload: false,
            visible: true,
            defaultValue: '#703200',
            renderer: ColorPickerPreferenceItem,
            container: 'label',
          }),
          roundedCorners: definePref<boolean>({
            title: preferencesText.roundedCorners(),
            requiresReload: false,
            visible: true,
            defaultValue: true,
            type: 'java.lang.Boolean',
          }),
        },
      },
      buttonLight: {
        title: preferencesText.buttonsLight(),
        items: {
          saveButtonColor: defineItem({
            title: preferencesText.saveButtonColor(),
            requiresReload: false,
            visible: isLightMode,
            defaultValue: '#ff811a',
            renderer: ColorPickerPreferenceItem,
            container: 'label',
          }),
          dangerButtonColor: defineItem({
            title: preferencesText.dangerButtonColor(),
            requiresReload: false,
            visible: isLightMode,
            defaultValue: '#b91c1c',
            renderer: ColorPickerPreferenceItem,
            container: 'label',
          }),
          warningButtonColor: defineItem({
            title: preferencesText.warningButtonColor(),
            requiresReload: false,
            visible: isLightMode,
            defaultValue: '#f97316',
            renderer: ColorPickerPreferenceItem,
            container: 'label',
          }),
          infoButtonColor: defineItem({
            title: preferencesText.infoButtonColor(),
            requiresReload: false,
            visible: isLightMode,
            defaultValue: '#1d4ed8',
            renderer: ColorPickerPreferenceItem,
            container: 'label',
          }),
          successButtonColor: defineItem({
            title: preferencesText.successButtonColor(),
            requiresReload: false,
            visible: isLightMode,
            defaultValue: '#166534',
            renderer: ColorPickerPreferenceItem,
            container: 'label',
          }),
          secondaryButtonColor: defineItem({
            title: preferencesText.secondaryButtonColor(),
            requiresReload: false,
            visible: isLightMode,
            defaultValue: '#d1d5db',
            renderer: ColorPickerPreferenceItem,
            container: 'label',
          }),
          secondaryLightButtonColor: defineItem({
            title: preferencesText.secondaryLightButtonColor(),
            requiresReload: false,
            visible: isLightMode,
            defaultValue: '#f5f5f5',
            renderer: ColorPickerPreferenceItem,
            container: 'label',
          }),
        },
      },
      buttonDark: {
        title: preferencesText.buttonsDark(),
        items: {
          saveButtonColor: defineItem({
            title: preferencesText.saveButtonColor(),
            requiresReload: false,
            visible: isDarkMode,
            defaultValue: '#ff811a',
            renderer: ColorPickerPreferenceItem,
            container: 'label',
          }),
          dangerButtonColor: defineItem({
            title: preferencesText.dangerButtonColor(),
            requiresReload: false,
            visible: isDarkMode,
            defaultValue: '#b91c1c',
            renderer: ColorPickerPreferenceItem,
            container: 'label',
          }),
          warningButtonColor: defineItem({
            title: preferencesText.warningButtonColor(),
            requiresReload: false,
            visible: isDarkMode,
            defaultValue: '#f97316',
            renderer: ColorPickerPreferenceItem,
            container: 'label',
          }),
          infoButtonColor: defineItem({
            title: preferencesText.infoButtonColor(),
            requiresReload: false,
            visible: isDarkMode,
            defaultValue: '#1d4ed8',
            renderer: ColorPickerPreferenceItem,
            container: 'label',
          }),
          successButtonColor: defineItem({
            title: preferencesText.successButtonColor(),
            requiresReload: false,
            visible: isDarkMode,
            defaultValue: '#166534',
            renderer: ColorPickerPreferenceItem,
            container: 'label',
          }),
          secondaryButtonColor: defineItem({
            title: preferencesText.secondaryButtonColor(),
            requiresReload: false,
            visible: isDarkMode,
            defaultValue: '#525252',
            renderer: ColorPickerPreferenceItem,
            container: 'label',
          }),
          secondaryLightButtonColor: defineItem({
            title: preferencesText.secondaryLightButtonColor(),
            requiresReload: false,
            visible: isDarkMode,
            defaultValue: '#525252',
            renderer: ColorPickerPreferenceItem,
            container: 'label',
          }),
        },
      },
      application: {
        title: preferencesText.application(),
        items: {
          allowDismissingErrors: definePref<boolean>({
            title: preferencesText.allowDismissingErrors(),
            requiresReload: false,
            visible: 'protected',
            defaultValue: false,
            type: 'java.lang.Boolean',
          }),
        },
      },
      dialog: {
        title: preferencesText.dialogs(),
        items: {
          updatePageTitle: definePref<boolean>({
            title: preferencesText.updatePageTitle(),
            description: preferencesText.updatePageTitleDescription(),
            requiresReload: false,
            visible: true,
            defaultValue: true,
            type: 'java.lang.Boolean',
          }),
          transparentBackground: definePref<boolean>({
            title: preferencesText.translucentDialog(),
            description: preferencesText.translucentDialogDescription(),
            requiresReload: false,
            visible: true,
            defaultValue: false,
            type: 'java.lang.Boolean',
          }),
          blurContentBehindDialog: definePref<boolean>({
            title: preferencesText.blurContentBehindDialog(),
            requiresReload: false,
            visible: true,
            defaultValue: false,
            type: 'java.lang.Boolean',
          }),
          showIcon: definePref<boolean>({
            title: preferencesText.showDialogIcon(),
            requiresReload: false,
            visible: true,
            defaultValue: true,
            type: 'java.lang.Boolean',
          }),
          closeOnEsc: definePref<boolean>({
            title: preferencesText.closeOnEsc(),
            requiresReload: false,
            visible: true,
            defaultValue: true,
            type: 'java.lang.Boolean',
          }),
          closeOnOutsideClick: definePref<boolean>({
            title: preferencesText.closeOnOutsideClick(),
            requiresReload: false,
            visible: true,
            defaultValue: true,
            type: 'java.lang.Boolean',
          }),
          rememberPosition: definePref<boolean>({
            title: preferencesText.rememberDialogPositions(),
            requiresReload: false,
            visible: true,
            defaultValue: true,
            type: 'java.lang.Boolean',
          }),
          rememberSize: definePref<boolean>({
            title: preferencesText.rememberDialogSizes(),
            requiresReload: false,
            visible: true,
            defaultValue: true,
            type: 'java.lang.Boolean',
          }),
        },
      },
      behavior: {
        title: preferencesText.behavior(),
        items: {
          altClickToSupressNewTab: definePref<boolean>({
            title: preferencesText.altClickToSupressNewTab({ altKeyName }),
            description: preferencesText.altClickToSupressNewTabDescription({
              altKeyName,
            }),
            requiresReload: false,
            visible: true,
            defaultValue: true,
            type: 'java.lang.Boolean',
          }),
          unsavedIndicator: definePref<boolean>({
            title: preferencesText.showUnsavedIndicator(),
            description: preferencesText.showUnsavedIndicatorDescription(),
            requiresReload: false,
            visible: true,
            defaultValue: true,
            type: 'java.lang.Boolean',
          }),
        },
      },
    },
  },
  welcomePage: {
    title: preferencesText.welcomePage(),
    subCategories: {
      general: {
        title: preferencesText.general(),
        items: {
          mode: definePref<WelcomePageMode>({
            title: preferencesText.content(),
            description: (
              <Link.NewTab href="https://github.com/specify/specify7/wiki/Customizing-the-splash-screen">
                {headerText.documentation()}
              </Link.NewTab>
            ),
            requiresReload: false,
            visible: true,
            defaultValue: 'default',
            renderer: WelcomePageModePreferenceItem,
            container: 'div',
          }),
          source: definePref<string>({
            title: <></>,
            requiresReload: false,
            // This item is rendered inside of WelcomePageModePreferenceItem
            visible: false,
            defaultValue: '',
            type: 'text',
          }),
        },
      },
    },
  },
  header: {
    title: preferencesText.header(),
    subCategories: {
      appearance: {
        title: preferencesText.appearance(),
        items: {
          position: definePref<'bottom' | 'left' | 'right' | 'top'>({
            title: preferencesText.position(),
            requiresReload: false,
            visible: true,
            defaultValue: 'left',
            values: [
              { value: 'left', title: preferencesText.left() },
              { value: 'top', title: preferencesText.top() },
              { value: 'right', title: preferencesText.right() },
              { value: 'bottom', title: preferencesText.bottom() },
            ],
          }),
          items: definePref<MenuPreferences>({
            title: preferencesText.position(),
            requiresReload: false,
            visible: true,
            defaultValue: {
              visible: [],
              hidden: [],
            },
            renderer: HeaderItemsPreferenceItem,
            container: 'div',
          }),
          customLogo: definePref<string>({
            title: preferencesText.customLogo(),
            requiresReload: false,
            visible: true,
            defaultValue: '',
            type: 'text',
            description: preferencesText.customLogoDescription(),
          }),
          customLogoCollapsed: definePref<string>({
            title: preferencesText.customLogoCollapsed(),
            requiresReload: false,
            visible: true,
            defaultValue: '',
            type: 'text',
          }),
        },
      },
    },
  },
  interactions: {
    title: interactionsText.interactions(),
    subCategories: {
      general: {
        title: preferencesText.general(),
        items: {
          shownTables: definePref<RA<number> | 'legacy'>({
            title: <>_shownTables</>,
            requiresReload: false,
            visible: false,
            defaultValue: 'legacy',
            renderer: () => <>{error('This should not get called')}</>,
            container: 'div',
          }),
        },
      },
      createInteractions: {
        title: preferencesText.createInteractions(),
        items: {
          useSpaceAsDelimiter: definePref<'auto' | 'false' | 'true'>({
            title: preferencesText.useSpaceAsDelimiter(),
            requiresReload: false,
            visible: true,
            defaultValue: 'auto',
            values: [
              {
                value: 'auto',
                title: wbText.determineAutomatically(),
                description: preferencesText.detectAutomaticallyDescription(),
              },
              {
                value: 'true',
                title: preferencesText.use(),
              },
              {
                value: 'false',
                title: preferencesText.dontUse(),
              },
            ],
          }),
          useCommaAsDelimiter: definePref<'auto' | 'false' | 'true'>({
            title: preferencesText.useCommaAsDelimiter(),
            requiresReload: false,
            visible: true,
            defaultValue: 'auto',
            values: [
              {
                value: 'auto',
                title: wbText.determineAutomatically(),
                description: preferencesText.detectAutomaticallyDescription(),
              },
              {
                value: 'true',
                title: preferencesText.use(),
              },
              {
                value: 'false',
                title: preferencesText.dontUse(),
              },
            ],
          }),
          useNewLineAsDelimiter: definePref<'auto' | 'false' | 'true'>({
            title: preferencesText.useNewLineAsDelimiter(),
            requiresReload: false,
            visible: true,
            defaultValue: 'auto',
            values: [
              {
                value: 'auto',
                title: wbText.determineAutomatically(),
                description: preferencesText.detectAutomaticallyDescription(),
              },
              {
                value: 'true',
                title: preferencesText.use(),
              },
              {
                value: 'false',
                title: preferencesText.dontUse(),
              },
            ],
          }),
          useCustomDelimiters: definePref<string>({
            title: preferencesText.useCustomDelimiters(),
            description: preferencesText.useCustomDelimitersDescription(),
            requiresReload: false,
            visible: true,
            defaultValue: '',
            type: 'text',
          }),
        },
      },
    },
  },
  form: {
    title: formsText.forms(),
    subCategories: {
      general: {
        title: preferencesText.general(),
        items: {
          shownTables: definePref<RA<number> | 'legacy'>({
            title: <>_shownTables</>,
            requiresReload: false,
            visible: false,
            defaultValue: 'legacy',
            renderer: () => <>{error('This should not get called')}</>,
            container: 'div',
          }),
        },
      },
      schema: {
        title: schemaText.schemaConfig(),
        items: {
          language: definePref<string>({
            title: commonText.language(),
            description: preferencesText.languageDescription(),
            requiresReload: true,
            visible: true,
            defaultValue: 'en',
            renderer: SchemaLanguagePreferenceItem,
            container: 'label',
          }),
        },
      },
      behavior: {
        title: preferencesText.behavior(),
        items: {
          textAreaAutoGrow: definePref<boolean>({
            title: preferencesText.textAreaAutoGrow(),
            requiresReload: false,
            visible: true,
            defaultValue: true,
            type: 'java.lang.Boolean',
          }),
          updatePageTitle: definePref<boolean>({
            title: preferencesText.updatePageTitle(),
            description: preferencesText.updatePageTitleFormDescription(),
            requiresReload: false,
            visible: true,
            defaultValue: true,
            type: 'java.lang.Boolean',
          }),
          tableNameInTitle: definePref<boolean>({
            title: preferencesText.tableNameInTitle(),
            requiresReload: false,
            visible: true,
            defaultValue: true,
            type: 'java.lang.Boolean',
          }),
          formHeaderFormat: definePref<'full' | 'icon' | 'name'>({
            title: preferencesText.formHeaderFormat(),
            requiresReload: false,
            visible: true,
            defaultValue: 'full',
            values: [
              {
                value: 'full',
                title: preferencesText.iconAndTableName(),
              },
              {
                value: 'name',
                title: schemaText.tableName(),
              },
              {
                value: 'icon',
                title: preferencesText.tableIcon(),
              },
            ],
          }),
          makeFormDialogsModal: definePref<boolean>({
            title: preferencesText.makeFormDialogsModal(),
            requiresReload: false,
            visible: true,
            defaultValue: false,
            type: 'java.lang.Boolean',
          }),
        },
      },
      definition: {
        title: resourcesText.formDefinition(),
        items: {
          flexibleColumnWidth: definePref<boolean>({
            title: preferencesText.flexibleColumnWidth(),
            requiresReload: false,
            visible: true,
            defaultValue: true,
            type: 'java.lang.Boolean',
          }),
          flexibleSubGridColumnWidth: definePref<boolean>({
            title: preferencesText.flexibleSubGridColumnWidth(),
            requiresReload: false,
            visible: true,
            defaultValue: false,
            type: 'java.lang.Boolean',
          }),
        },
      },
      ui: {
        title: preferencesText.ui(),
        items: {
          fontSize: definePref<number>({
            title: preferencesText.fontSize(),
            requiresReload: false,
            setOnBlurOnly: true,
            visible: true,
            defaultValue: 100,
            type: 'java.lang.Float',
            parser: {
              min: 1,
              max: 1000,
            },
          }),
          fontFamily: definePref<string>({
            title: preferencesText.fontFamily(),
            description: preferencesText.fontFamilyDescription(),
            requiresReload: false,
            visible: true,
            defaultValue: defaultFont,
            renderer: FontFamilyPreferenceItem,
            container: 'label',
          }),
          maxWidth: definePref<number>({
            title: preferencesText.maxFormWidth(),
            requiresReload: false,
            setOnBlurOnly: true,
            visible: true,
            defaultValue: 1200,
            type: 'java.lang.Float',
            parser: {
              min: 100,
              max: 10_000,
            },
          }),
          limitMaxFieldWidth: definePref<boolean>({
            title: preferencesText.limitMaxFieldWidth(),
            requiresReload: false,
            visible: true,
            defaultValue: true,
            type: 'java.lang.Boolean',
          }),
          specifyNetworkBadge: definePref<boolean>({
            title: preferencesText.specifyNetworkBadge(),
            requiresReload: false,
            visible: true,
            defaultValue: true,
            type: 'java.lang.Boolean',
          }),
          useAccessibleFullDatePicker: definePref<boolean>({
            title: preferencesText.useAccessibleFullDatePicker(),
            requiresReload: false,
            visible: true,
            defaultValue: true,
            type: 'java.lang.Boolean',
          }),
          useAccessibleMonthPicker: definePref<boolean>({
            title: preferencesText.useAccessibleMonthPicker(),
            requiresReload: false,
            visible: true,
            defaultValue: true,
            type: 'java.lang.Boolean',
          }),
          rightAlignNumberFields: definePref<boolean>({
            title: preferencesText.rightAlignNumberFields(),
            requiresReload: false,
            visible: true,
            defaultValue: true,
            type: 'java.lang.Boolean',
          }),
        },
      },
      fieldBackground: {
        title: preferencesText.fieldBackgrounds(),
        items: {
          default: definePref({
            title: preferencesText.fieldBackground(),
            requiresReload: false,
            visible: true,
            defaultValue: '#e5e7eb',
            renderer: ColorPickerPreferenceItem,
            container: 'label',
          }),
          disabled: definePref({
            title: preferencesText.disabledFieldBackground(),
            requiresReload: false,
            visible: true,
            defaultValue: '#ffffff',
            renderer: ColorPickerPreferenceItem,
            container: 'label',
          }),
          invalid: definePref({
            title: preferencesText.invalidFieldBackground(),
            requiresReload: false,
            visible: true,
            defaultValue: '#f87171',
            renderer: ColorPickerPreferenceItem,
            container: 'label',
          }),
          required: definePref({
            title: preferencesText.requiredFieldBackground(),
            requiresReload: false,
            visible: true,
            defaultValue: '#bfdbfe',
            renderer: ColorPickerPreferenceItem,
            container: 'label',
          }),
          darkDefault: definePref({
            title: preferencesText.darkFieldBackground(),
            requiresReload: false,
            visible: true,
            defaultValue: '#404040',
            renderer: ColorPickerPreferenceItem,
            container: 'label',
          }),
          darkDisabled: definePref({
            title: preferencesText.darkDisabledFieldBackground(),
            requiresReload: false,
            visible: true,
            defaultValue: '#171717',
            renderer: ColorPickerPreferenceItem,
            container: 'label',
          }),
          darkInvalid: definePref({
            title: preferencesText.darkInvalidFieldBackground(),
            requiresReload: false,
            visible: true,
            defaultValue: '#991b1b',
            renderer: ColorPickerPreferenceItem,
            container: 'label',
          }),
          darkRequired: definePref({
            title: preferencesText.darkRequiredFieldBackground(),
            requiresReload: false,
            visible: true,
            defaultValue: '#1e3a8a',
            renderer: ColorPickerPreferenceItem,
            container: 'label',
          }),
        },
      },
      appearance: {
        title: preferencesText.appearance(),
        items: {
          foreground: definePref({
            title: preferencesText.foreground(),
            requiresReload: false,
            visible: true,
            defaultValue: '#ffffff',
            renderer: ColorPickerPreferenceItem,
            container: 'label',
          }),
          background: definePref({
            title: preferencesText.background(),
            requiresReload: false,
            visible: true,
            defaultValue: '#e5e7eb',
            renderer: ColorPickerPreferenceItem,
            container: 'label',
          }),
          darkForeground: definePref({
            title: preferencesText.darkForeground(),
            requiresReload: false,
            visible: true,
            defaultValue: '#171717',
            renderer: ColorPickerPreferenceItem,
            container: 'label',
          }),
          darkBackground: definePref({
            title: preferencesText.darkBackground(),
            requiresReload: false,
            visible: true,
            defaultValue: '#262626',
            renderer: ColorPickerPreferenceItem,
            container: 'label',
          }),
        },
      },
      autoComplete: {
        title: preferencesText.autoComplete(),
        items: {
          searchAlgorithm: definePref<
            | 'contains'
            | 'containsCaseSensitive'
            | 'startsWith'
            | 'startsWithCaseSensitive'
          >({
            title: preferencesText.searchAlgorithm(),
            requiresReload: false,
            visible: true,
            defaultValue: 'startsWith',
            values: [
              {
                value: 'startsWith',
                title: preferencesText.startsWithInsensitive(),
                description: preferencesText.startsWithDescription(),
              },
              {
                value: 'startsWithCaseSensitive',
                title: preferencesText.startsWithCaseSensitive(),
                description:
                  preferencesText.startsWithCaseSensitiveDescription(),
              },
              {
                value: 'contains',
                title: preferencesText.containsInsensitive(),
                description: preferencesText.containsDescription(),
              },
              {
                value: 'containsCaseSensitive',
                title: preferencesText.containsCaseSensitive(),
                description: preferencesText.containsCaseSensitiveDescription(),
              },
            ],
          }),
          highlightMatch: definePref<boolean>({
            title: preferencesText.highlightMatch(),
            requiresReload: false,
            visible: true,
            defaultValue: true,
            type: 'java.lang.Boolean',
          }),
          autoGrowAutoComplete: definePref<boolean>({
            title: preferencesText.autoGrowAutoComplete(),
            requiresReload: false,
            visible: true,
            defaultValue: true,
            type: 'java.lang.Boolean',
          }),
        },
      },
      queryComboBox: {
        title: preferencesText.queryComboBox(),
        items: {
          searchAlgorithm: definePref<'contains' | 'startsWith'>({
            title: preferencesText.searchAlgorithm(),
            requiresReload: false,
            visible: true,
            defaultValue: 'startsWith',
            values: [
              {
                value: 'startsWith',
                title: preferencesText.startsWithInsensitive(),
                description: preferencesText.startsWithDescription(),
              },
              {
                value: 'contains',
                title: preferencesText.containsInsensitive(),
                description:
                  `${preferencesText.containsDescription()} ${preferencesText.containsSecondDescription()}` as LocalizedString,
              },
            ],
          }),
          treeSearchAlgorithm: definePref<'contains' | 'startsWith'>({
            title: preferencesText.treeSearchAlgorithm(),
            requiresReload: false,
            visible: true,
            defaultValue: 'contains',
            values: [
              {
                value: 'startsWith',
                title: preferencesText.startsWithInsensitive(),
                description: preferencesText.startsWithDescription(),
              },
              {
                value: 'contains',
                title: preferencesText.containsInsensitive(),
                description:
                  `${preferencesText.containsDescription()} ${preferencesText.containsSecondDescription()}` as LocalizedString,
              },
            ],
          }),
          alwaysUseQueryBuilder: definePref<boolean>({
            title: preferencesText.alwaysUseQueryBuilder(),
            requiresReload: false,
            visible: true,
            defaultValue: false,
            type: 'java.lang.Boolean',
          }),
        },
      },
      recordSet: {
        title: () => tableLabel('RecordSet'),
        items: {
          recordToOpen: definePref<'first' | 'last'>({
            title: preferencesText.recordSetRecordToOpen(),
            requiresReload: false,
            visible: true,
            defaultValue: 'first',
            // REFACTOR: define pick list values as IR<> instead of RA<>
            values: [
              {
                value: 'first',
                title: formsText.firstRecord(),
              },
              {
                value: 'last',
                title: formsText.lastRecord(),
              },
            ],
          }),
        },
      },
      formTable: {
        title: formsText.formTable(),
        items: {
          maxHeight: definePref<number>({
            title: preferencesText.maxHeight(),
            requiresReload: false,
            visible: true,
            defaultValue: 600,
            type: 'java.lang.Integer',
            parser: {
              min: 100,
            },
          }),
        },
      },
      /*
       * The items in this category are edited though the form preferences menu
       * on forms
       */
      preferences: {
        title: '(not visible to user) Preferences' as LocalizedString,
        items: {
          /*
           * This has to be an object rather than an array to allow forms to
           * override this value when this value is undefined for a given table
           */
          printOnSave: definePref<Partial<RR<keyof Tables, boolean>>>({
            title: <>Generate label on form save</>,
            requiresReload: false,
            visible: false,
            defaultValue: {},
            renderer: () => <>{error('This should not get called')}</>,
            container: 'div',
          }),
          carryForward: definePref<{
            readonly [TABLE_NAME in keyof Tables]?: RA<
              TableFields<Tables[TABLE_NAME]>
            >;
          }>({
            title: <>carryForward</>,
            requiresReload: false,
            visible: false,
            defaultValue: {},
            renderer: () => <>{error('This should not get called')}</>,
            container: 'div',
          }),
          enableCarryForward: definePref<RA<keyof Tables>>({
            title: <>enableCarryForward</>,
            requiresReload: false,
            visible: false,
            defaultValue: [],
            renderer: () => <>{error('This should not get called')}</>,
            container: 'div',
          }),
          /*
           * Can temporary disable clone for a given table
           * Since most tables are likely to have carry enabled, this pref is
           * negated (so as not waste too much space)
           */
          disableClone: definePref<RA<keyof Tables>>({
            title: <>disableClone</>,
            requiresReload: false,
            visible: false,
            defaultValue: [],
            renderer: () => <>{error('This should not get called')}</>,
            container: 'div',
          }),
          disableAdd: definePref<RA<keyof Tables>>({
            title: <>disableAdd</>,
            requiresReload: false,
            visible: false,
            defaultValue: [],
            renderer: () => <>{error('This should not get called')}</>,
            container: 'div',
          }),
          autoNumbering: definePref<{
            readonly [TABLE_NAME in keyof Tables]?: RA<
              TableFields<Tables[TABLE_NAME]>
            >;
          }>({
            title: <>autoNumbering</>,
            requiresReload: false,
            visible: false,
            defaultValue: {},
            renderer: () => <>{error('This should not get called')}</>,
            container: 'div',
          }),
          useCustomForm: definePref<RA<keyof Tables>>({
            title: <>useCustomForm</>,
            requiresReload: false,
            visible: false,
            defaultValue: [],
            renderer: () => <>{error('This should not get called')}</>,
            container: 'div',
          }),
          carryForwardShowHidden: definePref<boolean>({
            title: <>carryForwardShowHidden</>,
            requiresReload: false,
            visible: false,
            defaultValue: false,
            type: 'java.lang.Boolean',
            container: 'div',
          }),
        },
      },
    },
  },
  chooseCollection: {
    title: commonText.chooseCollection(),
    subCategories: {
      general: {
        title: preferencesText.general(),
        items: {
          alwaysPrompt: definePref<boolean>({
            title: preferencesText.alwaysPrompt(),
            requiresReload: false,
            visible: true,
            defaultValue: true,
            type: 'java.lang.Boolean',
          }),
          sortOrder: definePref<
            keyof Collection['fields'] | `-${keyof Collection['fields']}`
          >({
            title: attachmentsText.orderBy(),
            description: preferencesText.collectionSortOrderDescription(),
            requiresReload: false,
            visible: true,
            defaultValue: 'collectionName',
            renderer: CollectionSortOrderPreferenceItem,
            container: 'label',
          }),
        },
      },
    },
  },
  attachments: {
    title: attachmentsText.attachments(),
    subCategories: {
      behavior: {
        title: preferencesText.behavior(),
        items: {
          autoPlay: definePref<boolean>({
            title: preferencesText.autoPlayMedia(),
            requiresReload: false,
            visible: true,
            defaultValue: false,
            type: 'java.lang.Boolean',
          }),
        },
      },
    },
  },
  treeEditor: {
    title: preferencesText.treeEditor(),
    subCategories: {
      behavior: {
        title: preferencesText.behavior(),
        items: {
          autoScroll: definePref<boolean>({
            title: preferencesText.autoScrollTree(),
            requiresReload: false,
            visible: true,
            defaultValue: true,
            type: 'java.lang.Boolean',
          }),
          searchCaseSensitive: definePref<boolean>({
            title: preferencesText.searchCaseSensitive(),
            requiresReload: false,
            visible: true,
            defaultValue: false,
            type: 'java.lang.Boolean',
          }),
          searchField: definePref<'fullName' | 'name'>({
            title: preferencesText.searchField(),
            requiresReload: false,
            visible: true,
            defaultValue: 'name',
            values: [
              {
                value: 'name',
                // Replaced with localized version once schema is loaded
                title: '_name' as LocalizedString,
              },
              {
                value: 'fullName',
                // Replaced with localized version once schema is loaded
                title: '_fullName' as LocalizedString,
              },
            ],
          }),
          searchAlgorithm: definePref<'contains' | 'startsWith'>({
            title: preferencesText.searchAlgorithm(),
            requiresReload: false,
            visible: true,
            defaultValue: 'startsWith',
            values: [
              {
                value: 'startsWith',
                title: queryText.startsWith(),
              },
              {
                value: 'contains',
                title: queryText.contains(),
              },
            ],
          }),
        },
      },
      geography: {
        title: () => tableLabel('Geography'),
        items: {
          treeAccentColor: definePref({
            title: preferencesText.treeAccentColor(),
            requiresReload: false,
            visible: true,
            defaultValue: '#f79245',
            renderer: ColorPickerPreferenceItem,
            container: 'label',
          }),
          synonymColor: definePref({
            title: preferencesText.synonymColor(),
            requiresReload: false,
            visible: true,
            defaultValue: '#dc2626',
            renderer: ColorPickerPreferenceItem,
            container: 'label',
          }),
        },
      },
      taxon: {
        title: () => tableLabel('Taxon'),
        items: {
          treeAccentColor: definePref({
            title: preferencesText.treeAccentColor(),
            requiresReload: false,
            visible: true,
            defaultValue: '#f79245',
            renderer: ColorPickerPreferenceItem,
            container: 'label',
          }),
          synonymColor: definePref({
            title: preferencesText.synonymColor(),
            requiresReload: false,
            visible: true,
            defaultValue: '#dc2626',
            renderer: ColorPickerPreferenceItem,
            container: 'label',
          }),
        },
      },
      storage: {
        title: () => tableLabel('Storage'),
        items: {
          treeAccentColor: definePref({
            title: preferencesText.treeAccentColor(),
            requiresReload: false,
            visible: true,
            defaultValue: '#f79245',
            renderer: ColorPickerPreferenceItem,
            container: 'label',
          }),
          synonymColor: definePref({
            title: preferencesText.synonymColor(),
            requiresReload: false,
            visible: true,
            defaultValue: '#dc2626',
            renderer: ColorPickerPreferenceItem,
            container: 'label',
          }),
        },
      },
      geologicTimePeriod: {
        title: () => tableLabel('GeologicTimePeriod'),
        items: {
          treeAccentColor: definePref({
            title: preferencesText.treeAccentColor(),
            requiresReload: false,
            visible: true,
            defaultValue: '#f79245',
            renderer: ColorPickerPreferenceItem,
            container: 'label',
          }),
          synonymColor: definePref({
            title: preferencesText.synonymColor(),
            requiresReload: false,
            visible: true,
            defaultValue: '#dc2626',
            renderer: ColorPickerPreferenceItem,
            container: 'label',
          }),
        },
      },
      lithoStrat: {
        title: () => tableLabel('LithoStrat'),
        items: {
          treeAccentColor: definePref({
            title: preferencesText.treeAccentColor(),
            requiresReload: false,
            visible: true,
            defaultValue: '#f79245',
            renderer: ColorPickerPreferenceItem,
            container: 'label',
          }),
          synonymColor: definePref({
            title: preferencesText.synonymColor(),
            requiresReload: false,
            visible: true,
            defaultValue: '#dc2626',
            renderer: ColorPickerPreferenceItem,
            container: 'label',
          }),
        },
      },
    },
  },
  queryBuilder: {
    title: queryText.queryBuilder(),
    subCategories: {
      general: {
        title: preferencesText.general(),
        items: {
          noRestrictionsMode: definePref<boolean>({
            title: preferencesText.noRestrictionsMode(),
            description: (
              <span>
                {preferencesText.noRestrictionsModeQueryDescription()}
                <br />
                <span className="text-red-500">
                  {preferencesText.noRestrictionsModeWarning()}
                </span>
              </span>
            ),
            requiresReload: false,
            visible: 'protected',
            defaultValue: false,
            type: 'java.lang.Boolean',
          }),
          showNoReadTables: definePref<boolean>({
            title: preferencesText.showNoReadTables(),
            requiresReload: false,
            visible: true,
            defaultValue: false,
            type: 'java.lang.Boolean',
          }),
          shownTables: definePref<RA<number>>({
            title: <>_shownTables</>,
            requiresReload: false,
            visible: false,
            defaultValue: [],
            renderer: () => <>{error('This should not get called')}</>,
            container: 'div',
          }),
        },
      },
      behavior: {
        title: preferencesText.behavior(),
        items: {
          stickyScrolling: definePref<boolean>({
            title: preferencesText.stickyScrolling(),
            requiresReload: false,
            visible: true,
            /**
             * This used to be checked by default but was temporary disabled
             * because of https://github.com/specify/specify7/issues/1719.
             * BUG: Need to reEnable after that issue is fixed
             */
            defaultValue: false,
            type: 'java.lang.Boolean',
          }),
          exportFileDelimiter: definePref<' ' | ',' | ';' | '\t' | '|'>({
            title: preferencesText.exportFileDelimiter(),
            requiresReload: false,
            visible: true,
            defaultValue: ',',
            values: [
              {
                value: ',',
                title: wbText.comma(),
              },
              {
                value: '\t',
                title: wbText.tab(),
              },
              {
                value: ';',
                title: wbText.semicolon(),
              },
              {
                value: ' ',
                title: wbText.space(),
              },
              {
                value: '|',
                title: wbText.pipe(),
              },
            ],
          }),
        },
      },
      appearance: {
        title: preferencesText.appearance(),
        items: {
          condenseQueryResults: definePref<boolean>({
            title: preferencesText.condenseQueryResults(),
            requiresReload: false,
            visible: true,
            defaultValue: false,
            type: 'java.lang.Boolean',
          }),
          showLineNumber: definePref<boolean>({
            title: preferencesText.showLineNumber(),
            requiresReload: false,
            visible: true,
            defaultValue: false,
            type: 'java.lang.Boolean',
          }),
        },
      },
    },
  },
  recordMerging: {
    title: mergingText.recordMerging(),
    subCategories: {
      behavior: {
        title: preferencesText.behavior(),
        items: {
          autoPopulate: definePref<boolean>({
            title: mergingText.autoPopulate(),
            description: preferencesText.autoPopulateDescription(),
            requiresReload: false,
            visible: 'protected',
            defaultValue: false,
            type: 'java.lang.Boolean',
          }),
        },
      },
      agent: {
        title: () => tableLabel('Agent'),
        items: {
          createVariants: definePref<boolean>({
            title: () =>
              preferencesText.autoCreateVariants({
                agentVariantTable: tableLabel('AgentVariant'),
              }),
            description: () =>
              preferencesText.autoCreateVariantsDescription({
                agentVariantTable: tableLabel('AgentVariant'),
              }),
            requiresReload: false,
            visible: 'protected',
            defaultValue: false,
            type: 'java.lang.Boolean',
          }),
        },
      },
    },
  },
  reports: {
    title: reportsText.reports(),
    subCategories: {
      behavior: {
        title: preferencesText.behavior(),
        items: {
          clearQueryFilters: definePref<boolean>({
            title: preferencesText.clearQueryFilters(),
            requiresReload: false,
            visible: true,
            defaultValue: true,
            type: 'java.lang.Boolean',
          }),
        },
      },
    },
  },
  workBench: {
    title: wbText.workBench(),
    subCategories: {
      general: {
        title: preferencesText.general(),
        items: {
          liveValidation: definePref<boolean>({
            title: wbText.dataCheck(),
            description: wbText.dataCheckDescription(),
            requiresReload: false,
            visible: true,
            defaultValue: false,
            type: 'java.lang.Boolean',
          }),
        },
      },
      editor: {
        title: preferencesText.spreadsheet(),
        items: {
          minSpareRows: definePref<number>({
            title: preferencesText.minSpareRows(),
            requiresReload: false,
            visible: true,
            defaultValue: 1,
            type: 'java.lang.Integer',
            parser: {
              min: 0,
              max: 100,
            },
          }),
          autoWrapCol: definePref<boolean>({
            title: preferencesText.autoWrapCols(),
            requiresReload: false,
            visible: true,
            defaultValue: false,
            type: 'java.lang.Boolean',
          }),
          autoWrapRow: definePref<boolean>({
            title: preferencesText.autoWrapRows(),
            requiresReload: false,
            visible: true,
            defaultValue: false,
            type: 'java.lang.Boolean',
          }),
          tabMoveDirection: definePref<'col' | 'row'>({
            title: preferencesText.tabMoveDirection(),
            description: preferencesText.tabMoveDirectionDescription(),
            requiresReload: false,
            visible: true,
            defaultValue: 'col',
            values: [
              {
                value: 'col',
                title: preferencesText.column(),
              },
              {
                value: 'row',
                title: preferencesText.row(),
              },
            ],
          }),
          enterMoveDirection: definePref<'col' | 'row'>({
            title: preferencesText.enterMoveDirection(),
            description: preferencesText.enterMoveDirectionDescription(),
            requiresReload: false,
            visible: true,
            defaultValue: 'row',
            values: [
              {
                value: 'col',
                title: preferencesText.column(),
              },
              {
                value: 'row',
                title: preferencesText.row(),
              },
            ],
          }),
          enterBeginsEditing: definePref<boolean>({
            title: preferencesText.enterBeginsEditing(),
            requiresReload: false,
            visible: true,
            defaultValue: true,
            type: 'java.lang.Boolean',
          }),
          filterPickLists: definePref<
            'case-insensitive' | 'case-sensitive' | 'none'
          >({
            title: preferencesText.filterPickLists(),
            requiresReload: false,
            visible: true,
            defaultValue: 'none',
            values: [
              {
                value: 'none',
                title: commonText.no(),
              },
              {
                value: 'case-sensitive',
                title: preferencesText.caseSensitive(),
              },
              {
                value: 'case-insensitive',
                title: preferencesText.caseInsensitive(),
              },
            ],
          }),
          exportFileDelimiter: definePref<' ' | ',' | ';' | '\t' | '|'>({
            title: preferencesText.exportFileDelimiter(),
            requiresReload: false,
            visible: true,
            defaultValue: ',',
            values: [
              {
                value: ',',
                title: wbText.comma(),
              },
              {
                value: '\t',
                title: wbText.tab(),
              },
              {
                value: ';',
                title: wbText.semicolon(),
              },
              {
                value: ' ',
                title: wbText.space(),
              },
              {
                value: '|',
                title: wbText.pipe(),
              },
            ],
          }),
        },
      },
      wbPlanView: {
        title: wbPlanText.dataMapper(),
        items: {
          showNewDataSetWarning: definePref<boolean>({
            title: preferencesText.showNewDataSetWarning(),
            description: preferencesText.showNewDataSetWarningDescription(),
            requiresReload: false,
            visible: true,
            defaultValue: true,
            type: 'java.lang.Boolean',
          }),
          noRestrictionsMode: definePref<boolean>({
            title: preferencesText.noRestrictionsMode(),
            description: (
              <span>
                {preferencesText.noRestrictionsModeWbDescription()}
                <br />
                <span className="text-red-500">
                  {preferencesText.noRestrictionsModeWarning()}
                </span>
              </span>
            ),
            requiresReload: false,
            visible: 'protected',
            defaultValue: false,
            type: 'java.lang.Boolean',
          }),
          showNoAccessTables: definePref<boolean>({
            title: preferencesText.showNoAccessTables(),
            requiresReload: false,
            visible: true,
            defaultValue: false,
            type: 'java.lang.Boolean',
          }),
        },
      },
    },
  },
  appResources: {
    title: resourcesText.appResources(),
    subCategories: {
      appearance: {
        title: preferencesText.appearance(),
        items: {
          localizeResourceNames: definePref<boolean>({
            title: preferencesText.localizeResourceNames(),
            requiresReload: false,
            visible: true,
            defaultValue: true,
            type: 'java.lang.Boolean',
          }),
        },
      },
      behavior: {
        title: preferencesText.behavior(),
        items: {
          lineWrap: definePref<boolean>({
            title: preferencesText.lineWrap(),
            requiresReload: false,
            visible: true,
            defaultValue: true,
            type: 'java.lang.Boolean',
          }),
          indentSize: definePref<number>({
            title: preferencesText.indentSize(),
            requiresReload: false,
            visible: true,
            defaultValue: 2,
            parser: {
              min: 1,
              max: 8,
              step: 1,
            },
            type: 'java.lang.Integer',
          }),
          indentWithTab: definePref<boolean>({
            title: preferencesText.indentWithTab(),
            requiresReload: false,
            visible: true,
            defaultValue: false,
            type: 'java.lang.Boolean',
          }),
          splitLongXml: definePref<boolean>({
            title: preferencesText.splitLongXml(),
            requiresReload: false,
            visible: true,
            defaultValue: false,
            type: 'java.lang.Boolean',
          }),
        },
      },
    },
  },
  statistics: {
    title: statsText.statistics(),
    subCategories: {
      appearance: {
        title: preferencesText.appearance(),
        items: {
          layout: definePref<RA<StatLayout> | undefined>({
            title: 'Defines the layout of the stats page',
            requiresReload: false,
            visible: false,
            defaultValue: undefined,
            renderer: () => <>{error('This should not get called')}</>,
            container: 'label',
          }),
        },
      },
    },
  },
  leaflet: {
    title: localityText.geoMap(),
    subCategories: {
      behavior: {
        title: preferencesText.behavior(),
        items: {
          doubleClickZoom: definePref<boolean>({
            title: preferencesText.doubleClickZoom(),
            requiresReload: false,
            visible: true,
            defaultValue: true,
            type: 'java.lang.Boolean',
          }),
          closePopupOnClick: definePref<boolean>({
            title: preferencesText.closePopupOnClick(),
            requiresReload: false,
            visible: true,
            defaultValue: true,
            type: 'java.lang.Boolean',
          }),
          animateTransitions: definePref<boolean>({
            title: preferencesText.animateTransitions(),
            requiresReload: false,
            visible: true,
            defaultValue: true,
            type: 'java.lang.Boolean',
          }),
          panInertia: definePref<boolean>({
            title: preferencesText.panInertia(),
            requiresReload: false,
            visible: true,
            defaultValue: true,
            type: 'java.lang.Boolean',
          }),
          mouseDrags: definePref<boolean>({
            title: preferencesText.mouseDrags(),
            requiresReload: false,
            visible: true,
            defaultValue: true,
            type: 'java.lang.Boolean',
          }),
          scrollWheelZoom: definePref<boolean>({
            title: preferencesText.scrollWheelZoom(),
            requiresReload: false,
            visible: true,
            defaultValue: true,
            type: 'java.lang.Boolean',
          }),
        },
      },
    },
  },
} as const;

// Use tree table labels as titles for the tree editor sections
import('../DataModel/tables')
  .then(async ({ fetchContext, tables }) =>
    fetchContext.then(() => {
      const treeSearchBehavior =
        userPreferenceDefinitions.treeEditor.subCategories.behavior.items
          .searchField;
      if ('values' in treeSearchBehavior) {
        const values = treeSearchBehavior.values as RA<{
          readonly value: string;
          readonly title: string;
        }>;
        const name = defined(
          values.find(
            (entry) => typeof entry === 'object' && entry.value === 'name'
          ),
          'Unable to find tree name value'
        );
        const fullName = defined(
          values.find(
            (entry) => typeof entry === 'object' && entry.value === 'fullName'
          ),
          'Unable to find tree full name value'
        );
        overwriteReadOnly(name, 'title', getField(tables.Taxon, 'name').label);
        overwriteReadOnly(
          fullName,
          'title',
          getField(tables.Taxon, 'fullName').label
        );
      } else softError('Unable to replace the tree preferences item title');
    })
  )
  // Not using softFail here to avoid circular dependency
  .catch(console.error);

ensure<GenericPreferences>()(userPreferenceDefinitions);<|MERGE_RESOLUTION|>--- conflicted
+++ resolved
@@ -42,14 +42,14 @@
   HeaderItemsPreferenceItem,
   WelcomePageModePreferenceItem,
 } from './Renderers';
-<<<<<<< HEAD
-import { definePref, GenericPreferences } from './types';
+import {
+  definePref,
+  GenericPreferences,
+  PreferencesVisibilityContext,
+} from './types';
 import { mergingText } from '../../localization/merging';
 import { camelToHuman } from '../../utils/utils';
 import { tables } from '../DataModel/tables';
-=======
-import type { GenericPreferences, PreferencesVisibilityContext } from './types';
-import { defineItem } from './types';
 
 const isLightMode = ({
   isDarkMode,
@@ -60,7 +60,6 @@
   isDarkMode,
   isRedirecting,
 }: PreferencesVisibilityContext): boolean => isDarkMode || isRedirecting;
->>>>>>> 634cb890
 
 const altKeyName = globalThis.navigator?.appVersion.includes('Mac')
   ? 'Option'
@@ -286,7 +285,7 @@
       buttonLight: {
         title: preferencesText.buttonsLight(),
         items: {
-          saveButtonColor: defineItem({
+          saveButtonColor: definePref({
             title: preferencesText.saveButtonColor(),
             requiresReload: false,
             visible: isLightMode,
@@ -294,7 +293,7 @@
             renderer: ColorPickerPreferenceItem,
             container: 'label',
           }),
-          dangerButtonColor: defineItem({
+          dangerButtonColor: definePref({
             title: preferencesText.dangerButtonColor(),
             requiresReload: false,
             visible: isLightMode,
@@ -302,7 +301,7 @@
             renderer: ColorPickerPreferenceItem,
             container: 'label',
           }),
-          warningButtonColor: defineItem({
+          warningButtonColor: definePref({
             title: preferencesText.warningButtonColor(),
             requiresReload: false,
             visible: isLightMode,
@@ -310,7 +309,7 @@
             renderer: ColorPickerPreferenceItem,
             container: 'label',
           }),
-          infoButtonColor: defineItem({
+          infoButtonColor: definePref({
             title: preferencesText.infoButtonColor(),
             requiresReload: false,
             visible: isLightMode,
@@ -318,7 +317,7 @@
             renderer: ColorPickerPreferenceItem,
             container: 'label',
           }),
-          successButtonColor: defineItem({
+          successButtonColor: definePref({
             title: preferencesText.successButtonColor(),
             requiresReload: false,
             visible: isLightMode,
@@ -326,7 +325,7 @@
             renderer: ColorPickerPreferenceItem,
             container: 'label',
           }),
-          secondaryButtonColor: defineItem({
+          secondaryButtonColor: definePref({
             title: preferencesText.secondaryButtonColor(),
             requiresReload: false,
             visible: isLightMode,
@@ -334,7 +333,7 @@
             renderer: ColorPickerPreferenceItem,
             container: 'label',
           }),
-          secondaryLightButtonColor: defineItem({
+          secondaryLightButtonColor: definePref({
             title: preferencesText.secondaryLightButtonColor(),
             requiresReload: false,
             visible: isLightMode,
@@ -347,7 +346,7 @@
       buttonDark: {
         title: preferencesText.buttonsDark(),
         items: {
-          saveButtonColor: defineItem({
+          saveButtonColor: definePref({
             title: preferencesText.saveButtonColor(),
             requiresReload: false,
             visible: isDarkMode,
@@ -355,7 +354,7 @@
             renderer: ColorPickerPreferenceItem,
             container: 'label',
           }),
-          dangerButtonColor: defineItem({
+          dangerButtonColor: definePref({
             title: preferencesText.dangerButtonColor(),
             requiresReload: false,
             visible: isDarkMode,
@@ -363,7 +362,7 @@
             renderer: ColorPickerPreferenceItem,
             container: 'label',
           }),
-          warningButtonColor: defineItem({
+          warningButtonColor: definePref({
             title: preferencesText.warningButtonColor(),
             requiresReload: false,
             visible: isDarkMode,
@@ -371,7 +370,7 @@
             renderer: ColorPickerPreferenceItem,
             container: 'label',
           }),
-          infoButtonColor: defineItem({
+          infoButtonColor: definePref({
             title: preferencesText.infoButtonColor(),
             requiresReload: false,
             visible: isDarkMode,
@@ -379,7 +378,7 @@
             renderer: ColorPickerPreferenceItem,
             container: 'label',
           }),
-          successButtonColor: defineItem({
+          successButtonColor: definePref({
             title: preferencesText.successButtonColor(),
             requiresReload: false,
             visible: isDarkMode,
@@ -387,7 +386,7 @@
             renderer: ColorPickerPreferenceItem,
             container: 'label',
           }),
-          secondaryButtonColor: defineItem({
+          secondaryButtonColor: definePref({
             title: preferencesText.secondaryButtonColor(),
             requiresReload: false,
             visible: isDarkMode,
@@ -395,7 +394,7 @@
             renderer: ColorPickerPreferenceItem,
             container: 'label',
           }),
-          secondaryLightButtonColor: defineItem({
+          secondaryLightButtonColor: definePref({
             title: preferencesText.secondaryLightButtonColor(),
             requiresReload: false,
             visible: isDarkMode,
