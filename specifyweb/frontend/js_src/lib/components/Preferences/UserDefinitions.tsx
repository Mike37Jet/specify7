--- conflicted
+++ resolved
@@ -42,12 +42,8 @@
   HeaderItemsPreferenceItem,
   WelcomePageModePreferenceItem,
 } from './Renderers';
-<<<<<<< HEAD
-import type { GenericPreferences } from './types';
 import { defineItem } from './types';
-=======
 import type { GenericPreferences, PreferencesVisibilityContext } from './types';
-import { defineItem } from './types';
 
 const isLightMode = ({
   isDarkMode,
@@ -58,7 +54,6 @@
   isDarkMode,
   isRedirecting,
 }: PreferencesVisibilityContext): boolean => isDarkMode || isRedirecting;
->>>>>>> 70dd82a5
 
 const altKeyName = globalThis.navigator?.appVersion.includes('Mac')
   ? 'Option'
