--- conflicted
+++ resolved
@@ -8,10 +8,7 @@
 
 import { commonText } from '../../localization/common';
 import { wbText } from '../../localization/workbench';
-<<<<<<< HEAD
-=======
 import { f } from '../../utils/functools';
->>>>>>> 4cb5b149
 import type { RR } from '../../utils/types';
 import { sortFunction } from '../../utils/utils';
 import { H2, Ul } from '../Atoms';
@@ -20,30 +17,7 @@
 import { strictGetModel } from '../DataModel/schema';
 import type { Tables } from '../DataModel/types';
 import { TableIcon } from '../Molecules/TableIcon';
-<<<<<<< HEAD
-
-function TableResults({
-  tableName,
-  recordCount,
-}: {
-  readonly tableName: keyof Tables;
-  readonly recordCount: number;
-}): JSX.Element {
-  return (
-    <li className="flex items-center gap-1">
-      <TableIcon label={false} name={tableName} />
-      <span>
-        {commonText.colonLine({
-          label: strictGetModel(tableName).label,
-          value: formatNumber(recordCount),
-        })}
-      </span>
-    </li>
-  );
-}
-=======
 import { CreateRecordSetButton } from './RecordSet';
->>>>>>> 4cb5b149
 
 export function WbUploaded({
   recordCounts,
