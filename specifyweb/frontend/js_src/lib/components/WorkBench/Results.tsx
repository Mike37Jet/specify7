/**
 * Workbench Upload results side bar with table counts
 *
 * @module
 */

import React from 'react';

import { commonText } from '../../localization/common';
import { wbText } from '../../localization/workbench';
<<<<<<< HEAD
=======
import { f } from '../../utils/functools';
>>>>>>> c8d80ecc
import type { RR } from '../../utils/types';
import { sortFunction } from '../../utils/utils';
import { H2, Ul } from '../Atoms';
import { Button } from '../Atoms/Button';
<<<<<<< HEAD
=======
import { strictGetModel } from '../DataModel/schema';
import type { Tables } from '../DataModel/types';
import { TableIcon } from '../Molecules/TableIcon';
import { CreateRecordSetButton } from './RecordSet';
>>>>>>> c8d80ecc
import { formatNumber } from '../Atoms/Internationalization';
import { strictGetModel } from '../DataModel/schema';
import type { Tables } from '../DataModel/types';
import { TableIcon } from '../Molecules/TableIcon';

export function WbUploaded({
  recordCounts,
  dataSetId,
  dataSetName,
  isUploaded,
  onClose: handleClose,
}: {
  readonly recordCounts: RR<keyof Tables, number>;
  readonly dataSetId: number;
  readonly dataSetName: string;
  readonly isUploaded: boolean;
  readonly onClose: () => void;
}): JSX.Element {
  return (
    <div className="flex h-full w-60 flex-col gap-4">
      <div>
        <H2>
          {isUploaded
            ? wbText.uploadResults()
            : wbText.potentialUploadResults()}
        </H2>
        <p>
          {isUploaded
            ? wbText.wbUploadedDescription()
            : wbText.wbUploadedPotentialDescription()}
        </p>
      </div>
      <Ul className="flex flex-1 flex-col gap-2">
        {Object.entries(recordCounts)
          .sort(sortFunction(([_tableName, recordCount]) => recordCount, false))
          .map(([tableName, recordCount], index) => (
            <TableResults
              key={index}
              recordCount={recordCount}
              tableName={tableName}
            />
          ))}
      </Ul>
      <div className="flex flex-wrap gap-2">
        {isUploaded && (
          <CreateRecordSetButton
            dataSetId={dataSetId}
            dataSetName={dataSetName}
            small
            onClose={f.void}
          />
        )}
        <Button.Small className="flex-1" onClick={handleClose}>
          {commonText.close()}
        </Button.Small>
      </div>
    </div>
  );
}

function TableResults({
  tableName,
  recordCount,
}: {
  readonly tableName: keyof Tables;
  readonly recordCount: number;
}): JSX.Element {
  return (
    <li className="flex items-center gap-1">
      <TableIcon label={false} name={tableName} />
      <span>
        {commonText.colonLine({
          label: strictGetModel(tableName).label,
          value: formatNumber(recordCount),
        })}
      </span>
    </li>
  );
}<|MERGE_RESOLUTION|>--- conflicted
+++ resolved
@@ -8,25 +8,16 @@
 
 import { commonText } from '../../localization/common';
 import { wbText } from '../../localization/workbench';
-<<<<<<< HEAD
-=======
 import { f } from '../../utils/functools';
->>>>>>> c8d80ecc
 import type { RR } from '../../utils/types';
 import { sortFunction } from '../../utils/utils';
 import { H2, Ul } from '../Atoms';
 import { Button } from '../Atoms/Button';
-<<<<<<< HEAD
-=======
+import { formatNumber } from '../Atoms/Internationalization';
 import { strictGetModel } from '../DataModel/schema';
 import type { Tables } from '../DataModel/types';
 import { TableIcon } from '../Molecules/TableIcon';
 import { CreateRecordSetButton } from './RecordSet';
->>>>>>> c8d80ecc
-import { formatNumber } from '../Atoms/Internationalization';
-import { strictGetModel } from '../DataModel/schema';
-import type { Tables } from '../DataModel/types';
-import { TableIcon } from '../Molecules/TableIcon';
 
 export function WbUploaded({
   recordCounts,
