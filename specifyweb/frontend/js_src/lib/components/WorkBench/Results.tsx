/**
 * Workbench Upload results side bar with table counts
 *
 * @module
 */

import React from 'react';

import { commonText } from '../../localization/common';
import { wbText } from '../../localization/workbench';
import { f } from '../../utils/functools';
import type { RR } from '../../utils/types';
import { sortFunction } from '../../utils/utils';
import { H2, Ul } from '../Atoms';
import { Button } from '../Atoms/Button';
import { strictGetModel } from '../DataModel/schema';
import type { Tables } from '../DataModel/types';
import { TableIcon } from '../Molecules/TableIcon';
<<<<<<< HEAD
import { CreateRecordSetButton } from './RecordSet';
=======
import { formatNumber } from '../Atoms/Internationalization';

function TableResults({
  tableName,
  recordCount,
}: {
  readonly tableName: keyof Tables;
  readonly recordCount: number;
}): JSX.Element {
  return (
    <li className="flex items-center gap-1">
      <TableIcon label={false} name={tableName} />
      <span>
        {commonText.colonLine({
          label: strictGetModel(tableName).label,
          value: formatNumber(recordCount),
        })}
      </span>
    </li>
  );
}
>>>>>>> 2cd66bce

export function WbUploaded({
  recordCounts,
  dataSetId,
  dataSetName,
  isUploaded,
  onClose: handleClose,
}: {
  readonly recordCounts: RR<keyof Tables, number>;
  readonly dataSetId: number;
  readonly dataSetName: string;
  readonly isUploaded: boolean;
  readonly onClose: () => void;
}): JSX.Element {
  return (
    <div className="flex h-full w-60 flex-col gap-4">
      <div>
        <H2>
          {isUploaded
            ? wbText.uploadResults()
            : wbText.potentialUploadResults()}
        </H2>
        <p>
          {isUploaded
            ? wbText.wbUploadedDescription()
            : wbText.wbUploadedPotentialDescription()}
        </p>
      </div>
      <Ul className="flex flex-1 flex-col gap-2">
        {Object.entries(recordCounts)
          .sort(sortFunction(([_tableName, recordCount]) => recordCount, false))
          .map(([tableName, recordCount], index) => (
            <TableResults
              key={index}
              recordCount={recordCount}
              tableName={tableName}
            />
          ))}
      </Ul>
<<<<<<< HEAD
      <div className="flex flex-wrap gap-2">
        {isUploaded && (
          <CreateRecordSetButton
            dataSetId={dataSetId}
            dataSetName={dataSetName}
            small
            onClose={f.void}
          />
        )}
        <Button.Small className="flex-1" onClick={handleClose}>
          {commonText('close')}
        </Button.Small>
      </div>
=======
      <Button.Small onClick={handleClose}>{commonText.close()}</Button.Small>
>>>>>>> 2cd66bce
    </div>
  );
}

function TableResults({
  tableName,
  recordCount,
}: {
  readonly tableName: keyof Tables;
  readonly recordCount: number;
}): JSX.Element {
  return (
    <li className="flex items-center gap-1">
      <TableIcon label={false} name={tableName} />
      <span>{`${strictGetModel(tableName).label}: ${recordCount}`}</span>
    </li>
  );
}<|MERGE_RESOLUTION|>--- conflicted
+++ resolved
@@ -16,31 +16,8 @@
 import { strictGetModel } from '../DataModel/schema';
 import type { Tables } from '../DataModel/types';
 import { TableIcon } from '../Molecules/TableIcon';
-<<<<<<< HEAD
 import { CreateRecordSetButton } from './RecordSet';
-=======
 import { formatNumber } from '../Atoms/Internationalization';
-
-function TableResults({
-  tableName,
-  recordCount,
-}: {
-  readonly tableName: keyof Tables;
-  readonly recordCount: number;
-}): JSX.Element {
-  return (
-    <li className="flex items-center gap-1">
-      <TableIcon label={false} name={tableName} />
-      <span>
-        {commonText.colonLine({
-          label: strictGetModel(tableName).label,
-          value: formatNumber(recordCount),
-        })}
-      </span>
-    </li>
-  );
-}
->>>>>>> 2cd66bce
 
 export function WbUploaded({
   recordCounts,
@@ -80,7 +57,6 @@
             />
           ))}
       </Ul>
-<<<<<<< HEAD
       <div className="flex flex-wrap gap-2">
         {isUploaded && (
           <CreateRecordSetButton
@@ -91,12 +67,9 @@
           />
         )}
         <Button.Small className="flex-1" onClick={handleClose}>
-          {commonText('close')}
+          {commonText.close()}
         </Button.Small>
       </div>
-=======
-      <Button.Small onClick={handleClose}>{commonText.close()}</Button.Small>
->>>>>>> 2cd66bce
     </div>
   );
 }
@@ -111,7 +84,12 @@
   return (
     <li className="flex items-center gap-1">
       <TableIcon label={false} name={tableName} />
-      <span>{`${strictGetModel(tableName).label}: ${recordCount}`}</span>
+      <span>
+        {commonText.colonLine({
+          label: strictGetModel(tableName).label,
+          value: formatNumber(recordCount),
+        })}
+      </span>
     </li>
   );
 }