--- conflicted
+++ resolved
@@ -38,7 +38,7 @@
 import type { Dataset } from '../WbPlanView/Wrapped';
 
 const syncNameAndRemarks = async (
-  name: string,
+  name: LocalizedString,
   remarks: string,
   datasetId: number
 ) =>
@@ -46,7 +46,7 @@
     method: 'PUT',
     body: { name, remarks: remarks.trim() },
     expectedErrors: [Http.NO_CONTENT],
-  }).then(() => ({ name, remarks: remarks.trim() }));
+  }).then(() => ({ name, remarks: localized(remarks.trim()) }));
 
 type DataSetMetaProps = {
   readonly dataset: Dataset | EagerDataSet;
@@ -193,42 +193,21 @@
     >
       <Form
         id={id('form')}
-<<<<<<< HEAD
-        onSubmit={(): void =>
-          loading(
-            (name.trim() === dataset.name && remarks.trim() === dataset.remarks
-              ? Promise.resolve(dataset.name)
-              : uniquifyDataSetName(name.trim(), dataset.id).then(
-                  async (uniqueName) =>
-                    ping(`/api/workbench/dataset/${dataset.id}/`, {
-                      method: 'PUT',
-                      body: { name: uniqueName, remarks: remarks.trim() },
-                    }).then(() => {
-                      // REFACTOR: replace this with a callback
-                      overwriteReadOnly(dataset, 'name', uniqueName);
-                      overwriteReadOnly(dataset, 'remarks', remarks.trim());
-                      return localized(uniqueName);
-                    })
-                )
-            ).then(handleChange)
-          )
-=======
         onSubmit={async (): Promise<void> =>
           (name.trim() === dataset.name && remarks.trim() === dataset.remarks
             ? Promise.resolve({
                 needsSaved: false,
                 name: dataset.name,
-                remarks: dataset.remarks,
+                remarks: localized(dataset.remarks),
               })
             : uniquifyDataSetName(name.trim(), dataset.id, datasetUrl).then(
                 (uniqueName) => ({
                   needsSaved: true,
                   name: uniqueName,
-                  remarks: remarks.trim(),
+                  remarks: localized(remarks.trim()),
                 })
               )
           ).then(handleChange)
->>>>>>> 27e2be0d
         }
       >
         <Label.Block>
