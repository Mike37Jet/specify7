import React from 'react';
import type { LocalizedString } from 'typesafe-i18n';

import { useAsyncState } from '../../hooks/useAsyncState';
import { useBooleanState } from '../../hooks/useBooleanState';
import { useId } from '../../hooks/useId';
import { commonText } from '../../localization/common';
import { StringToJsx } from '../../localization/utils';
import { wbText } from '../../localization/workbench';
import { Http } from '../../utils/ajax/definitions';
import { formData } from '../../utils/ajax/helpers';
import { ping } from '../../utils/ajax/ping';
import type { RA } from '../../utils/types';
<<<<<<< HEAD
import { defined, overwriteReadOnly } from '../../utils/types';
import { uniquifyDataSetName } from '../../utils/uniquifyName';
=======
import { overwriteReadOnly } from '../../utils/types';
>>>>>>> d0d280dc
import { Button } from '../Atoms/Button';
import { Form, Input, Label, Select } from '../Atoms/Form';
import { icons } from '../Atoms/Icons';
import { formatNumber } from '../Atoms/Internationalization';
import { Submit } from '../Atoms/Submit';
import { LoadingContext } from '../Core/Contexts';
import { Backbone } from '../DataModel/backbone';
import { fetchCollection } from '../DataModel/collection';
import { getField } from '../DataModel/helpers';
import type { SerializedResource } from '../DataModel/helperTypes';
import { tables } from '../DataModel/tables';
import type { SpecifyUser } from '../DataModel/types';
import { userInformation } from '../InitialContext/userInformation';
import { useTitle } from '../Molecules/AppTitle';
import { AutoGrowTextArea } from '../Molecules/AutoGrowTextArea';
import { DateElement } from '../Molecules/DateElement';
import { Dialog, dialogClassNames } from '../Molecules/Dialog';
import { FormattedResourceUrl } from '../Molecules/FormattedResource';
import { TableIcon } from '../Molecules/TableIcon';
import { hasPermission } from '../Permissions/helpers';
import { unsafeNavigate } from '../Router/Router';
import { getMaxDataSetLength, uniquifyDataSetName } from '../WbImport/helpers';
import type { Dataset } from '../WbPlanView/Wrapped';

// FEATURE: allow exporting/importing the mapping
export function DataSetMeta({
  dataset,
  getRowCount = (): number => dataset.rows.length,
  onClose: handleClose,
  onChange: handleChange,
  onDeleted: handleDeleted,
}: {
  readonly dataset: Dataset;
  readonly getRowCount?: () => number;
  readonly onClose: () => void;
  readonly onChange: (dataSetName: LocalizedString) => void;
  readonly onDeleted: () => void;
}): JSX.Element | null {
  const id = useId('data-set-meta');
  const [name, setName] = React.useState(dataset.name);
  const [remarks, setRemarks] = React.useState(dataset.remarks ?? '');

  const loading = React.useContext(LoadingContext);

  const [isDeleted, setIsDeleted] = React.useState(false);

  const [showDeleteConfirm, setShowDeleteConfirm] = React.useState(false);

  return isDeleted ? (
    <Dialog
      buttons={<Button.DialogClose>{commonText.close()}</Button.DialogClose>}
      header={wbText.dataSetDeleted()}
      onClose={handleDeleted}
    >
      {wbText.dataSetDeletedDescription()}
    </Dialog>
  ) : showDeleteConfirm ? (
    <Dialog
      buttons={
        <>
          {hasPermission('/workbench/dataset', 'delete') && (
            <Button.Red
              onClick={() => {
                loading(
                  ping(`/api/workbench/dataset/${dataset.id}/`, {
                    method: 'DELETE',
                    errorMode: 'dismissible',
                    expectedErrors: [Http.NOT_FOUND],
                  }).then(() => setIsDeleted(true))
                );
              }}
            >
              {commonText.delete()}
            </Button.Red>
          )}
          <span className="-ml-2 flex-1" />
          <Button.DialogClose>{commonText.cancel()}</Button.DialogClose>
        </>
      }
      className={{
        container: dialogClassNames.narrowContainer,
      }}
      header={wbText.deleteDataSet()}
      icon={<span className="text-blue-500"> {icons.table}</span>}
      onClose={handleClose}
    >
      {wbText.deleteDataSetDescription()}
    </Dialog>
  ) : (
    <Dialog
      buttons={
        <>
          {hasPermission('/workbench/dataset', 'delete') && (
            <Button.Red
              onClick={() => {
                setShowDeleteConfirm(true);
              }}
            >
              {commonText.delete()}
            </Button.Red>
          )}
          <span className="-ml-2 flex-1" />
          <Button.DialogClose>{commonText.close()}</Button.DialogClose>
          <Submit.Blue form={id('form')}>{commonText.save()}</Submit.Blue>
        </>
      }
      header={wbText.dataSetMeta()}
      icon={<span className="text-blue-500"> {icons.table}</span>}
      onClose={handleClose}
    >
      <Form
        id={id('form')}
        onSubmit={(): void =>
          loading(
            (name.trim() === dataset.name && remarks.trim() === dataset.remarks
              ? Promise.resolve(dataset.name)
              : uniquifyDataSetName(name.trim(), dataset.id).then(
                  async (uniqueName) =>
                    ping(`/api/workbench/dataset/${dataset.id}/`, {
                      method: 'PUT',
                      body: { name: uniqueName, remarks: remarks.trim() },
                    }).then(() => {
                      // REFACTOR: replace this with a callback
                      overwriteReadOnly(dataset, 'name', uniqueName);
                      overwriteReadOnly(dataset, 'remarks', remarks.trim());
                      return uniqueName as LocalizedString;
                    })
                )
            ).then(handleChange)
          )
        }
      >
        <Label.Block>
          <b>{wbText.dataSetName()}</b>
          <Input.Text
            maxLength={getMaxDataSetLength()}
            required
            spellCheck
            value={name}
            onValueChange={(name): void => setName(name as LocalizedString)}
          />
        </Label.Block>
        <Label.Block>
          <b>{getField(tables.Workbench, 'remarks').label}:</b>
          <AutoGrowTextArea value={remarks} onValueChange={setRemarks} />
        </Label.Block>
        <div className="flex flex-col">
          <b>
            {getField(tables.WorkbenchTemplateMappingItem, 'metaData').label}
          </b>
          <span>
            {commonText.colonLine({
              label: wbText.numberOfRows(),
              value: formatNumber(getRowCount()),
            })}
          </span>
          <span>
            {commonText.colonLine({
              label: wbText.numberOfColumns(),
              value: formatNumber(dataset.columns.length),
            })}
          </span>
          <span>
            <StringToJsx
              components={{
                wrap: (
                  <i>
                    <DateElement date={dataset.timestampcreated} flipDates />
                  </i>
                ),
              }}
              string={commonText.jsxColonLine({
                label: getField(tables.Workbench, 'timestampCreated').label,
              })}
            />
          </span>
          <span>
            <StringToJsx
              components={{
                wrap: (
                  <i>
                    <DateElement date={dataset.timestampmodified} flipDates />
                  </i>
                ),
              }}
              string={commonText.jsxColonLine({
                label: getField(tables.Workbench, 'timestampModified').label,
              })}
            />
          </span>
          <span>
            <StringToJsx
              components={{
                wrap: (
                  <i>
                    <DateElement
                      date={
                        dataset.uploadresult?.success === true
                          ? dataset.uploadresult?.timestamp
                          : undefined
                      }
                      fallback={commonText.no()}
                      flipDates
                    />
                  </i>
                ),
              }}
              string={commonText.jsxColonLine({
                label: commonText.uploaded(),
              })}
            />
          </span>
          <span>
            <StringToJsx
              components={{
                wrap: (
                  <i>
                    <FormattedResourceUrl
                      resourceUrl={dataset.createdbyagent}
                    />
                  </i>
                ),
              }}
              string={commonText.jsxColonLine({
                label: getField(tables.Workbench, 'createdByAgent').label,
              })}
            />
          </span>
          <span>
            <StringToJsx
              components={{
                wrap: (
                  <i>
                    {typeof dataset.modifiedbyagent === 'string' ? (
                      <FormattedResourceUrl
                        resourceUrl={dataset.modifiedbyagent}
                      />
                    ) : (
                      commonText.notApplicable()
                    )}
                  </i>
                ),
              }}
              string={commonText.jsxColonLine({
                label: getField(tables.Workbench, 'modifiedByAgent').label,
              })}
            />
          </span>
          <span>
            <StringToJsx
              components={{
                wrap: <i>{dataset.importedfilename || wbText.noFileName()}</i>,
              }}
              string={commonText.jsxColonLine({
                label: wbText.importedFileName(),
              })}
            />
          </span>
        </div>
      </Form>
    </Dialog>
  );
}

function DataSetName({
  dataset,
  getRowCount,
}: {
  readonly dataset: Dataset;
  readonly getRowCount: () => number;
}): JSX.Element {
  const [showMeta, handleOpen, handleClose] = useBooleanState();
  const [name, setName] = React.useState(dataset.name);

  useTitle(name);

  return (
    <>
      {' '}
      <h2 className="flex gap-1 overflow-y-auto">
        {dataset.uploadplan !== null && (
          <TableIcon label name={dataset.uploadplan.baseTableName} />
        )}
        {commonText.colonLine({
          label: wbText.dataSet(),
          value: name,
        })}
        {dataset.uploadresult?.success === true && (
          <span className="text-red-600">{wbText.dataSetUploadedLabel()}</span>
        )}
      </h2>
      <Button.Small onClick={handleOpen}>
        {getField(tables.WorkbenchTemplateMappingItem, 'metaData').label}
      </Button.Small>
      {showMeta && (
        <DataSetMeta
          dataset={dataset}
          getRowCount={getRowCount}
          onChange={(name): void => {
            handleClose();
            setName(name);
          }}
          onClose={handleClose}
          onDeleted={() => unsafeNavigate('/specify/', { replace: true })}
        />
      )}
    </>
  );
}

const fetchListOfUsers = async (): Promise<
  RA<SerializedResource<SpecifyUser>>
> =>
  fetchCollection('SpecifyUser', { limit: 500 }).then(({ records: users }) =>
    users.filter(({ id }) => id !== userInformation.id)
  );

function ChangeOwner({
  dataset,
  onClose: handleClose,
}: {
  readonly dataset: Dataset;
  readonly onClose: () => void;
}): JSX.Element | null {
  const [users] = useAsyncState<RA<SerializedResource<SpecifyUser>>>(
    fetchListOfUsers,
    true
  );

  const id = useId('change-data-set-owner');
  const [newOwner, setNewOwner] = React.useState<number | undefined>(undefined);
  const [isChanged, setIsChanged] = React.useState(false);
  const loading = React.useContext(LoadingContext);

  return users === undefined ? null : isChanged ? (
    <Dialog
      buttons={commonText.close()}
      header={wbText.dataSetOwnerChanged()}
      onClose={(): void => unsafeNavigate('/specify/', { replace: true })}
    >
      <p>{wbText.dataSetOwnerChanged()}</p>
    </Dialog>
  ) : (
    <Dialog
      buttons={
        <>
          <Button.DialogClose>{commonText.cancel()}</Button.DialogClose>
          <Submit.Blue disabled={newOwner === undefined} form={id('form')}>
            {wbText.changeOwner()}
          </Submit.Blue>
        </>
      }
      header={wbText.changeDataSetOwner()}
      onClose={handleClose}
    >
      <Form
        id={id('form')}
        onSubmit={(): void =>
          loading(
            ping(`/api/workbench/transfer/${dataset.id}/`, {
              method: 'POST',
              body: formData({
                specifyuserid: newOwner!,
              }),
            }).then(() => setIsChanged(true))
          )
        }
      >
        <Label.Block>
          <p>{wbText.changeDataSetOwnerDescription()}</p>
          <Select
            size={10}
            value={newOwner}
            onChange={({ target }): void =>
              setNewOwner(Number.parseInt(target.value))
            }
          >
            {users.map((user) => (
              <option key={user.id} value={user.id}>
                {user.name}
              </option>
            ))}
          </Select>
        </Label.Block>
      </Form>
    </Dialog>
  );
}

// A wrapper for DS Meta for embedding in the WB
export class DataSetNameView extends Backbone.View {
  // eslint-disable-next-line functional/prefer-readonly-type
  private dataSetMeta: (() => void) | undefined;

  // eslint-disable-next-line functional/prefer-readonly-type
  private changeOwnerView: (() => void) | undefined;

  public constructor(
    private readonly options: {
      readonly dataset: Dataset;
      readonly el: HTMLElement;
      readonly display: (
        jsx: JSX.Element,
        element?: HTMLElement,
        destructor?: () => void
      ) => () => void;
      readonly getRowCount: () => number;
    }
  ) {
    super(options);
  }

  public render(): this {
    const nameContainer =
      this.options.el.getElementsByClassName('wb-name-container')?.[0];
    this.dataSetMeta = this.options.display(
      <DataSetName
        dataset={this.options.dataset}
        getRowCount={this.options.getRowCount}
      />,
      defined(nameContainer, 'Unable to find Wb Name container') as HTMLElement
    );
    return this;
  }

  public changeOwner(): void {
    const handleClose = (): void => void this.changeOwnerView?.();
    this.changeOwnerView = this.options.display(
      <ChangeOwner dataset={this.options.dataset} onClose={handleClose} />
    );
  }

  public remove(): this {
    this.dataSetMeta?.();
    this.changeOwnerView?.();
    Backbone.View.prototype.remove.call(this);
    return this;
  }
}<|MERGE_RESOLUTION|>--- conflicted
+++ resolved
@@ -11,12 +11,7 @@
 import { formData } from '../../utils/ajax/helpers';
 import { ping } from '../../utils/ajax/ping';
 import type { RA } from '../../utils/types';
-<<<<<<< HEAD
 import { defined, overwriteReadOnly } from '../../utils/types';
-import { uniquifyDataSetName } from '../../utils/uniquifyName';
-=======
-import { overwriteReadOnly } from '../../utils/types';
->>>>>>> d0d280dc
 import { Button } from '../Atoms/Button';
 import { Form, Input, Label, Select } from '../Atoms/Form';
 import { icons } from '../Atoms/Icons';
