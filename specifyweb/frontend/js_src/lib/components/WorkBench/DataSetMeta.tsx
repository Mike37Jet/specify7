--- conflicted
+++ resolved
@@ -34,12 +34,9 @@
 import { LocalizedString } from 'typesafe-i18n';
 import { schema } from '../DataModel/schema';
 import { StringToJsx } from '../../localization/utils';
-<<<<<<< HEAD
 import { FormattedResourceUrl } from '../Molecules/FormattedResource';
-=======
 import { getField } from '../DataModel/helpers';
 import { hasPermission } from '../Permissions/helpers';
->>>>>>> afb3ae59
 
 // FEATURE: allow exporting/importing the mapping
 export function DataSetMeta({
