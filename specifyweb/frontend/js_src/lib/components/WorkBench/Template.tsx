--- conflicted
+++ resolved
@@ -5,57 +5,34 @@
 
 import React from 'react';
 import ReactDOMServer from 'react-dom/server';
-<<<<<<< HEAD
-import { useParams } from 'react-router-dom';
+import { useNavigate, useParams } from 'react-router-dom';
 import type { LocalizedString } from 'typesafe-i18n';
-=======
-import { useNavigate, useParams } from 'react-router-dom';
->>>>>>> c8d80ecc
 
 import { useUnloadProtect } from '../../hooks/navigation';
 import { useAsyncState } from '../../hooks/useAsyncState';
+import { useBooleanState } from '../../hooks/useBooleanState';
 import { useErrorContext } from '../../hooks/useErrorContext';
 import { commonText } from '../../localization/common';
 import { localityText } from '../../localization/locality';
 import { wbPlanText } from '../../localization/wbPlan';
 import { wbText } from '../../localization/workbench';
-<<<<<<< HEAD
 import { ajax } from '../../utils/ajax';
 import { f } from '../../utils/functools';
-import type { GetSet } from '../../utils/types';
+import type { GetSet, RA } from '../../utils/types';
+import { replaceItem } from '../../utils/utils';
 import { Button } from '../Atoms/Button';
 import { className } from '../Atoms/className';
 import { Input } from '../Atoms/Form';
 import { Link } from '../Atoms/Link';
-=======
-import { hasPermission, hasTablePermission } from '../Permissions/helpers';
-import { treeRanksPromise } from '../InitialContext/treeRanks';
-import type { GetSet, RA } from '../../utils/types';
-import { WBView } from './wbView';
->>>>>>> c8d80ecc
 import { LoadingContext } from '../Core/Contexts';
 import { useMenuItem } from '../Header';
 import { treeRanksPromise } from '../InitialContext/treeRanks';
-import { legacyDialogs } from '../Molecules/LegacyDialog';
+import { Dialog } from '../Molecules/Dialog';
+import { Portal } from '../Molecules/Portal';
 import { hasPermission, hasTablePermission } from '../Permissions/helpers';
 import { NotFoundView } from '../Router/NotFoundView';
 import type { Dataset } from '../WbPlanView/Wrapped';
-<<<<<<< HEAD
 import { WBView } from './wbView';
-=======
-import { useErrorContext } from '../../hooks/useErrorContext';
-import { Button } from '../Atoms/Button';
-import { Link } from '../Atoms/Link';
-import { Input } from '../Atoms/Form';
-import { className } from '../Atoms/className';
-import { useAsyncState } from '../../hooks/useAsyncState';
-import { Portal } from '../Molecules/Portal';
-import { replaceItem } from '../../utils/utils';
-import { useBooleanState } from '../../hooks/useBooleanState';
-import { Dialog } from '../Molecules/Dialog';
-import { LocalizedString } from 'typesafe-i18n';
-import { wbPlanText } from '../../localization/wbPlan';
->>>>>>> c8d80ecc
 
 function Navigation({
   name,
@@ -339,9 +316,9 @@
     <>{wbText.dataSetDeletedOrNotFound()}</>
   ) : isDeletedConfirmation ? (
     <Dialog
+      buttons={commonText.close()}
       header={wbText.dataSetDeleted()}
       onClose={(): void => navigate('/specify/', { replace: true })}
-      buttons={commonText.close()}
     >
       {wbText.dataSetDeletedDescription()}
     </Dialog>
