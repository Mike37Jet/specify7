/**
 * Workbench Plan Mapper root component
 *
 * @module
 */

import React from 'react';
import type { State } from 'typesafe-reducer';

import type { Tables } from '../datamodel';
import type { IR, RA } from '../types';
import type { UploadPlan } from '../uploadplanparser';
import {
  getLinesFromHeaders,
  getLinesFromUploadPlan,
} from '../wbplanviewlinesgetter';
import { savePlan } from '../wbplanviewutils';
import type { UploadResult } from '../wbuploadedparser';
import { useLiveState, useTitle } from './hooks';
import { ProtectedAction } from './permissiondenied';
import type { MappingLine } from './wbplanviewmapper';
import { WbPlanViewMapper } from './wbplanviewmapper';
import { BaseTableSelection } from './wbplanviewstate';
import { useNavigate } from 'react-router-dom';

// General definitions
export type Status = {
  readonly uploaderstatus: {
    readonly operation: 'unuploading' | 'uploading' | 'validating';
    readonly taskid: string;
  };
} & (
  | {
      readonly taskstatus: 'FAILURE' | 'PENDING';
      readonly taskinfo: 'None';
    }
  | {
      readonly taskstatus: 'PROGRESS';
      readonly taskinfo: {
        readonly total: number;
        readonly current: number;
      };
    }
);

export type DatasetBrief = {
  readonly id: number;
  readonly name: string;
  readonly uploadresult: {
    readonly success: boolean;
    readonly timestamp: string;
    readonly recordsetid: number;
  } | null;
  readonly uploaderstatus: Status | null;
  readonly timestampcreated: string;
  readonly timestampmodified: string;
};

export type Dataset = DatasetBrief & {
  readonly columns: RA<string>;
  readonly createdbyagent: string;
  readonly importedfilename: string;
  readonly modifiedbyagent: string | null;
  readonly remarks: string | null;
  readonly rowresults: RA<UploadResult> | null;
  readonly rows: RA<RA<string>>;
  readonly uploadplan: UploadPlan | null;
  readonly visualorder: RA<number> | null;
};

export type WbPlanViewProps = {
  readonly uploadPlan: UploadPlan | null;
  readonly headers: RA<string>;
  readonly isReadOnly: boolean;
  readonly dataset: Dataset;
};

/**
 * Workbench Plan Mapper root component
 */
export function WbPlanView({
  dataset,
  uploadPlan,
  headers,
  isReadOnly,
}: WbPlanViewProps): JSX.Element {
  useTitle(dataset.name);

  const [state, setState] = useLiveState<
    | State<
        'MappingState',
        {
          readonly changesMade: boolean;
          readonly baseTableName: keyof Tables;
          readonly lines: RA<MappingLine>;
          readonly mustMatchPreferences: IR<boolean>;
        }
      >
    | State<'SelectBaseTable'>
  >(
    React.useCallback(
      () =>
        uploadPlan
          ? {
              type: 'MappingState',
              changesMade: false,
              ...getLinesFromUploadPlan(headers, uploadPlan),
            }
          : {
              type: 'SelectBaseTable',
            },
      [uploadPlan, headers]
    )
  );

  const navigate = useNavigate();
  return state.type === 'SelectBaseTable' ? (
<<<<<<< HEAD
    <BaseTableSelection
      headers={headers}
      onClose={(): void => navigate(`/specify/workbench/${dataset.id}/`)}
      onSelected={(baseTableName): void =>
        setState({
          type: 'MappingState',
          changesMade: true,
          baseTableName,
          lines: getLinesFromHeaders({
            headers,
            runAutoMapper: true,
            baseTableName,
          }),
          mustMatchPreferences: {},
        })
      }
      onSelectTemplate={(uploadPlan, headers): void =>
        setState({
          type: 'MappingState',
          changesMade: true,
          ...getLinesFromUploadPlan(headers, uploadPlan),
        })
      }
    />
=======
    <ProtectedAction resource="/workbench/dataset" action="update">
      <BaseTableSelection
        onClose={(): void => goBack(dataset.id)}
        onSelectTemplate={(uploadPlan, headers): void =>
          setState({
            type: 'MappingState',
            changesMade: true,
            ...getLinesFromUploadPlan(headers, uploadPlan),
          })
        }
        onSelected={(baseTableName): void =>
          setState({
            type: 'MappingState',
            changesMade: true,
            baseTableName,
            lines: getLinesFromHeaders({
              headers,
              runAutoMapper: true,
              baseTableName,
            }),
            mustMatchPreferences: {},
          })
        }
        headers={headers}
      />
    </ProtectedAction>
>>>>>>> 4f531e32
  ) : (
    <WbPlanViewMapper
      baseTableName={state.baseTableName}
      changesMade={state.changesMade}
      dataset={dataset}
      isReadOnly={isReadOnly}
      lines={state.lines}
      mustMatchPreferences={state.mustMatchPreferences}
      onChangeBaseTable={(): void =>
        setState({
          type: 'SelectBaseTable',
        })
      }
      onSave={async (lines, mustMatchPreferences): Promise<void> =>
        savePlan({
          dataset,
          baseTableName: state.baseTableName,
          lines,
          mustMatchPreferences,
        }).then(() => navigate(`/specify/workbench/${dataset.id}/`))
      }
    />
  );
}<|MERGE_RESOLUTION|>--- conflicted
+++ resolved
@@ -5,6 +5,7 @@
  */
 
 import React from 'react';
+import { useNavigate } from 'react-router-dom';
 import type { State } from 'typesafe-reducer';
 
 import type { Tables } from '../datamodel';
@@ -21,7 +22,6 @@
 import type { MappingLine } from './wbplanviewmapper';
 import { WbPlanViewMapper } from './wbplanviewmapper';
 import { BaseTableSelection } from './wbplanviewstate';
-import { useNavigate } from 'react-router-dom';
 
 // General definitions
 export type Status = {
@@ -115,42 +115,10 @@
 
   const navigate = useNavigate();
   return state.type === 'SelectBaseTable' ? (
-<<<<<<< HEAD
-    <BaseTableSelection
-      headers={headers}
-      onClose={(): void => navigate(`/specify/workbench/${dataset.id}/`)}
-      onSelected={(baseTableName): void =>
-        setState({
-          type: 'MappingState',
-          changesMade: true,
-          baseTableName,
-          lines: getLinesFromHeaders({
-            headers,
-            runAutoMapper: true,
-            baseTableName,
-          }),
-          mustMatchPreferences: {},
-        })
-      }
-      onSelectTemplate={(uploadPlan, headers): void =>
-        setState({
-          type: 'MappingState',
-          changesMade: true,
-          ...getLinesFromUploadPlan(headers, uploadPlan),
-        })
-      }
-    />
-=======
-    <ProtectedAction resource="/workbench/dataset" action="update">
+    <ProtectedAction action="update" resource="/workbench/dataset">
       <BaseTableSelection
-        onClose={(): void => goBack(dataset.id)}
-        onSelectTemplate={(uploadPlan, headers): void =>
-          setState({
-            type: 'MappingState',
-            changesMade: true,
-            ...getLinesFromUploadPlan(headers, uploadPlan),
-          })
-        }
+        headers={headers}
+        onClose={(): void => navigate(`/specify/workbench/${dataset.id}/`)}
         onSelected={(baseTableName): void =>
           setState({
             type: 'MappingState',
@@ -164,10 +132,15 @@
             mustMatchPreferences: {},
           })
         }
-        headers={headers}
+        onSelectTemplate={(uploadPlan, headers): void =>
+          setState({
+            type: 'MappingState',
+            changesMade: true,
+            ...getLinesFromUploadPlan(headers, uploadPlan),
+          })
+        }
       />
     </ProtectedAction>
->>>>>>> 4f531e32
   ) : (
     <WbPlanViewMapper
       baseTableName={state.baseTableName}
