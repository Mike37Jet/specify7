import React from 'react';

import { commonText } from '../../localization/common';
import { schemaText } from '../../localization/schema';
import { f } from '../../utils/functools';
import { booleanFormatter } from '../../utils/parser/parse';
import type { RA, RR } from '../../utils/types';
import { ensure } from '../../utils/types';
import { H3 } from '../Atoms';
import { formatNumber } from '../Atoms/Internationalization';
import { getField } from '../DataModel/helpers';
import type { SpecifyTable } from '../DataModel/specifyTable';
import { tables } from '../DataModel/tables';
import { javaTypeToHuman } from '../SchemaConfig/helpers';
import type { SchemaViewerRow, SchemaViewerValue } from './helpers';
import { SchemaViewerTableList } from './TableList';

export function SchemaViewerFields({
  table,
}: {
  readonly table: SpecifyTable;
}): JSX.Element {
  const data = React.useMemo(() => getFields(table), [table]);
<<<<<<< HEAD
  const scope = table.getScopingRelationship()?.relatedModel.name;
=======
  const scope = table.getDirectScope()?.relatedTable.name;
>>>>>>> 5672d9e9

  return (
    <>
      <p>
        {commonText.colonLine({
          label: schemaText.idField(),
          value: table.idField.name,
        })}
      </p>
      {typeof scope === 'string' && (
        <p>
          {commonText.colonLine({
            label: schemaText.scope(),
            value: scope,
          })}
        </p>
      )}
      <H3>{schemaText.fields()}</H3>
      <SchemaViewerTableList
        data={data}
        getLink={undefined}
        headers={fieldColumns()}
        sortName="schemaViewerFields"
      />
    </>
  );
}

const fieldColumns = f.store(
  () =>
    ({
      name: getField(tables.SpLocaleContainerItem, 'name').label,
      label: schemaText.fieldLabel(),
      description: schemaText.description(),
      isHidden: getField(tables.SpLocaleContainerItem, 'isHidden').label,
      isReadOnly: schemaText.readOnly(),
      isRequired: getField(tables.SpLocaleContainerItem, 'isRequired').label,
      type: getField(tables.SpLocaleContainerItem, 'type').label,
      length: schemaText.fieldLength(),
      databaseColumn: schemaText.databaseColumn(),
    } as const)
);

const getFields = (table: SpecifyTable) =>
  ensure<
    RA<
      SchemaViewerRow<
        RR<keyof ReturnType<typeof fieldColumns>, SchemaViewerValue>
      >
    >
  >()(
    table.literalFields.map(
      (field) =>
        ({
          name: field.name,
          label: field.label,
          description: field.getLocalizedDesc(),
          isHidden: booleanFormatter(field.isHidden),
          isReadOnly: booleanFormatter(field.isReadOnly),
          isRequired: booleanFormatter(field.isRequired),
          type: javaTypeToHuman(field.type, undefined),
          length: [
            field.length,
            <span className="flex w-full justify-end tabular-nums" key="">
              {f.maybe(field.length, formatNumber)}
            </span>,
          ],
          databaseColumn: field.databaseColumn,
        } as const)
    )
  );<|MERGE_RESOLUTION|>--- conflicted
+++ resolved
@@ -21,11 +21,7 @@
   readonly table: SpecifyTable;
 }): JSX.Element {
   const data = React.useMemo(() => getFields(table), [table]);
-<<<<<<< HEAD
-  const scope = table.getScopingRelationship()?.relatedModel.name;
-=======
-  const scope = table.getDirectScope()?.relatedTable.name;
->>>>>>> 5672d9e9
+  const scope = table.getScopingRelationship()?.relatedTable.name;
 
   return (
     <>
