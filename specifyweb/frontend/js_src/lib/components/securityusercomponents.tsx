--- conflicted
+++ resolved
@@ -306,11 +306,6 @@
                 ? 'view'
                 : 'edit'
             }
-<<<<<<< HEAD
-=======
-            formType="form"
-            isRequired={hasCollectionAccess || isSuperAdmin}
->>>>>>> 4f531e32
             relatedModel={schema.models.Agent}
             resource={collectionAddress}
             typeSearch={undefined}
@@ -332,7 +327,7 @@
     Object.entries(identityProviders).length === 0 ? null : (
     <fieldset className="flex flex-col gap-2">
       <legend>{adminText('externalIdentityProviders')}</legend>
-      <Ul className="flex flex-col gap-1">
+      <Ul className="flex flex-col gap-1 pl-2">
         {Object.entries(identityProviders).map(([title, isEnabled], index) => (
           <li key={index}>
             <Label.ForCheckbox>
@@ -366,22 +361,13 @@
       {hasPermission('/permissions/list_admins', 'read') && (
         <div className="flex gap-2">
           <AdminStatusPlugin
-<<<<<<< HEAD
             isAdmin={isAdmin}
             user={userResource}
-=======
-            user={userResource}
-            isAdmin={isAdmin}
->>>>>>> 4f531e32
             onChange={setIsAdmin}
           />
           {hasPermission('/admin/user/sp6/collection_access', 'read') &&
           hasTablePermission('Collection', 'read') ? (
-<<<<<<< HEAD
             <UserCollectionsPlugin isAdmin={isAdmin} user={userResource} />
-=======
-            <UserCollectionsPlugin user={userResource} isAdmin={isAdmin} />
->>>>>>> 4f531e32
           ) : undefined}
         </div>
       )}
