import React from 'react';
import type { LocalizedString } from 'typesafe-i18n';

import { unsetUnloadProtect } from '../../hooks/navigation';
import { useTriggerState } from '../../hooks/useTriggerState';
import { commonText } from '../../localization/common';
import { formsText } from '../../localization/forms';
import type { RA } from '../../utils/types';
import { removeItem } from '../../utils/utils';
import { Button } from '../Atoms/Button';
import { DataEntry } from '../Atoms/DataEntry';
import type { AnySchema } from '../DataModel/helperTypes';
import type { SpecifyResource } from '../DataModel/legacyTypes';
import { ResourceView } from '../Forms/ResourceView';
import { saveFormUnloadProtect } from '../Forms/Save';
import { Dialog } from '../Molecules/Dialog';
import { hasTablePermission } from '../Permissions/helpers';
import { SetUnloadProtectsContext } from '../Router/Router';
import type { RecordSelectorProps } from './RecordSelector';
import { useRecordSelector } from './RecordSelector';
import { tables } from '../DataModel/tables';
import { ReadOnlyContext } from '../Core/Contexts';

/**
 * A Wrapper for RecordSelector that allows to specify list of records by their
 * IDs
 */
export function RecordSelectorFromIds<SCHEMA extends AnySchema>({
  ids,
  newResource,
  onSlide: handleSlide,
  defaultIndex,
  table,
  viewName,
  title = table.label,
  headerButtons,
  dialog,
  isDependent,
  canRemove = true,
  isLoading: isExternalLoading = false,
  isInRecordSet = false,
  onClose: handleClose,
  onSaved: handleSaved,
  onAdd: handleAdd,
  onClone: handleClone,
  onDelete: handleDelete,
  ...rest
}: Omit<RecordSelectorProps<SCHEMA>, 'index' | 'records'> & {
  /*
   * Undefined IDs are placeholders for items with unknown IDs (e.g in record
   * sets or query results with thousands of items)
   */
  readonly ids: RA<number | undefined>;
  readonly newResource: SpecifyResource<SCHEMA> | undefined;
  readonly defaultIndex?: number;
  readonly title: LocalizedString | undefined;
  readonly headerButtons?: JSX.Element;
  readonly dialog: 'modal' | 'nonModal' | false;
  readonly isDependent: boolean;
  readonly viewName?: string;
  readonly canRemove?: boolean;
  readonly isLoading?: boolean;
  // Record set ID, or false to not update the URL
  readonly isInRecordSet?: boolean;
  readonly onClose: () => void;
  readonly onSaved: (resource: SpecifyResource<SCHEMA>) => void;
  readonly onClone:
    | ((newResource: SpecifyResource<SCHEMA>) => void)
    | undefined;
}): JSX.Element | null {
  const [records, setRecords] = React.useState<
    RA<SpecifyResource<SCHEMA> | undefined>
  >(() =>
    ids.map((id) => (id === undefined ? undefined : new table.Resource({ id })))
  );

  const previousIds = React.useRef(ids);
  React.useEffect(() => {
    setRecords((records) =>
      ids.map((id, index) => {
        if (id === undefined) return undefined;
        else if (records[index]?.id === id) return records[index];
        else return new table.Resource({ id });
      })
    );

    return (): void => {
      previousIds.current = ids;
    };
  }, [ids, table]);

  const [index, setIndex] = useTriggerState(
    Math.max(0, defaultIndex ?? ids.length - 1)
  );
  React.useEffect(
    () =>
      setIndex((index) =>
        Math.max(
          0,
          typeof newResource === 'object'
            ? rest.totalCount
            : Math.min(index, rest.totalCount - 1)
        )
      ),
    [newResource, rest.totalCount]
  );

  const currentResource = newResource ?? records[index];

  // Show a warning dialog if navigating away before saving the record
  const [unloadProtect, setUnloadProtect] = React.useState<
    (() => void) | undefined
  >(undefined);
  const setUnloadProtects = React.useContext(SetUnloadProtectsContext)!;

  const {
    dialogs,
    slider,
    resource,
    onAdd: handleAdding,
    onRemove: handleRemove,
    isLoading,
  } = useRecordSelector({
    ...rest,
    index,
    table,
    records:
      typeof newResource === 'object' ? [...records, newResource] : records,
    totalCount: rest.totalCount + (typeof newResource === 'object' ? 1 : 0),
    onAdd:
      typeof handleAdd === 'function'
        ? (resources): void => {
            if (currentResource?.needsSaved === true)
              /*
               * Since React's setState has a special behavior when a function
               * argument is passed, need to wrap a function in a function
               */
              setUnloadProtect(() => () => handleAdd(resources));
            else handleAdd(resources);
          }
        : undefined,
    onDelete:
      typeof handleDelete === 'function'
        ? (index, source): void => {
            handleDelete(index, source);
            setRecords(removeItem(records, index));
            if (ids.length === 1) handleClose();
          }
        : undefined,
    onSlide:
      typeof handleSlide === 'function'
        ? (index, replace, callback): void => {
            function doSlide(): void {
              setIndex(index);
              handleSlide?.(index, replace);
              callback?.();
            }

            if (
              currentResource?.needsSaved === true ||
              /*
               * If adding new resource that hasn't yet been modified, show a
               * warning anyway because navigating away before saving in a
               * RecordSet cancels the record adding process
               */
              currentResource?.isNew() === true
            )
              setUnloadProtect(() => doSlide);
            else doSlide();
          }
        : undefined,
  });

  const addLabel = isInRecordSet
    ? formsText.addToRecordSet({
        recordSetTable: tables.RecordSet.label,
      })
    : commonText.add();
  const removeLabel = isInRecordSet
    ? formsText.removeFromRecordSet({
        recordSetTable: tables.RecordSet.label,
      })
    : commonText.delete();
  const isReadOnly = React.useContext(ReadOnlyContext);
  return (
    <>
      <ResourceView
        dialog={dialog}
        headerButtons={(specifyNetworkBadge): JSX.Element => (
<<<<<<< HEAD
          <>
            {headerButtons}
            <DataEntry.Visit
              resource={!isDependent && dialog !== false ? resource : undefined}
            />
            {hasTablePermission(table.name, isDependent ? 'create' : 'read') &&
            typeof handleAdding === 'function' ? (
              <DataEntry.Add
                aria-label={addLabel}
                disabled={isReadOnly}
                title={addLabel}
                onClick={handleAdding}
              />
            ) : undefined}
            {typeof handleRemove === 'function' && canRemove ? (
              <DataEntry.Remove
                aria-label={removeLabel}
                disabled={resource === undefined || isReadOnly}
                title={removeLabel}
                onClick={(): void => handleRemove('minusButton')}
              />
            ) : undefined}
            {typeof newResource === 'object' ? (
              <p className="flex-1">{formsText.creatingNewRecord()}</p>
            ) : (
              <span
                className={`flex-1 ${dialog === false ? '-ml-2' : '-ml-4'}`}
=======
          <div className="flex flex-col items-center gap-2 md:flex-row md:gap-8">
            <div className="flex gap-2">
              {headerButtons}
              <DataEntry.Visit
                resource={
                  !isDependent && dialog !== false ? resource : undefined
                }
>>>>>>> 3ea6689c
              />
              {hasTablePermission(
                model.name,
                isDependent ? 'create' : 'read'
              ) && typeof handleAdding === 'function' ? (
                <DataEntry.Add
                  aria-label={addLabel}
                  disabled={mode === 'view'}
                  title={addLabel}
                  onClick={handleAdding}
                />
              ) : undefined}
              {typeof handleRemove === 'function' && canRemove ? (
                <DataEntry.Remove
                  aria-label={removeLabel}
                  disabled={resource === undefined || mode === 'view'}
                  title={removeLabel}
                  onClick={(): void => handleRemove('minusButton')}
                />
              ) : undefined}
              {typeof newResource === 'object' ? (
                <p className="flex-1">{formsText.creatingNewRecord()}</p>
              ) : (
                <span
                  className={`flex-1 ${dialog === false ? '-ml-2' : '-ml-4'}`}
                />
              )}
              {specifyNetworkBadge}
            </div>
            <div>{slider}</div>
          </div>
        )}
        isDependent={isDependent}
        isLoading={isLoading || isExternalLoading}
        isSubForm={false}
        resource={resource}
        title={title}
        viewName={viewName}
        onAdd={handleClone}
        onClose={handleClose}
        onDeleted={
          resource?.isNew() === true || hasTablePermission(table.name, 'delete')
            ? handleRemove?.bind(undefined, 'deleteButton')
            : undefined
        }
        onSaved={(): void => handleSaved(resource!)}
      />
      {dialogs}
      {typeof unloadProtect === 'function' && (
        <Dialog
          buttons={
            <>
              <Button.DialogClose>{commonText.cancel()}</Button.DialogClose>
              <Button.Orange
                onClick={(): void => {
                  unsetUnloadProtect(setUnloadProtects, saveFormUnloadProtect);
                  setUnloadProtects([]);
                  unloadProtect();
                  setUnloadProtect(undefined);
                }}
              >
                {commonText.proceed()}
              </Button.Orange>
            </>
          }
          header={formsText.recordSelectorUnloadProtect()}
          onClose={(): void => setUnloadProtect(undefined)}
        >
          {formsText.recordSelectorUnloadProtectDescription()}
        </Dialog>
      )}
    </>
  );
}<|MERGE_RESOLUTION|>--- conflicted
+++ resolved
@@ -9,8 +9,10 @@
 import { removeItem } from '../../utils/utils';
 import { Button } from '../Atoms/Button';
 import { DataEntry } from '../Atoms/DataEntry';
+import { ReadOnlyContext } from '../Core/Contexts';
 import type { AnySchema } from '../DataModel/helperTypes';
 import type { SpecifyResource } from '../DataModel/legacyTypes';
+import { tables } from '../DataModel/tables';
 import { ResourceView } from '../Forms/ResourceView';
 import { saveFormUnloadProtect } from '../Forms/Save';
 import { Dialog } from '../Molecules/Dialog';
@@ -18,8 +20,6 @@
 import { SetUnloadProtectsContext } from '../Router/Router';
 import type { RecordSelectorProps } from './RecordSelector';
 import { useRecordSelector } from './RecordSelector';
-import { tables } from '../DataModel/tables';
-import { ReadOnlyContext } from '../Core/Contexts';
 
 /**
  * A Wrapper for RecordSelector that allows to specify list of records by their
@@ -187,35 +187,6 @@
       <ResourceView
         dialog={dialog}
         headerButtons={(specifyNetworkBadge): JSX.Element => (
-<<<<<<< HEAD
-          <>
-            {headerButtons}
-            <DataEntry.Visit
-              resource={!isDependent && dialog !== false ? resource : undefined}
-            />
-            {hasTablePermission(table.name, isDependent ? 'create' : 'read') &&
-            typeof handleAdding === 'function' ? (
-              <DataEntry.Add
-                aria-label={addLabel}
-                disabled={isReadOnly}
-                title={addLabel}
-                onClick={handleAdding}
-              />
-            ) : undefined}
-            {typeof handleRemove === 'function' && canRemove ? (
-              <DataEntry.Remove
-                aria-label={removeLabel}
-                disabled={resource === undefined || isReadOnly}
-                title={removeLabel}
-                onClick={(): void => handleRemove('minusButton')}
-              />
-            ) : undefined}
-            {typeof newResource === 'object' ? (
-              <p className="flex-1">{formsText.creatingNewRecord()}</p>
-            ) : (
-              <span
-                className={`flex-1 ${dialog === false ? '-ml-2' : '-ml-4'}`}
-=======
           <div className="flex flex-col items-center gap-2 md:flex-row md:gap-8">
             <div className="flex gap-2">
               {headerButtons}
@@ -223,15 +194,14 @@
                 resource={
                   !isDependent && dialog !== false ? resource : undefined
                 }
->>>>>>> 3ea6689c
               />
               {hasTablePermission(
-                model.name,
+                table.name,
                 isDependent ? 'create' : 'read'
               ) && typeof handleAdding === 'function' ? (
                 <DataEntry.Add
                   aria-label={addLabel}
-                  disabled={mode === 'view'}
+                  disabled={isReadOnly}
                   title={addLabel}
                   onClick={handleAdding}
                 />
@@ -239,7 +209,7 @@
               {typeof handleRemove === 'function' && canRemove ? (
                 <DataEntry.Remove
                   aria-label={removeLabel}
-                  disabled={resource === undefined || mode === 'view'}
+                  disabled={resource === undefined || isReadOnly}
                   title={removeLabel}
                   onClick={(): void => handleRemove('minusButton')}
                 />
