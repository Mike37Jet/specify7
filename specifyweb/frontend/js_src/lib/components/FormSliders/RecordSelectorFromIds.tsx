--- conflicted
+++ resolved
@@ -32,11 +32,7 @@
   defaultIndex,
   table,
   viewName,
-<<<<<<< HEAD
-  title = table.label,
-=======
   title,
->>>>>>> dbb15abb
   headerButtons,
   dialog,
   isDependent,
@@ -183,11 +179,8 @@
         recordSetTable: tables.RecordSet.label,
       })
     : commonText.delete();
-<<<<<<< HEAD
   const isReadOnly = React.useContext(ReadOnlyContext);
-=======
-
->>>>>>> dbb15abb
+
   return (
     <>
       <ResourceView
