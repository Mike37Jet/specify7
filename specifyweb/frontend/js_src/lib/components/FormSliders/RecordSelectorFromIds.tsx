--- conflicted
+++ resolved
@@ -9,7 +9,6 @@
 import { removeItem } from '../../utils/utils';
 import { Button } from '../Atoms/Button';
 import { DataEntry } from '../Atoms/DataEntry';
-import { SetUnloadProtectsContext } from '../Core/Contexts';
 import type { AnySchema } from '../DataModel/helperTypes';
 import type { SpecifyResource } from '../DataModel/legacyTypes';
 import type { FormMode } from '../FormParse';
@@ -17,16 +16,9 @@
 import { saveFormUnloadProtect } from '../Forms/Save';
 import { Dialog } from '../Molecules/Dialog';
 import { hasTablePermission } from '../Permissions/helpers';
+import { SetUnloadProtectsContext } from '../Router/Router';
 import type { RecordSelectorProps } from './RecordSelector';
 import { useRecordSelector } from './RecordSelector';
-<<<<<<< HEAD
-=======
-import { useTriggerState } from '../../hooks/useTriggerState';
-import { unsetUnloadProtect } from '../../hooks/navigation';
-import { saveFormUnloadProtect } from '../Forms/Save';
-import { LocalizedString } from 'typesafe-i18n';
-import { SetUnloadProtectsContext } from '../Router/Router';
->>>>>>> 8acc8412
 
 /**
  * A Wrapper for RecordSelector that allows to specify list of records by their
