import React from 'react';
import type { LocalizedString } from 'typesafe-i18n';

import { unsetUnloadProtect } from '../../hooks/navigation';
import { useTriggerState } from '../../hooks/useTriggerState';
import { commonText } from '../../localization/common';
import { formsText } from '../../localization/forms';
import type { RA } from '../../utils/types';
import { removeItem } from '../../utils/utils';
import { Button } from '../Atoms/Button';
import { DataEntry } from '../Atoms/DataEntry';
import { tablesWithAttachments } from '../Attachments';
import { RecordSetAttachments } from '../Attachments/RecordSetAttachment';
import type { AnySchema } from '../DataModel/helperTypes';
import type { SpecifyResource } from '../DataModel/legacyTypes';
import { schema } from '../DataModel/schema';
import type { FormMode } from '../FormParse';
import { ResourceView } from '../Forms/ResourceView';
import { saveFormUnloadProtect } from '../Forms/Save';
import { Dialog } from '../Molecules/Dialog';
import { hasTablePermission } from '../Permissions/helpers';
import { SetUnloadProtectsContext } from '../Router/Router';
import type { RecordSelectorProps } from './RecordSelector';
import { useRecordSelector } from './RecordSelector';
import { RecordSetAttachments } from '../Attachments/RecordSetAttachment';
import { tablesWithAttachments } from '../Attachments';

/**
 * A Wrapper for RecordSelector that allows to specify list of records by their
 * IDs
 */
export function RecordSelectorFromIds<SCHEMA extends AnySchema>({
  ids,
  newResource,
  onSlide: handleSlide,
  defaultIndex,
  model,
  viewName,
  title = model.label,
  headerButtons,
  dialog,
  isDependent,
  mode,
  canRemove = true,
  isLoading: isExternalLoading = false,
  isInRecordSet = false,
  onClose: handleClose,
  onSaved: handleSaved,
  onAdd: handleAdd,
  onClone: handleClone,
  onDelete: handleDelete,
  onFetch: handleFetch,
  ...rest
}: Omit<RecordSelectorProps<SCHEMA>, 'index' | 'records'> & {
  /*
   * Undefined IDs are placeholders for items with unknown IDs (e.g in record
   * sets or query results with thousands of items)
   */
  readonly ids: RA<number | undefined>;
  readonly newResource: SpecifyResource<SCHEMA> | undefined;
  readonly defaultIndex?: number;
  readonly title: LocalizedString | undefined;
  readonly headerButtons?: JSX.Element;
  readonly dialog: 'modal' | 'nonModal' | false;
  readonly isDependent: boolean;
  readonly mode: FormMode;
  readonly viewName?: string;
  readonly canRemove?: boolean;
  readonly isLoading?: boolean;
  // Record set ID, or false to not update the URL
  readonly isInRecordSet?: boolean;
  readonly onClose: () => void;
  readonly onSaved: (resource: SpecifyResource<SCHEMA>) => void;
  readonly onClone:
    | ((newResource: SpecifyResource<SCHEMA>) => void)
    | undefined;
  readonly onFetch?: (
    index: number
<<<<<<< HEAD
  ) => Promise<undefined | RA<number | undefined>>;
=======
  ) => Promise<RA<number | undefined> | undefined>;
>>>>>>> fbf0c2cd
}): JSX.Element | null {
  const [records, setRecords] = React.useState<
    RA<SpecifyResource<SCHEMA> | undefined>
  >(() =>
    ids.map((id) => (id === undefined ? undefined : new model.Resource({ id })))
  );

  const previousIds = React.useRef(ids);
  React.useEffect(() => {
    setRecords((records) =>
      ids.map((id, index) => {
        if (id === undefined) return undefined;
        else if (records[index]?.id === id) return records[index];
        else return new model.Resource({ id });
      })
    );

    return (): void => {
      previousIds.current = ids;
    };
  }, [ids, model]);

  const [index, setIndex] = useTriggerState(
    Math.max(0, defaultIndex ?? ids.length - 1)
  );
  React.useEffect(
    () =>
      setIndex((index) =>
        Math.max(
          0,
          typeof newResource === 'object'
            ? rest.totalCount
            : Math.min(index, rest.totalCount - 1)
        )
      ),
    [newResource, rest.totalCount]
  );

  const currentResource = newResource ?? records[index];

  // Show a warning dialog if navigating away before saving the record
  const [unloadProtect, setUnloadProtect] = React.useState<
    (() => void) | undefined
  >(undefined);
  const setUnloadProtects = React.useContext(SetUnloadProtectsContext)!;

  const {
    dialogs,
    slider,
    resource,
    onAdd: handleAdding,
    onRemove: handleRemove,
    isLoading,
  } = useRecordSelector({
    ...rest,
    index,
    model,
    records:
      typeof newResource === 'object' ? [...records, newResource] : records,
    totalCount: rest.totalCount + (typeof newResource === 'object' ? 1 : 0),
    onAdd:
      typeof handleAdd === 'function'
        ? (resources): void => {
            if (currentResource?.needsSaved === true)
              /*
               * Since React's setState has a special behavior when a function
               * argument is passed, need to wrap a function in a function
               */
              setUnloadProtect(() => () => handleAdd(resources));
            else handleAdd(resources);
          }
        : undefined,
    onDelete:
      typeof handleDelete === 'function'
        ? (index, source): void => {
            handleDelete(index, source);
            setRecords(removeItem(records, index));
            if (ids.length === 1) handleClose();
          }
        : undefined,
    onSlide:
      typeof handleSlide === 'function'
        ? (index, replace, callback): void => {
            function doSlide(): void {
              setIndex(index);
              handleSlide?.(index, replace);
              callback?.();
            }

            if (
              currentResource?.needsSaved === true ||
              /*
               * If adding new resource that hasn't yet been modified, show a
               * warning anyway because navigating away before saving in a
               * RecordSet cancels the record adding process
               */
              currentResource?.isNew() === true
            )
              setUnloadProtect(() => doSlide);
            else doSlide();
          }
        : undefined,
  });

  const addLabel = isInRecordSet
    ? formsText.addToRecordSet({
        recordSetTable: schema.models.RecordSet.label,
      })
    : commonText.add();
  const removeLabel = isInRecordSet
    ? formsText.removeFromRecordSet({
        recordSetTable: schema.models.RecordSet.label,
      })
    : commonText.delete();

  const hasAttachments = tablesWithAttachments().includes(model);

  return (
    <>
      <ResourceView
        dialog={dialog}
        headerButtons={(specifyNetworkBadge): JSX.Element => (
          <div className="flex flex-col items-center gap-2 md:contents md:flex-row md:gap-8">
            <div className="flex items-center gap-2 md:contents">
              {headerButtons}
              <DataEntry.Visit
                resource={
                  !isDependent && dialog !== false ? resource : undefined
                }
              />
              {hasTablePermission(
                model.name,
                isDependent ? 'create' : 'read'
              ) && typeof handleAdding === 'function' ? (
                <DataEntry.Add
                  aria-label={addLabel}
                  disabled={mode === 'view'}
                  title={addLabel}
                  onClick={handleAdding}
                />
              ) : undefined}
              {typeof handleRemove === 'function' && canRemove ? (
                <DataEntry.Remove
                  aria-label={removeLabel}
                  disabled={resource === undefined || mode === 'view'}
                  title={removeLabel}
                  onClick={(): void => handleRemove('minusButton')}
                />
              ) : undefined}
              {typeof newResource === 'object' ? (
                <p className="flex-1">{formsText.creatingNewRecord()}</p>
              ) : (
                <span
                  className={`flex-1 ${dialog === false ? '-ml-2' : '-ml-4'}`}
                />
              )}
              {hasAttachments && (
                <RecordSetAttachments records={records} onFetch={handleFetch} />
              )}
              {specifyNetworkBadge}
            </div>
            <div>{slider}</div>
          </div>
        )}
        isDependent={isDependent}
        isLoading={isLoading || isExternalLoading}
        isSubForm={false}
        mode={mode}
        resource={resource}
        title={title}
        viewName={viewName}
        onAdd={handleClone}
        onClose={handleClose}
        onDeleted={
          resource?.isNew() === true || hasTablePermission(model.name, 'delete')
            ? handleRemove?.bind(undefined, 'deleteButton')
            : undefined
        }
        onSaved={(): void => handleSaved(resource!)}
      />

      {dialogs}

      {typeof unloadProtect === 'function' && (
        <Dialog
          buttons={
            <>
              <Button.DialogClose>{commonText.cancel()}</Button.DialogClose>
              <Button.Orange
                onClick={(): void => {
                  unsetUnloadProtect(setUnloadProtects, saveFormUnloadProtect);
                  setUnloadProtects([]);
                  unloadProtect();
                  setUnloadProtect(undefined);
                }}
              >
                {commonText.proceed()}
              </Button.Orange>
            </>
          }
          header={formsText.recordSelectorUnloadProtect()}
          onClose={(): void => setUnloadProtect(undefined)}
        >
          {formsText.recordSelectorUnloadProtectDescription()}
        </Dialog>
      )}
    </>
  );
}<|MERGE_RESOLUTION|>--- conflicted
+++ resolved
@@ -22,8 +22,6 @@
 import { SetUnloadProtectsContext } from '../Router/Router';
 import type { RecordSelectorProps } from './RecordSelector';
 import { useRecordSelector } from './RecordSelector';
-import { RecordSetAttachments } from '../Attachments/RecordSetAttachment';
-import { tablesWithAttachments } from '../Attachments';
 
 /**
  * A Wrapper for RecordSelector that allows to specify list of records by their
@@ -76,11 +74,7 @@
     | undefined;
   readonly onFetch?: (
     index: number
-<<<<<<< HEAD
-  ) => Promise<undefined | RA<number | undefined>>;
-=======
   ) => Promise<RA<number | undefined> | undefined>;
->>>>>>> fbf0c2cd
 }): JSX.Element | null {
   const [records, setRecords] = React.useState<
     RA<SpecifyResource<SCHEMA> | undefined>
