import React from 'react';
import type { LocalizedString } from 'typesafe-i18n';

import { unsetUnloadProtect } from '../../hooks/navigation';
import { useTriggerState } from '../../hooks/useTriggerState';
import { commonText } from '../../localization/common';
import { formsText } from '../../localization/forms';
import type { RA } from '../../utils/types';
import { removeItem } from '../../utils/utils';
import { Button } from '../Atoms/Button';
import { DataEntry } from '../Atoms/DataEntry';
import { RecordSetAttachments } from '../Attachments/RecordSetAttachment';
<<<<<<< HEAD
import { tablesWithAttachments } from '../Attachments/utils';
=======
import { ReadOnlyContext } from '../Core/Contexts';
>>>>>>> 731e40c9
import type { AnySchema } from '../DataModel/helperTypes';
import type { SpecifyResource } from '../DataModel/legacyTypes';
import { tables } from '../DataModel/tables';
import { ResourceView } from '../Forms/ResourceView';
import { saveFormUnloadProtect } from '../Forms/Save';
import { Dialog } from '../Molecules/Dialog';
import { hasTablePermission } from '../Permissions/helpers';
import { SetUnloadProtectsContext } from '../Router/UnloadProtect';
import type { RecordSelectorProps } from './RecordSelector';
import { useRecordSelector } from './RecordSelector';

/**
 * A Wrapper for RecordSelector that allows to specify list of records by their
 * IDs
 */
export function RecordSelectorFromIds<SCHEMA extends AnySchema>({
  ids,
  newResource,
  onSlide: handleSlide,
  defaultIndex,
  table,
  viewName,
  title,
  headerButtons,
  dialog,
  isDependent,
  canRemove = true,
  totalCount = ids.length + (typeof newResource === 'object' ? 1 : 0),
  isLoading: isExternalLoading = false,
  isInRecordSet = false,
  onClose: handleClose,
  onSaved: handleSaved,
  onAdd: handleAdd,
  onClone: handleClone,
  onDelete: handleDelete,
  onFetch: handleFetch,
  ...rest
}: Omit<RecordSelectorProps<SCHEMA>, 'index' | 'records'> & {
  /*
   * Undefined IDs are placeholders for items with unknown IDs (e.g in record
   * sets or query results with thousands of items)
   */
  readonly ids: RA<number | undefined>;
  readonly newResource: SpecifyResource<SCHEMA> | undefined;
  readonly title: LocalizedString | undefined;
  readonly headerButtons?: JSX.Element;
  readonly dialog: 'modal' | 'nonModal' | false;
  readonly isDependent: boolean;
  readonly viewName?: string;
  readonly canRemove?: boolean;
  readonly totalCount?: number;
  readonly isLoading?: boolean;
  // Record set ID, or false to not update the URL
  readonly isInRecordSet?: boolean;
  readonly onClose: () => void;
  readonly onSaved: (resource: SpecifyResource<SCHEMA>) => void;
  readonly onClone:
    | ((newResource: SpecifyResource<SCHEMA>) => void)
    | undefined;
  readonly onFetch?: (
    index: number
  ) => Promise<RA<number | undefined> | undefined>;
}): JSX.Element | null {
  const [records, setRecords] = React.useState<
    RA<SpecifyResource<SCHEMA> | undefined>
  >(() =>
    ids.map((id) => (id === undefined ? undefined : new table.Resource({ id })))
  );

  const previousIds = React.useRef(ids);

  React.useEffect(() => {
    setRecords((records) =>
      ids.map((id, index) => {
        if (id === undefined) return undefined;
        else if (records[index]?.id === id) return records[index];
        else return new table.Resource({ id });
      })
    );

    return (): void => {
      previousIds.current = ids;
    };
  }, [ids, table]);

  const [rawIndex, setIndex] = useTriggerState(
    Math.max(0, defaultIndex ?? ids.length - 1)
  );
  const index =
    typeof newResource === 'object'
      ? totalCount - 1
      : Math.min(rawIndex, totalCount - 1);

  const currentResource = newResource ?? records[index];

  // Show a warning dialog if navigating away before saving the record
  const [unloadProtect, setUnloadProtect] = React.useState<
    (() => void) | undefined
  >(undefined);
  const setUnloadProtects = React.useContext(SetUnloadProtectsContext)!;

  const {
    dialogs,
    slider,
    resource,
    onAdd: handleAdding,
    onRemove: handleRemove,
    isLoading,
  } = useRecordSelector({
    ...rest,
    index,
    table,
    records:
      typeof newResource === 'object' ? [...records, newResource] : records,
    totalCount,
    onAdd:
      typeof handleAdd === 'function'
        ? (resources): void => {
            if (currentResource?.needsSaved === true)
              /*
               * Since React's setState has a special behavior when a function
               * argument is passed, need to wrap a function in a function
               */
              // eslint-disable-next-line unicorn/consistent-function-scoping
              setUnloadProtect(() => () => handleAdd(resources));
            else handleAdd(resources);
          }
        : undefined,
    onDelete:
      typeof handleDelete === 'function'
        ? (index, source): void => {
            handleDelete(index, source);
            setRecords(removeItem(records, index));
            if (ids.length === 1) handleClose();
          }
        : undefined,
    onSlide: (index, replace, callback): void => {
      function doSlide(): void {
        setIndex(index);
        handleSlide?.(index, replace);
        callback?.();
      }

      if (
        currentResource?.needsSaved === true ||
        /*
         * If adding new resource that hasn't yet been modified, show a
         * warning anyway because navigating away before saving in a
         * RecordSet cancels the record adding process
         */
        currentResource?.isNew() === true
      )
        setUnloadProtect(() => doSlide);
      else doSlide();
    },
  });

  const addLabel = isInRecordSet
    ? formsText.addToRecordSet({
        recordSetTable: tables.RecordSet.label,
      })
    : commonText.add();
  const removeLabel = isInRecordSet
    ? formsText.removeFromRecordSet({
        recordSetTable: tables.RecordSet.label,
      })
    : commonText.delete();
  const isReadOnly = React.useContext(ReadOnlyContext);

  const hasAttachments = tablesWithAttachments().includes(table);

  const isNewRecordSet = isInRecordSet && title === undefined;

  return (
    <>
      <ResourceView
        dialog={dialog}
        headerButtons={(specifyNetworkBadge): JSX.Element => (
          <div className="flex flex-col items-center gap-2 md:contents md:flex-row md:gap-8">
            <div className="flex items-center gap-2 md:contents">
              {headerButtons}
              <DataEntry.Visit
                resource={
                  !isDependent && dialog !== false ? resource : undefined
                }
              />
              {hasTablePermission(
                table.name,
                isDependent ? 'create' : 'read'
              ) && typeof handleAdding === 'function' ? (
                <DataEntry.Add
                  aria-label={addLabel}
                  disabled={isReadOnly}
                  title={addLabel}
                  onClick={handleAdding}
                />
              ) : undefined}
              {typeof handleRemove === 'function' && canRemove ? (
                <DataEntry.Remove
                  aria-label={removeLabel}
                  disabled={resource === undefined || isReadOnly}
                  title={removeLabel}
                  onClick={(): void => handleRemove('minusButton')}
                />
              ) : undefined}
              {typeof newResource === 'object' && handleAdd !== undefined ? (
                <p className="flex-1">{formsText.creatingNewRecord()}</p>
              ) : (
                <span
                  className={`flex-1 ${dialog === false ? '-ml-2' : '-ml-4'}`}
                />
              )}
              {hasAttachments && !isNewRecordSet ? (
                <RecordSetAttachments records={records} onFetch={handleFetch} />
              ) : undefined}
              {specifyNetworkBadge}
            </div>
            {totalCount > 1 && <div>{slider}</div>}
          </div>
        )}
        isDependent={isDependent}
        isLoading={isLoading || isExternalLoading}
        isSubForm={false}
        resource={resource}
        title={title}
        viewName={viewName}
        onAdd={handleClone}
        onClose={handleClose}
        onDeleted={
          resource?.isNew() === true || hasTablePermission(table.name, 'delete')
            ? handleRemove?.bind(undefined, 'deleteButton')
            : undefined
        }
        onSaved={(): void => handleSaved(resource!)}
      />

      {dialogs}

      {typeof unloadProtect === 'function' && (
        <Dialog
          buttons={
            <>
              <Button.DialogClose>{commonText.cancel()}</Button.DialogClose>
              <Button.Warning
                onClick={(): void => {
                  unsetUnloadProtect(setUnloadProtects, saveFormUnloadProtect);
                  setUnloadProtects([]);
                  unloadProtect();
                  setUnloadProtect(undefined);
                }}
              >
                {commonText.proceed()}
              </Button.Warning>
            </>
          }
          header={formsText.recordSelectorUnloadProtect()}
          onClose={(): void => setUnloadProtect(undefined)}
        >
          {formsText.recordSelectorUnloadProtectDescription()}
        </Dialog>
      )}
    </>
  );
}<|MERGE_RESOLUTION|>--- conflicted
+++ resolved
@@ -10,11 +10,8 @@
 import { Button } from '../Atoms/Button';
 import { DataEntry } from '../Atoms/DataEntry';
 import { RecordSetAttachments } from '../Attachments/RecordSetAttachment';
-<<<<<<< HEAD
 import { tablesWithAttachments } from '../Attachments/utils';
-=======
 import { ReadOnlyContext } from '../Core/Contexts';
->>>>>>> 731e40c9
 import type { AnySchema } from '../DataModel/helperTypes';
 import type { SpecifyResource } from '../DataModel/legacyTypes';
 import { tables } from '../DataModel/tables';
