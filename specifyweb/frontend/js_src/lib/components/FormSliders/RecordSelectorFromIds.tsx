import React from 'react';
import type { LocalizedString } from 'typesafe-i18n';

import { unsetUnloadProtect } from '../../hooks/navigation';
import { useTriggerState } from '../../hooks/useTriggerState';
import { commonText } from '../../localization/common';
import { formsText } from '../../localization/forms';
import type { RA } from '../../utils/types';
import { removeItem } from '../../utils/utils';
import { Button } from '../Atoms/Button';
import { DataEntry } from '../Atoms/DataEntry';
import { RecordSetAttachments } from '../Attachments/RecordSetAttachment';
import { tablesWithAttachments } from '../Attachments/utils';
import { ReadOnlyContext } from '../Core/Contexts';
import type { AnySchema } from '../DataModel/helperTypes';
import type { SpecifyResource } from '../DataModel/legacyTypes';
import { tables } from '../DataModel/tables';
import { ResourceView } from '../Forms/ResourceView';
import { saveFormUnloadProtect } from '../Forms/Save';
import { Dialog } from '../Molecules/Dialog';
import { hasTablePermission } from '../Permissions/helpers';
import { SetUnloadProtectsContext } from '../Router/UnloadProtect';
import type { RecordSelectorProps } from './RecordSelector';
import { useRecordSelector } from './RecordSelector';

/**
 * A Wrapper for RecordSelector that allows to specify list of records by their
 * IDs
 */
export function RecordSelectorFromIds<SCHEMA extends AnySchema>({
  ids,
  newResource,
  onSlide: handleSlide,
  defaultIndex,
  table,
  viewName,
  title,
  headerButtons,
  dialog,
  isDependent,
  canRemove = true,
  totalCount = ids.length + (typeof newResource === 'object' ? 1 : 0),
  isLoading: isExternalLoading = false,
  isInRecordSet = false,
  onClose: handleClose,
  onSaved: handleSaved,
  onAdd: handleAdd,
  onClone: handleClone,
  onDelete: handleDelete,
  onFetch: handleFetch,
<<<<<<< HEAD
  onCarryBulk: handleCarryBulk,
=======
  hasSeveralResourceType,
>>>>>>> 3f3a73e4
  ...rest
}: Omit<RecordSelectorProps<SCHEMA>, 'index' | 'records'> & {
  /*
   * Undefined IDs are placeholders for items with unknown IDs (e.g in record
   * sets or query results with thousands of items)
   */
  readonly ids: RA<number | undefined>;
  readonly newResource: SpecifyResource<SCHEMA> | undefined;
  readonly title: LocalizedString | undefined;
  readonly headerButtons?: JSX.Element;
  readonly dialog: 'modal' | 'nonModal' | false;
  readonly isDependent: boolean;
  readonly viewName?: string;
  readonly canRemove?: boolean;
  readonly totalCount?: number;
  readonly isLoading?: boolean;
  // Record set ID, or false to not update the URL
  readonly isInRecordSet?: boolean;
  readonly onClose: () => void;
  readonly onSaved: (resource: SpecifyResource<SCHEMA>) => void;
  readonly onClone:
    | ((newResource: SpecifyResource<SCHEMA>) => void)
    | undefined;
  readonly onFetch?: (
    index: number
  ) => Promise<RA<number | undefined> | undefined>;
<<<<<<< HEAD
  readonly onCarryBulk?: (ids: RA<number>) => void;
=======
  readonly hasSeveralResourceType?: boolean;
>>>>>>> 3f3a73e4
}): JSX.Element | null {
  const [records, setRecords] = React.useState<
    RA<SpecifyResource<SCHEMA> | undefined>
  >(() =>
    ids.map((id) => (id === undefined ? undefined : new table.Resource({ id })))
  );

  const previousIds = React.useRef(ids);

  React.useEffect(() => {
    setRecords((records) =>
      ids.map((id, index) => {
        if (id === undefined) return undefined;
        else if (records[index]?.id === id) return records[index];
        else return new table.Resource({ id });
      })
    );

    return (): void => {
      previousIds.current = ids;
    };
  }, [ids, table]);

  const [rawIndex, setIndex] = useTriggerState(
    Math.max(0, defaultIndex ?? ids.length - 1)
  );
  const index =
    typeof newResource === 'object'
      ? totalCount - 1
      : Math.min(rawIndex, totalCount - 1);

  const currentResource = newResource ?? records[index];

  // Show a warning dialog if navigating away before saving the record
  const [unloadProtect, setUnloadProtect] = React.useState<
    (() => void) | undefined
  >(undefined);
  const setUnloadProtects = React.useContext(SetUnloadProtectsContext)!;

  const {
    dialogs,
    slider,
    resource,
    onAdd: handleAdding,
    onRemove: handleRemove,
    isLoading,
  } = useRecordSelector({
    ...rest,
    index,
    table,
    records:
      typeof newResource === 'object' ? [...records, newResource] : records,
    totalCount,
    onAdd:
      typeof handleAdd === 'function'
        ? (resources): void => {
            if (currentResource?.needsSaved === true)
              /*
               * Since React's setState has a special behavior when a function
               * argument is passed, need to wrap a function in a function
               */
              // eslint-disable-next-line unicorn/consistent-function-scoping
              setUnloadProtect(() => () => handleAdd(resources));
            else handleAdd(resources);
          }
        : undefined,
    onDelete:
      typeof handleDelete === 'function'
        ? (index, source): void => {
            handleDelete(index, source);
            setRecords(removeItem(records, index));
            if (ids.length === 1) handleClose();
          }
        : undefined,
    onSlide: (index, replace, callback): void => {
      function doSlide(): void {
        setIndex(index);
        handleSlide?.(index, replace);
        callback?.();
      }

      if (
        currentResource?.needsSaved === true ||
        /*
         * If adding new resource that hasn't yet been modified, show a
         * warning anyway because navigating away before saving in a
         * RecordSet cancels the record adding process
         */
        currentResource?.isNew() === true
      )
        setUnloadProtect(() => doSlide);
      else doSlide();
    },
  });

  const addLabel = isInRecordSet
    ? formsText.addToRecordSet({
        recordSetTable: tables.RecordSet.label,
      })
    : commonText.add();
  const removeLabel = isInRecordSet
    ? formsText.removeFromRecordSet({
        recordSetTable: tables.RecordSet.label,
      })
    : commonText.delete();
  const isReadOnly = React.useContext(ReadOnlyContext);

  const hasAttachments = tablesWithAttachments().includes(table);

  return (
    <>
      <ResourceView
        dialog={dialog}
        headerButtons={(specifyNetworkBadge): JSX.Element => (
          <div className="flex flex-col items-center gap-2 md:contents md:flex-row md:gap-8">
            <div className="flex items-center gap-2 md:contents">
              {headerButtons}
              <DataEntry.Visit
                resource={
                  !isDependent && dialog !== false ? resource : undefined
                }
              />
              {hasTablePermission(
                table.name,
                isDependent ? 'create' : 'read'
              ) && typeof handleAdding === 'function' ? (
                <DataEntry.Add
                  aria-label={addLabel}
                  disabled={isReadOnly}
                  title={addLabel}
                  onClick={() => {
                    const resource = new table.Resource();
                    handleAdding([resource]);
                  }}
                />
              ) : undefined}
              {typeof handleRemove === 'function' && canRemove ? (
                <DataEntry.Remove
                  aria-label={removeLabel}
                  disabled={resource === undefined || isReadOnly}
                  title={removeLabel}
                  onClick={(): void => handleRemove('minusButton')}
                />
              ) : undefined}
              {typeof newResource === 'object' && handleAdd !== undefined ? (
                <p className="flex-1">{formsText.creatingNewRecord()}</p>
              ) : (
                <span
                  className={`flex-1 ${dialog === false ? '-ml-2' : '-ml-4'}`}
                />
              )}
              {hasAttachments &&
              !hasSeveralResourceType &&
              !resource?.isNew() ? (
                <RecordSetAttachments records={records} onFetch={handleFetch} />
              ) : undefined}
              {specifyNetworkBadge}
            </div>
            {totalCount > 1 && <div>{slider}</div>}
          </div>
        )}
        isDependent={isDependent}
        isInRecordSet={!isNewRecordSet}
        isLoading={isLoading || isExternalLoading}
        isSubForm={false}
        resource={resource}
        title={title}
        viewName={viewName}
        onAdd={handleClone}
        onCarryBulk={handleCarryBulk}
        onClose={handleClose}
        onDeleted={
          resource?.isNew() === true || hasTablePermission(table.name, 'delete')
            ? handleRemove?.bind(undefined, 'deleteButton')
            : undefined
        }
        onSaved={(): void => handleSaved(resource!)}
      />

      {dialogs}

      {typeof unloadProtect === 'function' && (
        <Dialog
          buttons={
            <>
              <Button.DialogClose>{commonText.cancel()}</Button.DialogClose>
              <Button.Warning
                onClick={(): void => {
                  unsetUnloadProtect(setUnloadProtects, saveFormUnloadProtect);
                  setUnloadProtects([]);
                  unloadProtect();
                  setUnloadProtect(undefined);
                }}
              >
                {commonText.proceed()}
              </Button.Warning>
            </>
          }
          header={formsText.recordSelectorUnloadProtect()}
          onClose={(): void => setUnloadProtect(undefined)}
        >
          {formsText.recordSelectorUnloadProtectDescription()}
        </Dialog>
      )}
    </>
  );
}<|MERGE_RESOLUTION|>--- conflicted
+++ resolved
@@ -48,11 +48,8 @@
   onClone: handleClone,
   onDelete: handleDelete,
   onFetch: handleFetch,
-<<<<<<< HEAD
   onCarryBulk: handleCarryBulk,
-=======
   hasSeveralResourceType,
->>>>>>> 3f3a73e4
   ...rest
 }: Omit<RecordSelectorProps<SCHEMA>, 'index' | 'records'> & {
   /*
@@ -79,11 +76,8 @@
   readonly onFetch?: (
     index: number
   ) => Promise<RA<number | undefined> | undefined>;
-<<<<<<< HEAD
   readonly onCarryBulk?: (ids: RA<number>) => void;
-=======
   readonly hasSeveralResourceType?: boolean;
->>>>>>> 3f3a73e4
 }): JSX.Element | null {
   const [records, setRecords] = React.useState<
     RA<SpecifyResource<SCHEMA> | undefined>
