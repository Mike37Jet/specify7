--- conflicted
+++ resolved
@@ -12,32 +12,16 @@
 import type { AnySchema } from '../DataModel/helperTypes';
 import type { SpecifyResource } from '../DataModel/legacyTypes';
 import { useAllSaveBlockers } from '../DataModel/saveBlockers';
-import type { Collection } from '../DataModel/specifyTable';
-import {
-  DisposalPreparation,
-  GiftPreparation,
-  LoanPreparation,
-} from '../DataModel/types';
 import { FormTableCollection } from '../FormCells/FormTableCollection';
 import type { FormType } from '../FormParse';
 import type { SubViewSortField } from '../FormParse/cells';
 import { augmentMode, ResourceView } from '../Forms/ResourceView';
-<<<<<<< HEAD
-import { InteractionDialog } from '../Interactions/InteractionDialog';
 import { hasTablePermission } from '../Permissions/helpers';
 import { relationshipIsToMany } from '../WbPlanView/mappingHelpers';
 import { RecordSelectorFromCollection } from './RecordSelectorFromCollection';
-=======
 import { useFirstFocus } from '../Forms/SpecifyForm';
-import { hasTablePermission } from '../Permissions/helpers';
-import { relationshipIsToMany } from '../WbPlanView/mappingHelpers';
 import { AttachmentsCollection } from './AttachmentsCollection';
-import type {
-  RecordSelectorProps,
-  RecordSelectorState,
-} from './RecordSelector';
-import { useRecordSelector } from './RecordSelector';
->>>>>>> b63632a7
+import { tables } from '../DataModel/tables';
 
 /** A wrapper for RecordSelector to integrate with Backbone.Collection */
 
@@ -72,7 +56,6 @@
   const isDependent = collection instanceof DependentCollection;
   const isToOne =
     !relationshipIsToMany(relationship) || relationship.type === 'zero-to-one';
-<<<<<<< HEAD
   const isReadOnly = augmentMode(
     React.useContext(ReadOnlyContext),
     false,
@@ -104,37 +87,40 @@
     },
     [handleAdd, isCollapsed, handleExpand]
   );
-=======
-
-  const mode = augmentMode(initialMode, false, relationship.relatedModel.name);
->>>>>>> b63632a7
 
   const [rawIndex, setIndex] = useSearchParameter(urlParameter);
   const index = f.parseInt(rawIndex) ?? 0;
 
-<<<<<<< HEAD
-  const isInteraction =
-    typeof relationship === 'object' &&
-    relationshipIsToMany(relationship) &&
-    typeof collection.related === 'object' &&
-    ['LoanPreparation', 'GiftPreparation', 'DisposalPreparation'].includes(
-      relationship.relatedTable.name
-    );
-
-  const [isDialogOpen, handleOpenDialog, handleCloseDialog] = useBooleanState();
-
-  return (
+  const isAttachmentTable = tables.Collection.name.includes('Attachment');
+
+  return formType === 'formTable' ? (
+    <ReadOnlyContext.Provider value={isReadOnly}>
+      <FormTableCollection
+        collection={collection}
+        isCollapsed={isCollapsed}
+        dialog={dialog}
+        sortField={sortField}
+        viewName={viewName}
+        onAdd={(resources): void => {
+          collection.add(resources);
+          if (typeof handleAdd === 'function') handleAdding(resources);
+        }}
+        onClose={handleClose}
+        onDelete={(_resource, index): void => {
+          if (isCollapsed) handleExpand();
+          handleDelete?.(index, 'minusButton');
+        }}
+        preHeaderButtons={collapsibleButton}
+      />
+    </ReadOnlyContext.Provider>
+  ) : (
     <ReadOnlyContext.Provider value={isReadOnly}>
       <RecordSelectorFromCollection
         collection={collection}
         defaultIndex={isToOne ? 0 : index}
         relationship={relationship}
-        isInteraction={isInteraction}
-        isCollapsed={defaultCollapsed}
-        onAdd={(resource) => {
-          if (isInteraction) handleOpenDialog();
-          handleAdding(resource);
-        }}
+        isCollapsed={isCollapsed}
+        onAdd={handleAdding}
         onDelete={(...args): void => {
           if (isCollapsed) handleExpand();
           handleDelete?.(...args);
@@ -154,230 +140,82 @@
           isLoading,
         }): JSX.Element => (
           <>
-            {isInteraction &&
-            typeof collection.related === 'object' &&
-            isDialogOpen ? (
-              <InteractionDialog
-                actionTable={collection.related.specifyTable}
-                itemCollection={
-                  collection as Collection<
-                    DisposalPreparation | GiftPreparation | LoanPreparation
-                  >
-                }
-                onClose={handleCloseDialog}
-              />
-            ) : undefined}
-            {formType === 'form' ? (
-              <ResourceView
-                dialog={dialog}
-                headerButtons={(specifyNetworkBadge): JSX.Element => (
-                  <>
-                    <DataEntry.Visit
-                      /*
-                       * If dialog is not false, the visit button would be added
-                       * by ResourceView
-                       */
-                      resource={
-                        !isDependent && dialog === false ? resource : undefined
+            <ResourceView
+              containerRef={containerRef}
+              dialog={dialog}
+              headerButtons={(specifyNetworkBadge): JSX.Element => (
+                <>
+                  <DataEntry.Visit
+                    /*
+                     * If dialog is not false, the visit button would be added
+                     * by ResourceView
+                     */
+                    resource={
+                      !isDependent && dialog === false ? resource : undefined
+                    }
+                  />
+                  {hasTablePermission(
+                    relationship.relatedTable.name,
+                    isDependent ? 'create' : 'read'
+                  ) && typeof handleAdd === 'function' ? (
+                    <DataEntry.Add
+                      disabled={
+                        isReadOnly || (isToOne && collection.models.length > 0)
                       }
+                      onClick={() => {
+                        focusFirstField();
+                        handleAdd();
+                      }}
                     />
-                    {hasTablePermission(
-                      relationship.relatedTable.name,
-                      isDependent ? 'create' : 'read'
-                    ) && typeof handleAdd === 'function' ? (
-                      <DataEntry.Add
-                        disabled={
-                          isReadOnly ||
-                          (isToOne && collection.models.length > 0)
-                        }
-                        onClick={handleAdd}
-                      />
-                    ) : undefined}
-                    {hasTablePermission(
-                      relationship.relatedTable.name,
-                      isDependent ? 'delete' : 'read'
-                    ) && typeof handleRemove === 'function' ? (
-                      <DataEntry.Remove
-                        disabled={
-                          isReadOnly ||
-                          collection.models.length === 0 ||
-                          resource === undefined
-                        }
-                        onClick={(): void => handleRemove('minusButton')}
-                      />
-                    ) : undefined}
-                    <span
-                      className={`flex-1 ${
-                        dialog === false ? '-ml-2' : '-ml-4'
-                      }`}
+                  ) : undefined}
+                  {hasTablePermission(
+                    relationship.relatedTable.name,
+                    isDependent ? 'delete' : 'read'
+                  ) && typeof handleRemove === 'function' ? (
+                    <DataEntry.Remove
+                      disabled={
+                        isReadOnly ||
+                        collection.models.length === 0 ||
+                        resource === undefined
+                      }
+                      onClick={(): void => {
+                        handleRemove('minusButton');
+                      }}
                     />
-                    {specifyNetworkBadge}
-                    {!isToOne && slider}
-                  </>
-                )}
-                isDependent={isDependent}
-                isLoading={isLoading}
-                isSubForm={dialog === false}
-                isCollapsed={isCollapsed}
-                resource={resource}
-                title={relationship.label}
-                onAdd={undefined}
-                onDeleted={
-                  collection.models.length <= 1 ? handleClose : undefined
-                }
-                onSaved={handleClose}
-                viewName={viewName}
-                /*
-                 * Don't save the resource on save button click if it is a dependent
-                 * resource
-                 */
-                onClose={handleClose}
-                preHeaderButtons={collapsibleButton}
-              />
-            ) : null}
-            {formType === 'formTable' ? (
-              <FormTableCollection
-                collection={collection}
-                dialog={dialog}
-                sortField={sortField}
-                viewName={viewName}
-                onAdd={(resources): void => {
-                  collection.add(resources);
-                  handleAdding(resources);
-                }}
-                onClose={handleClose}
-                onDelete={(_resource, index): void => {
-                  if (isCollapsed) handleExpand();
-                  handleDelete?.(index, 'minusButton');
-                }}
-                preHeaderButtons={collapsibleButton}
-                isCollapsed={isCollapsed}
-              />
-            ) : null}
+                  ) : undefined}
+                  <span
+                    className={`flex-1 ${dialog === false ? '-ml-2' : '-ml-4'}`}
+                  />
+                  {specifyNetworkBadge}
+                  {!isToOne && slider}
+                  {isAttachmentTable && (
+                    <AttachmentsCollection collection={collection} />
+                  )}
+                </>
+              )}
+              isDependent={isDependent}
+              isLoading={isLoading}
+              isSubForm={dialog === false}
+              isCollapsed={isCollapsed}
+              resource={resource}
+              title={relationship.label}
+              onAdd={undefined}
+              onDeleted={
+                collection.models.length <= 1 ? handleClose : undefined
+              }
+              onSaved={handleClose}
+              viewName={viewName}
+              /*
+               * Don't save the resource on save button click if it is a dependent
+               * resource
+               */
+              onClose={handleClose}
+              preHeaderButtons={collapsibleButton}
+            />
             {dialogs}
           </>
         )}
       </RecordSelectorFromCollection>
     </ReadOnlyContext.Provider>
-=======
-  const isAttachmentTable =
-    collection.model.specifyModel.name.includes('Attachment');
-
-  return formType === 'formTable' ? (
-    <FormTableCollection
-      collection={collection}
-      dialog={dialog}
-      mode={mode}
-      sortField={sortField}
-      viewName={viewName}
-      onAdd={(resources): void => {
-        collection.add(resources);
-        if (typeof handleAdd === 'function') handleAdd(resources);
-      }}
-      onClose={handleClose}
-      onDelete={
-        handleDelete === undefined
-          ? undefined
-          : (_resource, index): void => handleDelete(index, 'minusButton')
-      }
-    />
-  ) : (
-    <RecordSelectorFromCollection
-      collection={collection}
-      defaultIndex={isToOne ? 0 : index}
-      relationship={relationship}
-      onAdd={handleAdd}
-      onDelete={handleDelete}
-      onSlide={(index): void => {
-        typeof urlParameter === 'string'
-          ? setIndex(index.toString())
-          : undefined;
-      }}
-      {...rest}
-    >
-      {({
-        dialogs,
-        slider,
-        resource,
-        onAdd: handleAdd,
-        onRemove: handleRemove,
-        isLoading,
-      }): JSX.Element => (
-        <>
-          <ResourceView
-            containerRef={containerRef}
-            dialog={dialog}
-            headerButtons={(specifyNetworkBadge): JSX.Element => (
-              <>
-                <DataEntry.Visit
-                  /*
-                   * If dialog is not false, the visit button would be added
-                   * by ResourceView
-                   */
-                  resource={
-                    !isDependent && dialog === false ? resource : undefined
-                  }
-                />
-                {hasTablePermission(
-                  relationship.relatedModel.name,
-                  isDependent ? 'create' : 'read'
-                ) && typeof handleAdd === 'function' ? (
-                  <DataEntry.Add
-                    disabled={
-                      mode === 'view' ||
-                      (isToOne && collection.models.length > 0)
-                    }
-                    onClick={() => {
-                      focusFirstField();
-                      handleAdd();
-                    }}
-                  />
-                ) : undefined}
-                {hasTablePermission(
-                  relationship.relatedModel.name,
-                  isDependent ? 'delete' : 'read'
-                ) && typeof handleRemove === 'function' ? (
-                  <DataEntry.Remove
-                    disabled={
-                      mode === 'view' ||
-                      collection.models.length === 0 ||
-                      resource === undefined
-                    }
-                    onClick={(): void => {
-                      handleRemove('minusButton');
-                    }}
-                  />
-                ) : undefined}
-                <span
-                  className={`flex-1 ${dialog === false ? '-ml-2' : '-ml-4'}`}
-                />
-                {specifyNetworkBadge}
-                {!isToOne && slider}
-                {isAttachmentTable && (
-                  <AttachmentsCollection collection={collection} />
-                )}
-              </>
-            )}
-            isDependent={isDependent}
-            isLoading={isLoading}
-            isSubForm={dialog === false}
-            mode={mode}
-            resource={resource}
-            title={relationship.label}
-            onAdd={undefined}
-            onDeleted={collection.models.length <= 1 ? handleClose : undefined}
-            onSaved={handleClose}
-            viewName={viewName}
-            /*
-             * Don't save the resource on save button click if it is a dependent
-             * resource
-             */
-            onClose={handleClose}
-          />
-          {dialogs}
-        </>
-      )}
-    </RecordSelectorFromCollection>
->>>>>>> b63632a7
   );
 }