import React from 'react';

import { useSearchParameter } from '../../hooks/navigation';
import { useBooleanState } from '../../hooks/useBooleanState';
import { commonText } from '../../localization/common';
import { f } from '../../utils/functools';
import type { RA } from '../../utils/types';
import { Button } from '../Atoms/Button';
import { DataEntry } from '../Atoms/DataEntry';
import { ReadOnlyContext } from '../Core/Contexts';
import { DependentCollection } from '../DataModel/collectionApi';
import type { AnySchema } from '../DataModel/helperTypes';
import type { SpecifyResource } from '../DataModel/legacyTypes';
import { useAllSaveBlockers } from '../DataModel/saveBlockers';
import { tables } from '../DataModel/tables';
import { FormTableCollection } from '../FormCells/FormTableCollection';
import type { FormType } from '../FormParse';
import type { SubViewSortField } from '../FormParse/cells';
import { augmentMode, ResourceView } from '../Forms/ResourceView';
import { useFirstFocus } from '../Forms/SpecifyForm';
import { hasTablePermission } from '../Permissions/helpers';
import { relationshipIsToMany } from '../WbPlanView/mappingHelpers';
import { AttachmentsCollection } from './AttachmentsCollection';
import { RecordSelectorFromCollection } from './RecordSelectorFromCollection';

/** A wrapper for RecordSelector to integrate with Backbone.Collection */

export function IntegratedRecordSelector({
  urlParameter,
  viewName,
  collection,
  dialog,
  formType,
  sortField,
  relationship,
  onClose: handleClose,
  onAdd: handleAdd,
  onDelete: handleDelete,
  isCollapsed: defaultCollapsed,
  ...rest
}: Omit<
  Parameters<typeof RecordSelectorFromCollection>[0],
  'children' | 'onSlide' | 'table'
> & {
  readonly dialog: 'modal' | 'nonModal' | false;
  readonly formType: FormType;
  readonly viewName?: string;
  readonly urlParameter?: string;
  readonly onClose: () => void;
  readonly sortField: SubViewSortField | undefined;
}): JSX.Element {
  const containerRef = React.useRef<HTMLDivElement | null>(null);

  const focusFirstField = useFirstFocus(containerRef);

  const isDependent = collection instanceof DependentCollection;
  const isToOne =
    !relationshipIsToMany(relationship) || relationship.type === 'zero-to-one';
  const isReadOnly = augmentMode(
    React.useContext(ReadOnlyContext),
    false,
    relationship.relatedTable.name
  );

  const [isCollapsed, _handleCollapsed, handleExpand, handleToggle] =
    useBooleanState(defaultCollapsed);

  const blockers = useAllSaveBlockers(collection.related, relationship);
  const hasBlockers = blockers.length > 0;
  React.useEffect(() => {
    if (hasBlockers && isCollapsed) handleExpand();
  }, [hasBlockers, isCollapsed, handleExpand]);

  const collapsibleButton = (
    <Button.Icon
      disabled={hasBlockers}
      icon={isCollapsed ? 'chevronRight' : 'chevronDown'}
      title={isCollapsed ? commonText.expand() : commonText.collapse()}
      onClick={handleToggle}
    />
  );

  const handleAdding = React.useCallback(
    (resources: RA<SpecifyResource<AnySchema>>) => {
      if (isCollapsed) handleExpand();
      handleAdd?.(resources);
    },
    [handleAdd, isCollapsed, handleExpand]
  );

  const [rawIndex, setIndex] = useSearchParameter(urlParameter);
  const index = f.parseInt(rawIndex) ?? 0;

  const isAttachmentTable = tables.Collection.name.includes('Attachment');

  return formType === 'formTable' ? (
    <ReadOnlyContext.Provider value={isReadOnly}>
      <FormTableCollection
        collection={collection}
        dialog={dialog}
        isCollapsed={isCollapsed}
        preHeaderButtons={collapsibleButton}
        sortField={sortField}
        viewName={viewName}
        onAdd={(resources): void => {
          collection.add(resources);
          if (typeof handleAdd === 'function') handleAdding(resources);
        }}
        onClose={handleClose}
        onDelete={(_resource, index): void => {
          if (isCollapsed) handleExpand();
          handleDelete?.(index, 'minusButton');
        }}
      />
    </ReadOnlyContext.Provider>
  ) : (
    <ReadOnlyContext.Provider value={isReadOnly}>
      <RecordSelectorFromCollection
        collection={collection}
        defaultIndex={isToOne ? 0 : index}
        isCollapsed={isCollapsed}
        relationship={relationship}
        onAdd={handleAdding}
        onDelete={(...args): void => {
          if (isCollapsed) handleExpand();
          handleDelete?.(...args);
        }}
        onSlide={(index): void => {
          handleExpand();
          if (typeof urlParameter === 'string') setIndex(index.toString());
        }}
        {...rest}
      >
        {({
          dialogs,
          slider,
          resource,
          onAdd: handleAdd,
          onRemove: handleRemove,
          isLoading,
        }): JSX.Element => (
          <>
            <ResourceView
              containerRef={containerRef}
              dialog={dialog}
              headerButtons={(specifyNetworkBadge): JSX.Element => (
                <>
                  <DataEntry.Visit
                    /*
                     * If dialog is not false, the visit button would be added
                     * by ResourceView
                     */
                    resource={
                      !isDependent && dialog === false ? resource : undefined
                    }
                  />
                  {hasTablePermission(
                    relationship.relatedTable.name,
                    isDependent ? 'create' : 'read'
                  ) && typeof handleAdd === 'function' ? (
                    <DataEntry.Add
                      disabled={
                        isReadOnly || (isToOne && collection.models.length > 0)
                      }
                      onClick={() => {
                        focusFirstField();
                        handleAdd();
                      }}
                    />
                  ) : undefined}
                  {hasTablePermission(
                    relationship.relatedTable.name,
                    isDependent ? 'delete' : 'read'
                  ) && typeof handleRemove === 'function' ? (
                    <DataEntry.Remove
                      disabled={
                        isReadOnly ||
                        collection.models.length === 0 ||
                        resource === undefined
                      }
                      onClick={(): void => {
                        handleRemove('minusButton');
                      }}
                    />
                  ) : undefined}
                  <span
                    className={`flex-1 ${dialog === false ? '-ml-2' : '-ml-4'}`}
                  />
<<<<<<< HEAD
                  {specifyNetworkBadge}
                  {!isToOne && slider}
                  {isAttachmentTable && (
                    <AttachmentsCollection collection={collection} />
                  )}
                </>
              )}
              isCollapsed={isCollapsed}
              isDependent={isDependent}
              isLoading={isLoading}
              isSubForm={dialog === false}
              preHeaderButtons={collapsibleButton}
              resource={resource}
              title={relationship.label}
              onAdd={undefined}
              onDeleted={
                collection.models.length <= 1 ? handleClose : undefined
              }
              onSaved={handleClose}
              viewName={viewName}
              /*
               * Don't save the resource on save button click if it is a dependent
               * resource
               */
              onClose={handleClose}
            />
            {dialogs}
          </>
        )}
      </RecordSelectorFromCollection>
    </ReadOnlyContext.Provider>
=======
                ) : undefined}
                <span
                  className={`flex-1 ${dialog === false ? '-ml-2' : '-ml-4'}`}
                />
                {isAttachmentTable && (
                  <AttachmentsCollection collection={collection} />
                )}
                {specifyNetworkBadge}
                {!isToOne && slider}
              </>
            )}
            isDependent={isDependent}
            isLoading={isLoading}
            isSubForm={dialog === false}
            mode={mode}
            resource={resource}
            title={relationship.label}
            onAdd={undefined}
            onDeleted={collection.models.length <= 1 ? handleClose : undefined}
            onSaved={handleClose}
            viewName={viewName}
            /*
             * Don't save the resource on save button click if it is a dependent
             * resource
             */
            onClose={handleClose}
          />
          {dialogs}
        </>
      )}
    </RecordSelectorFromCollection>
>>>>>>> 807f04d8
  );
}<|MERGE_RESOLUTION|>--- conflicted
+++ resolved
@@ -186,12 +186,13 @@
                   <span
                     className={`flex-1 ${dialog === false ? '-ml-2' : '-ml-4'}`}
                   />
-<<<<<<< HEAD
-                  {specifyNetworkBadge}
-                  {!isToOne && slider}
-                  {isAttachmentTable && (
+
+    {isAttachmentTable && (
                     <AttachmentsCollection collection={collection} />
                   )}
+    {specifyNetworkBadge}
+                  {!isToOne && slider}
+
                 </>
               )}
               isCollapsed={isCollapsed}
@@ -218,38 +219,5 @@
         )}
       </RecordSelectorFromCollection>
     </ReadOnlyContext.Provider>
-=======
-                ) : undefined}
-                <span
-                  className={`flex-1 ${dialog === false ? '-ml-2' : '-ml-4'}`}
-                />
-                {isAttachmentTable && (
-                  <AttachmentsCollection collection={collection} />
-                )}
-                {specifyNetworkBadge}
-                {!isToOne && slider}
-              </>
-            )}
-            isDependent={isDependent}
-            isLoading={isLoading}
-            isSubForm={dialog === false}
-            mode={mode}
-            resource={resource}
-            title={relationship.label}
-            onAdd={undefined}
-            onDeleted={collection.models.length <= 1 ? handleClose : undefined}
-            onSaved={handleClose}
-            viewName={viewName}
-            /*
-             * Don't save the resource on save button click if it is a dependent
-             * resource
-             */
-            onClose={handleClose}
-          />
-          {dialogs}
-        </>
-      )}
-    </RecordSelectorFromCollection>
->>>>>>> 807f04d8
   );
 }