--- conflicted
+++ resolved
@@ -191,7 +191,6 @@
                       relationship.relatedTable.name,
                       isDependent ? 'create' : 'read'
                     ) && typeof handleAdd === 'function' ? (
-<<<<<<< HEAD
                       isCOJO ? (
                         <COJODialog
                           collection={collection}
@@ -213,21 +212,6 @@
                           }}
                         />
                       )
-=======
-                      <DataEntry.Add
-                        disabled={
-                          isReadOnly ||
-                          isTaxonTreeDefItemTable ||
-                          (isToOne && collection.models.length > 0)
-                        }
-                        onClick={(): void => {
-                          focusFirstField();
-                          const resource =
-                            new collection.table.specifyTable.Resource();
-                          handleAdd([resource]);
-                        }}
-                      />
->>>>>>> 05c7647e
                     ) : undefined}
                     {hasTablePermission(
                       relationship.relatedTable.name,
