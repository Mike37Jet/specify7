--- conflicted
+++ resolved
@@ -15,10 +15,7 @@
 import { resourceOn } from '../DataModel/resource';
 import type { Relationship } from '../DataModel/specifyField';
 import type { Collection } from '../DataModel/specifyModel';
-<<<<<<< HEAD
 import { raise } from '../Errors/Crash';
-=======
->>>>>>> 8acc8412
 import { FormTableCollection } from '../FormCells/FormTableCollection';
 import type { FormMode, FormType } from '../FormParse';
 import type { SubViewSortField } from '../FormParse/cells';
@@ -30,12 +27,6 @@
   RecordSelectorState,
 } from './RecordSelector';
 import { useRecordSelector } from './RecordSelector';
-<<<<<<< HEAD
-=======
-import { augmentMode, ResourceView } from '../Forms/ResourceView';
-import { fail } from '../Errors/Crash';
-import { SubViewSortField } from '../FormParse/cells';
->>>>>>> 8acc8412
 
 // REFACTOR: encapsulate common logic from FormTableCollection and this component
 /** A wrapper for RecordSelector to integrate with Backbone.Collection */
@@ -107,11 +98,7 @@
       collection
         .fetch()
         .then(() => setRecords(getRecords))
-<<<<<<< HEAD
         .catch(raise);
-=======
-        .catch(fail);
->>>>>>> 8acc8412
   }, [collection, isLazy, getRecords, index, records.length]);
 
   const state = useRecordSelector({
