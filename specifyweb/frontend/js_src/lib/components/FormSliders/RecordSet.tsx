--- conflicted
+++ resolved
@@ -113,11 +113,7 @@
     <RecordSet
       dialog={false}
       index={resource.isNew() ? totalCount : index}
-<<<<<<< HEAD
-=======
       key={recordSet.cid}
-      mode="edit"
->>>>>>> dbb15abb
       record={resource}
       recordSet={recordSet}
       totalCount={totalCount}
@@ -177,11 +173,7 @@
   | 'onDelete'
   | 'onSaved'
   | 'records'
-<<<<<<< HEAD
   | 'table'
-  | 'totalCount'
-=======
->>>>>>> dbb15abb
 > & {
   readonly recordSet: SpecifyResource<RecordSetSchema>;
   readonly index: number;
@@ -339,23 +331,15 @@
         isInRecordSet
         isLoading={isLoading}
         newResource={currentRecord.isNew() ? currentRecord : undefined}
-<<<<<<< HEAD
         table={currentRecord.specifyTable}
-        title={commonText.colonLine({
-          label: tables.RecordSet.label,
-          value: recordSet.get('name'),
-        })}
-        totalCount={totalCount}
-=======
         title={
           recordSet.isNew()
             ? undefined
             : commonText.colonLine({
-                label: schema.models.RecordSet.label,
+                label: tables.RecordSet.label,
                 value: recordSet.get('name'),
               })
         }
->>>>>>> dbb15abb
         onAdd={
           hasToolPermission('recordSets', 'create') && !recordSet.isNew()
             ? async (resources) =>
