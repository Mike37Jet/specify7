import React from 'react';
import { useLocation, useNavigate } from 'react-router-dom';

import { useAsyncState } from '../../hooks/useAsyncState';
import { useBooleanState } from '../../hooks/useBooleanState';
import { commonText } from '../../localization/common';
import { formsText } from '../../localization/forms';
import { f } from '../../utils/functools';
import type { RA } from '../../utils/types';
import { defined } from '../../utils/types';
import { clamp, split } from '../../utils/utils';
import { Button } from '../Atoms/Button';
import { DataEntry } from '../Atoms/DataEntry';
import { LoadingContext } from '../Core/Contexts';
import {
  DEFAULT_FETCH_LIMIT,
  fetchCollection,
  fetchRows,
} from '../DataModel/collection';
import type { AnySchema } from '../DataModel/helperTypes';
import type { SpecifyResource } from '../DataModel/legacyTypes';
import {
  createResource,
  deleteResource,
  getResourceViewUrl,
} from '../DataModel/resource';
import { serializeResource } from '../DataModel/serializers';
import { tables } from '../DataModel/tables';
import type { RecordSet as RecordSetSchema } from '../DataModel/types';
import { softFail } from '../Errors/Crash';
import { Dialog } from '../Molecules/Dialog';
import { hasToolPermission } from '../Permissions/helpers';
<<<<<<< HEAD
import { locationToState } from '../Router/RouterState';
=======
>>>>>>> b63632a7
import { EditRecordSet } from '../Toolbar/RecordSetEdit';
import type { RecordSelectorProps } from './RecordSelector';
import { RecordSelectorFromIds } from './RecordSelectorFromIds';
import { locationToState } from '../Router/RouterState';

export function RecordSetWrapper<SCHEMA extends AnySchema>({
  recordSet,
  resource,
  onClose: handleClose,
}: {
  readonly recordSet: SpecifyResource<RecordSetSchema>;
  readonly resource: SpecifyResource<SCHEMA>;
  readonly onClose: () => void;
}): JSX.Element | null {
  const navigate = useNavigate();

  const location = useLocation();
  const state = locationToState(location, 'RecordSet');
  const savedRecordSetItemIndex = state?.recordSetItemIndex;
  const [index, setIndex] = React.useState<number | undefined>(undefined);
  const loading = React.useContext(LoadingContext);
  React.useEffect(() => {
    if (typeof savedRecordSetItemIndex === 'number') {
      setIndex(savedRecordSetItemIndex);
      return;
    }
    if (resource.isNew() || recordSet.isNew()) {
      setIndex(0);
      return;
    }

    loading(
      fetchCollection('RecordSetItem', {
        recordSet: recordSet.id,
        limit: 1,
        recordId: resource.id,
      }).then(async ({ records }) => {
        const recordSetItemId = records[0]?.id;
        if (recordSetItemId === undefined) {
          // Record is not part of a record set
          navigate(
            getResourceViewUrl(resource.specifyTable.name, resource.id),
            { replace: true }
          );
          return;
        }
        /*
         * Count how many record set items there are before this one.
         * That would be used as index.
         */
        const { totalCount } = await fetchCollection(
          'RecordSetItem',
          {
            recordSet: recordSet.id,
            limit: 1,
          },
          { id__lt: recordSetItemId }
        );
        setIndex(totalCount);
      })
    );
  }, [savedRecordSetItemIndex, loading, recordSet.id, resource.id]);

  const [totalCount] = useAsyncState(
    React.useCallback(
      async () =>
        recordSet.isNew()
          ? resource.isNew()
            ? 0
            : 1
          : fetchCollection('RecordSetItem', {
              limit: 1,
              recordSet: recordSet.id,
            }).then(({ totalCount }) => totalCount),
      [recordSet.id]
    ),
    true
  );

  return totalCount === undefined || index === undefined ? null : (
    <RecordSet
      dialog={false}
      index={resource.isNew() ? totalCount : index}
      key={recordSet.cid}
      record={resource}
      recordSet={recordSet}
      totalCount={totalCount}
      onAdd={undefined}
      onClose={handleClose}
      onSlide={undefined}
    />
  );
}

const fetchSize = DEFAULT_FETCH_LIMIT * 2;

/** Fetch IDs of records in a record set at a given position */
const fetchItems = async (
  recordSetId: number,
  offset: number
): Promise<RA<readonly [index: number, id: number]>> =>
  fetchRows('RecordSetItem', {
    limit: fetchSize,
    recordSet: recordSetId,
    orderBy: 'id',
    offset,
    fields: { recordId: ['number'] } as const,
  }).then((records) =>
    records.map(({ recordId }, index) => [offset + index, recordId] as const)
  );

const updateIds = (
  oldIds: RA<number | undefined>,
  updates: RA<readonly [index: number, id: number]>
): RA<number | undefined> =>
  updates.reduce(
    (items, [order, recordId]) => {
      items[order] = recordId;
      return items;
    },
    /*
     * A trivial slice to create a shallow copy. Can't use Array.from
     * because that decompresses the sparse array
     */
    oldIds.slice()
  );

function RecordSet<SCHEMA extends AnySchema>({
  recordSet,
  index: currentIndex,
  record: currentRecord,
  totalCount: initialTotalCount,
  dialog,
  onClose: handleClose,
  ...rest
}: Omit<
  RecordSelectorProps<SCHEMA>,
  | 'defaultIndex'
  | 'field'
  | 'index'
  | 'onDelete'
  | 'onSaved'
  | 'records'
  | 'table'
> & {
  readonly recordSet: SpecifyResource<RecordSetSchema>;
  readonly index: number;
  readonly record: SpecifyResource<SCHEMA>;
  readonly totalCount: number;
  readonly dialog: 'modal' | 'nonModal' | false;
  readonly onClose: () => void;
}): JSX.Element {
  const loading = React.useContext(LoadingContext);
  const navigate = useNavigate();

  const [ids = [], setIds] = React.useState<
    /*
     * Caution, this array can be sparse
     * IDs is a sparse array because some record sets may have tens of
     * thousands of items), Also, an array with 40k elements in a React
     * State causes React DevTools to crash
     */
    RA<number | undefined>
  >(() => {
    const array = [];
    if (initialTotalCount > 0) array[initialTotalCount - 1] = undefined;
    if (recordSet.isNew() && !currentRecord.isNew())
      array[0] = currentRecord.id;
    return array;
  });

  const go = (
    index: number,
    recordId: number | 'new' | undefined,
    newResource?: SpecifyResource<SCHEMA>,
    replace: boolean = false
  ): void =>
    recordId === undefined
      ? handleFetch(index)
      : navigate(
          getResourceViewUrl(
            currentRecord.specifyTable.name,
            recordId,
            recordSet.id
          ),
          {
            state: {
              type: 'RecordSet',
              recordSetItemIndex: index,
              resource: f.maybe(
                newResource as SpecifyResource<AnySchema>,
                serializeResource
              ),
            },
            replace,
          }
        );

  const previousIndex = React.useRef<number>(currentIndex);
  const [isLoading, handleLoading, handleLoaded] = useBooleanState();
  const totalCount = ids.length;
  const handleFetch = React.useCallback(
    (index: number): void => {
      if (index >= totalCount || recordSet.isNew()) return;
      handleLoading();
      fetchItems(
        recordSet.id,
        // If new index is smaller (i.e, going back), fetch previous 40 IDs
        clamp(
          0,
          previousIndex.current > index ? index - fetchSize + 1 : index,
          totalCount
        )
      )
        .then((updates) =>
          setIds((oldIds = []) => {
            handleLoaded();
            const newIds = updateIds(oldIds, updates);
            go(index, newIds[index]);
            return newIds;
          })
        )
        .catch(softFail);
    },
    [totalCount, recordSet.id, loading, handleLoading, handleLoaded]
  );

  // Fetch ID of record at current index
  const currentRecordId = ids[currentIndex];
  React.useEffect(() => {
    if (currentRecordId === undefined) handleFetch(currentIndex);

    return (): void => {
      previousIndex.current = currentIndex;
    };
  }, [totalCount, currentRecordId, handleFetch, currentIndex]);

  const [hasDuplicate, handleHasDuplicate, handleDismissDuplicate] =
    useBooleanState();

  async function handleAdd(
    resources: RA<SpecifyResource<SCHEMA>>,
    wasNew: boolean
  ): Promise<void> {
    if (!recordSet.isNew())
      await addIdsToRecordSet(resources.map(({ id }) => id));
    go(totalCount, resources[0].id, undefined, wasNew);
    setIds((oldIds = []) =>
      updateIds(
        oldIds,
        resources.map(({ id }, index) => [totalCount + index, id])
      )
    );
  }

  async function createNewRecordSet(
    ids: RA<number | undefined>
  ): Promise<void> {
    await recordSet.save();
    await addIdsToRecordSet(ids);
    navigate(`/specify/record-set/${recordSet.id}/`);
  }

  const addIdsToRecordSet = async (
    ids: RA<number | undefined>
  ): Promise<void> =>
    Promise.all(
      ids.map(async (recordId) =>
        recordId === undefined
          ? undefined
          : createResource('RecordSetItem', {
              recordId,
              recordSet: recordSet.get('resource_uri'),
            })
      )
    ).then(f.void);

  return (
    <>
      <RecordSelectorFromIds<SCHEMA>
        {...rest}
        defaultIndex={currentIndex}
        dialog={dialog}
        headerButtons={
          recordSet.isNew() ? (
            ids.length > 1 && !currentRecord.isNew() ? (
              <Button.Icon
                icon="collection"
                title={formsText.creatingNewRecord()}
                onClick={(): void => loading(createNewRecordSet(ids))}
              />
            ) : undefined
          ) : (
            <EditRecordSetButton recordSet={recordSet} />
          )
        }
        ids={ids}
        isDependent={false}
        isInRecordSet
        isLoading={isLoading}
        newResource={currentRecord.isNew() ? currentRecord : undefined}
        table={currentRecord.specifyTable}
        title={
          recordSet.isNew()
            ? undefined
            : commonText.colonLine({
                label: tables.RecordSet.label,
                value: recordSet.get('name'),
              })
        }
        onAdd={
          hasToolPermission('recordSets', 'create') && !recordSet.isNew()
            ? async (resources) =>
                // Detect duplicate record set item
                Promise.all(
                  resources.map(async (resource) =>
                    f.all({
                      resource,
                      isDuplicate: resource.isNew()
                        ? Promise.resolve(false)
                        : fetchCollection('RecordSetItem', {
                            recordSet: recordSet.id,
                            recordId: resource.id,
                            limit: 1,
                          }).then(({ totalCount }) => totalCount !== 0),
                    })
                  )
                ).then(async (results) => {
                  const [nonDuplicates, duplicates] = split(
                    results,
                    ({ isDuplicate }) => isDuplicate
                  );
                  if (duplicates.length > 0 && nonDuplicates.length === 0)
                    handleHasDuplicate();
                  else
                    return handleAdd(
                      nonDuplicates.map(({ resource }) => resource),
                      false
                    );
                  return undefined;
                })
            : undefined
        }
        onClone={(newResource): void => go(totalCount, 'new', newResource)}
        onClose={handleClose}
        onDelete={
          (recordSet.isNew() || hasToolPermission('recordSets', 'delete')) &&
          (!currentRecord.isNew() || totalCount !== 0) &&
          !recordSet.isNew()
            ? (_index, source): void => {
                if (currentRecord.isNew()) return;
                loading(
                  (source === 'minusButton'
                    ? fetchCollection('RecordSetItem', {
                        limit: 1,
                        recordId: ids[currentIndex],
                        recordSet: recordSet.id,
                      }).then(async ({ records }) =>
                        deleteResource(
                          'RecordSetItem',
                          defined(
                            records[0],
                            `Failed to remove resource from the ` +
                              `record set. RecordSetItem not found. RecordId: ` +
                              `${ids[currentIndex] ?? 'null'}. Record set: ${
                                recordSet.id
                              }`
                          ).id
                        )
                      )
                    : Promise.resolve()
                  ).then(() =>
                    setIds((oldIds = []) => {
                      const newIds = oldIds.slice();
                      newIds.splice(currentIndex, 1);
                      if (newIds.length === 0) handleClose();
                      return newIds;
                    })
                  )
                );
              }
            : undefined
        }
        onSaved={(resource): void =>
          // Don't do anything if saving existing resource
          ids[currentIndex] === resource.id
            ? undefined
            : loading(handleAdd([resource], true))
        }
        onSlide={(index, replace): void =>
          go(index, ids[index], undefined, replace)
        }
      />
      {hasDuplicate && (
        <Dialog
          buttons={commonText.close()}
          header={formsText.duplicateRecordSetItem({
            recordSetItemTable: tables.RecordSetItem.label,
          })}
          onClose={handleDismissDuplicate}
        >
          {formsText.duplicateRecordSetItemDescription({
            recordSetTable: tables.RecordSet.label,
          })}
        </Dialog>
      )}
    </>
  );
}

function EditRecordSetButton({
  recordSet,
}: {
  readonly recordSet: SpecifyResource<RecordSetSchema>;
}): JSX.Element {
  const [isOpen, handleOpen, handleClose] = useBooleanState();
  const navigate = useNavigate();
  return (
    <>
      <DataEntry.Edit onClick={handleOpen} />
      {isOpen && (
        <EditRecordSet
          recordSet={recordSet}
          onClose={handleClose}
          onDeleted={(): void => navigate('/specify/')}
        />
      )}
    </>
  );
}<|MERGE_RESOLUTION|>--- conflicted
+++ resolved
@@ -30,14 +30,10 @@
 import { softFail } from '../Errors/Crash';
 import { Dialog } from '../Molecules/Dialog';
 import { hasToolPermission } from '../Permissions/helpers';
-<<<<<<< HEAD
 import { locationToState } from '../Router/RouterState';
-=======
->>>>>>> b63632a7
 import { EditRecordSet } from '../Toolbar/RecordSetEdit';
 import type { RecordSelectorProps } from './RecordSelector';
 import { RecordSelectorFromIds } from './RecordSelectorFromIds';
-import { locationToState } from '../Router/RouterState';
 
 export function RecordSetWrapper<SCHEMA extends AnySchema>({
   recordSet,
