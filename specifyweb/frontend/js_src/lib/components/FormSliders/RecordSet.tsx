--- conflicted
+++ resolved
@@ -96,13 +96,6 @@
   const [totalCount] = useAsyncState(
     React.useCallback(
       async () =>
-<<<<<<< HEAD
-        fetchCollection('RecordSetItem', {
-          limit: 1,
-          recordSet: recordSet.id,
-          domainFilter: false,
-        }).then(({ totalCount }) => totalCount),
-=======
         recordSet.isNew()
           ? resource.isNew()
             ? 0
@@ -110,8 +103,8 @@
           : fetchCollection('RecordSetItem', {
               limit: 1,
               recordSet: recordSet.id,
+              domainFilter: false
             }).then(({ totalCount }) => totalCount),
->>>>>>> 52176a4b
       [recordSet.id]
     ),
     true
