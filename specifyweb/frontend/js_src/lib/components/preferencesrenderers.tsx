/**
 * Renderers for a preference item.
 * Most use the default renderes, but there are some exceptions
 */

import React from 'react';

import type { Collection } from '../datamodel';
import type { AnySchema } from '../datamodelutils';
import { getAvailableFonts } from '../fonts';
import { f } from '../functools';
import { commonText } from '../localization/common';
import { preferencesText } from '../localization/preferences';
import { welcomeText } from '../localization/welcome';
import { getPrefDefinition } from '../preferencesutils';
import { schema } from '../schema';
import type { SpecifyModel } from '../specifymodel';
import {
  getValidationAttributes,
  mergeParsers,
  parserFromType,
  parseValue,
} from '../uiparse';
import { Autocomplete } from './autocomplete';
import { Input, Select } from './basic';
import { useTriggerState, useValidation } from './hooks';
import { iconClassName } from './icons';
import type { PreferenceItem, PreferenceItemComponent } from './preferences';
import { usePref } from './preferenceshooks';

export const ColorPickerPreferenceItem: PreferenceItemComponent<string> =
  function ColorPickerPreferenceItem({
    value,
    onChange: handleChange,
    isReadOnly,
  }) {
    return (
      <div className={`relative ${iconClassName}`}>
        <span
          className="block w-full h-full rounded-full"
          style={{
            backgroundColor: value,
          }}
        />
        <Input.Generic
          className="sr-only"
          isReadOnly={isReadOnly}
          maxLength={7}
          minLength={7}
          pattern="^#[0-9a-fA-F]{6}$"
          required
          type="color"
          value={value}
          onValueChange={handleChange}
        />
      </div>
    );
  };

export const CollectionSortOrderPreferenceItem: PreferenceItemComponent<
  keyof Collection['fields'] | `-${keyof Collection['fields']}`
> = function CollectionSortOrderPreferenceItem({
  value,
  onChange: handleChange,
  isReadOnly,
}) {
  return (
    <OrderPicker
      isReadOnly={isReadOnly}
      model={schema.models.Collection}
      order={value}
      onChange={handleChange}
    />
  );
};

export function OrderPicker<SCHEMA extends AnySchema>({
  model,
  order,
  onChange: handleChange,
  isReadOnly = false,
}: {
  readonly model: SpecifyModel<SCHEMA>;
  readonly order:
    | `-${string & keyof SCHEMA['fields']}`
    | (string & keyof SCHEMA['fields'])
    | undefined;
  readonly onChange: (
    order:
      | `-${string & keyof SCHEMA['fields']}`
      | (string & keyof SCHEMA['fields'])
  ) => void;
  readonly isReadOnly?: boolean;
}): JSX.Element {
  return (
    <Select
      disabled={isReadOnly}
      value={order}
      onValueChange={(newOrder): void =>
        handleChange(newOrder as Exclude<typeof order, undefined>)
      }
    >
      <option value="">{commonText('none')}</option>
      <optgroup label={commonText('ascending')}>
        {model.literalFields
          .filter(
            /*
             * "order === name" is necessary in case Accession.timestampCreated
             * is a hidden field in the schema
             */
            ({ isHidden, name }) => !isHidden || order === name
          )
          .map(({ name, label }) => (
            <option key={name} value={name}>
              {label}
            </option>
          ))}
      </optgroup>
      <optgroup label={commonText('descending')}>
        {model.literalFields
          .filter(({ isHidden, name }) => !isHidden || order?.slice(1) === name)
          .map(({ name, label }) => (
            <option key={name} value={`-${name}`}>
              {label}
            </option>
          ))}
      </optgroup>
    </Select>
  );
}

export const defaultFont = 'default';
export const FontFamilyPreferenceItem: PreferenceItemComponent<string> =
  function FontFamilyPreferenceItem({
    value,
    onChange: handleChange,
    isReadOnly,
  }) {
    const items = React.useMemo(
      () => [
        {
          label: (
            <span className="font-sans">{preferencesText('defaultFont')}</span>
          ),
          searchValue: preferencesText('defaultFont'),
          data: defaultFont,
        },
        ...getAvailableFonts().map((item) => ({
          label: <span style={{ fontFamily: item }}>{item}</span>,
          searchValue: item,
          data: item,
        })),
      ],
      []
    );
    return isReadOnly ? (
      <Input.Text isReadOnly value={value} />
    ) : (
      <Autocomplete<string>
        aria-label={undefined}
        delay={0}
        filterItems
        minLength={0}
        source={items}
        // OnCleared={}
        value={value === defaultFont ? preferencesText('defaultFont') : value}
<<<<<<< HEAD
        onChange={({ data }): void => handleChange(data)}
        onNewValue={handleChange}
      >
        {(props): JSX.Element => <Input.Generic {...props} />}
      </Autocomplete>
=======
      />
>>>>>>> 316b6661
    );
  };

export type WelcomePageMode =
  | 'customImage'
  | 'default'
  | 'embeddedWebpage'
  | 'taxonTiles';
export const defaultWelcomePageImage =
  '/static/img/icons_as_background_splash.png';
const welcomePageModes: PreferenceItem<WelcomePageMode> = {
  title: preferencesText('content'),
  requiresReload: false,
  visible: true,
  defaultValue: 'default',
  values: [
    {
      value: 'default',
      title: preferencesText('defaultImage'),
    },
    {
      value: 'taxonTiles',
      title: welcomeText('taxonTiles'),
    },
    {
      value: 'customImage',
      title: preferencesText('customImage'),
      description: preferencesText('customImageDescription'),
    },
    // FEATURE: make documentation more user friendly and reEnable this:
    /*
     *{
     *  value: 'embeddedWebpage',
     *  title: preferencesText('embeddedWebpage'),
     *  description: preferencesText('embeddedWebpageDescription'),
     *},
     */
  ],
};

export const WelcomePageModePreferenceItem: PreferenceItemComponent<WelcomePageMode> =
  function WelcomePageModePreferenceItem({
    value,
    onChange: handleChange,
    isReadOnly,
  }) {
    const [source, setSource] = usePref('welcomePage', 'general', 'source');
    const sourceDefinition = getPrefDefinition(
      'welcomePage',
      'general',
      'source'
    );

    return (
      <>
        <DefaultPreferenceItemRender
          definition={welcomePageModes}
          isReadOnly={isReadOnly}
          value={value}
          onChange={handleChange}
        />
        {value === 'customImage' || value === 'embeddedWebpage' ? (
          <DefaultPreferenceItemRender
            definition={sourceDefinition}
            isReadOnly={isReadOnly}
            value={source}
            onChange={setSource}
          />
        ) : undefined}
      </>
    );
  };

// BUG: either make inputs required, or handle no value case
export const DefaultPreferenceItemRender: PreferenceItemComponent<any> =
  function ({ definition, value, onChange: handleChange, isReadOnly }) {
    const parser =
      'type' in definition
        ? typeof definition.parser === 'object'
          ? mergeParsers(parserFromType(definition.type), definition.parser)
          : parserFromType(definition.type)
        : undefined;
    const validationAttributes = React.useMemo(
      () => f.maybe(parser, getValidationAttributes),
      [parser]
    );
    const { validationRef, inputRef, setValidation } = useValidation();
    const [internalValue, setInternalValue] = useTriggerState(value);
    const handleChanged =
      definition.setOnBlurOnly === true ? setInternalValue : handleChange;
    const handleBlur =
      definition.setOnBlurOnly === true
        ? (): void => handleChange(internalValue)
        : undefined;
    return 'values' in definition ? (
      <>
        <Select
          disabled={isReadOnly}
          value={internalValue}
          onBlur={handleBlur}
          onValueChange={handleChanged}
        >
          {definition.values.map(({ value, title }) => (
            <option key={value} value={value}>
              {title}
            </option>
          ))}
        </Select>
        {f.maybe(
          definition.values.find((item) => item.value === value).description,
          (description) => (
            <p>{description}</p>
          )
        )}
      </>
    ) : parser?.type === 'checkbox' ? (
      <Input.Checkbox
        checked={value}
        isReadOnly={isReadOnly}
        onValueChange={handleChange}
      />
    ) : (
      <Input.Generic
        forwardRef={validationRef}
        {...(validationAttributes ?? { type: 'text' })}
        isReadOnly={isReadOnly}
        value={internalValue}
        onBlur={handleBlur}
        onValueChange={(newValue): void => {
          if (typeof parser === 'object' && inputRef.current !== null) {
            const parsed = parseValue(parser, inputRef.current, newValue);
            if (!parsed.isValid) setValidation(parsed.reason);
            /**
             * Set value, even if invalid.
             * Fixes https://github.com/specify/specify7/issues/1566
             */
            if (parsed.isValid || definition.setOnBlurOnly === true)
              handleChanged(newValue);
          } else handleChanged(newValue);
        }}
      />
    );
  };<|MERGE_RESOLUTION|>--- conflicted
+++ resolved
@@ -37,7 +37,7 @@
     return (
       <div className={`relative ${iconClassName}`}>
         <span
-          className="block w-full h-full rounded-full"
+          className="block h-full w-full rounded-full"
           style={{
             backgroundColor: value,
           }}
@@ -164,15 +164,9 @@
         source={items}
         // OnCleared={}
         value={value === defaultFont ? preferencesText('defaultFont') : value}
-<<<<<<< HEAD
         onChange={({ data }): void => handleChange(data)}
         onNewValue={handleChange}
-      >
-        {(props): JSX.Element => <Input.Generic {...props} />}
-      </Autocomplete>
-=======
       />
->>>>>>> 316b6661
     );
   };
 
