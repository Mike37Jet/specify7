--- conflicted
+++ resolved
@@ -8,6 +8,7 @@
   FilterTablesByEndsWith,
   SerializedResource,
 } from '../datamodelutils';
+import { useErrorContext } from '../errorcontext';
 import { f } from '../functools';
 import { caseInsensitiveHash, sortFunction, toggleItem } from '../helpers';
 import type { SpecifyResource } from '../legacytypes';
@@ -45,7 +46,6 @@
 import { EditTreeDefinition } from './toolbar/treerepair';
 import { TreeViewActions } from './treeviewactions';
 import { TreeRow } from './treeviewrow';
-import { useErrorContext } from '../errorcontext';
 
 const treeToPref = {
   Geography: 'geography',
@@ -163,9 +163,13 @@
         <div>
           {/* A React component that is also a TypeScript generic */}
           <Autocomplete<SerializedResource<SCHEMA>>
-            aria-label={treeText('searchTreePlaceholder')}
             filterItems={false}
             forwardRef={searchBoxRef}
+            inputProps={{
+              'aria-label': treeText('searchTreePlaceholder'),
+              placeholder: treeText('searchTreePlaceholder'),
+              title: treeText('searchTreePlaceholder'),
+            }}
             source={async (value) =>
               fetchCollection(
                 table.name,
@@ -220,26 +224,8 @@
                 )
                 .catch(softFail);
             }}
-<<<<<<< HEAD
             onCleared={(): void => setSearchValue('')}
-          >
-            {(inputProps): JSX.Element => (
-              <Input.Generic
-                placeholder={treeText('searchTreePlaceholder')}
-                title={treeText('searchTreePlaceholder')}
-                {...inputProps}
-              />
-            )}
-          </Autocomplete>
-=======
-            forwardRef={searchBoxRef}
-            inputProps={{
-              'aria-label': treeText('searchTreePlaceholder'),
-              placeholder: treeText('searchTreePlaceholder'),
-              title: treeText('searchTreePlaceholder'),
-            }}
           />
->>>>>>> 316b6661
         </div>
         <Button.Small
           aria-pressed={isEditingRanks}
