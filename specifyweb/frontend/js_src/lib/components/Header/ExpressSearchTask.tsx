/**
 * Express Search UI
 */

import React from 'react';
import { useNavigate } from 'react-router-dom';

import { useSearchParameter } from '../../hooks/navigation';
import { useId } from '../../hooks/useId';
import { useTriggerState } from '../../hooks/useTriggerState';
import { commonText } from '../../localization/common';
import { headerText } from '../../localization/header';
import { ajax } from '../../utils/ajax';
import { f } from '../../utils/functools';
import type { GetSet, IR, RA } from '../../utils/types';
import { Container, H2, H3 } from '../Atoms';
import { Button } from '../Atoms/Button';
import { Form, Input } from '../Atoms/Form';
import { Submit } from '../Atoms/Submit';
import { serializeResource } from '../DataModel/serializers';
import { ErrorBoundary } from '../Errors/ErrorBoundary';
import { WelcomeView } from '../HomePage';
import { Dialog } from '../Molecules/Dialog';
import { QueryFieldSpec } from '../QueryBuilder/fieldSpec';
import { parseQueryFields } from '../QueryBuilder/helpers';
import { QueryResults } from '../QueryBuilder/Results';
import { formatUrl, parseUrl } from '../Router/queryString';
import { OverlayContext } from '../Router/Router';
import type {
  QueryTableResult,
  RawExpressSearchResult,
} from './ExpressSearchHooks';
import {
  expressSearchFetchSize,
  usePrimarySearch,
  useSecondarySearch,
} from './ExpressSearchHooks';
import { useMenuItem } from './MenuContext';

export function ExpressSearchOverlay(): JSX.Element {
  useMenuItem('search');
  const formId = useId('express-search')('form');
  const handleClose = React.useContext(OverlayContext);
  return (
    <Dialog
      buttons={
        <>
          <Button.DialogClose>{commonText.cancel()}</Button.DialogClose>
<<<<<<< HEAD
          <Submit.Info form={formId}>{commonText.search()}</Submit.Info>
=======
          <Submit.Save form={formId}>{commonText.search()}</Submit.Save>
>>>>>>> b63632a7
        </>
      }
      header={headerText.simpleSearch()}
      onClose={handleClose}
    >
      <SearchForm formId={formId} />
    </Dialog>
  );
}

export function SearchForm({
  formId,
}: {
  readonly formId: string;
}): JSX.Element {
  const navigate = useNavigate();
  const [query = ''] = useSearchParameter('q');
  const value = React.useState(query);
  const [pendingQuery] = value;
  return (
    <Form
      id={formId}
      onSubmit={(): void =>
        navigate(formatUrl('/specify/express-search/', { q: pendingQuery }))
      }
    >
      <SearchField value={value} />
    </Form>
  );
}

function SearchField({
  value: [value, setValue],
}: {
  readonly value: GetSet<string>;
}): JSX.Element {
  return (
    <Input.Generic
      aria-label={commonText.search()}
      autoComplete="on"
      className="flex-1 bg-[color:var(--field-background)]"
      // Name is for autocomplete purposes only
      name="searchQuery"
      placeholder={commonText.search()}
      required
      type="search"
      value={value}
      onValueChange={setValue}
    />
  );
}

export function ExpressSearchView(): JSX.Element {
  const [query = '', setQuery] = useSearchParameter('q');
  const value = useTriggerState(query);
  const [pendingQuery] = value;

  const primaryResults = usePrimarySearch(query);
  const secondaryResults = useSecondarySearch(query);

  return (
    <Container.Full
      className={`
        p-0
        ${
          query.length === 0
            ? 'grid h-full grid-cols-1 grid-rows-[1fr_auto_1fr]'
            : ''
        }
      `}
    >
      <div className="flex flex-col gap-2 p-4">
        <H2>{headerText.simpleSearch()}</H2>
        <Form onSubmit={(): void => setQuery(pendingQuery)}>
          <SearchField value={value} />
          <Submit.Info className="sr-only">{commonText.search()}</Submit.Info>
        </Form>
      </div>
      {query.length > 0 ? (
        <div className="flex flex-col gap-8 p-4">
          {primaryResults !== false && (
            <TableResults
              header={headerText.primarySearch()}
              queryResults={primaryResults}
            />
          )}
          {secondaryResults !== false && (
            <TableResults
              header={headerText.secondarySearch()}
              queryResults={secondaryResults}
            />
          )}
        </div>
      ) : (
        <>
          <WelcomeView />
          <div />
        </>
      )}
    </Container.Full>
  );
}

function TableResults({
  header,
  queryResults,
}: {
  readonly header: string;
  readonly queryResults: RA<RawExpressSearchResult> | undefined;
}): JSX.Element {
  return (
    <section className="flex flex-col gap-4">
      <H3>{header}</H3>
      {queryResults === undefined ? (
        <p aria-live="polite">{commonText.running()}</p>
      ) : Object.keys(queryResults).length === 0 ? (
        <p aria-live="polite">{commonText.noMatches()}</p>
      ) : (
        queryResults.map((results, index) => (
          <TableResult key={index} {...results} />
        ))
      )}
    </section>
  );
}

function TableResult({
  table,
  caption,
  tableResults,
  ajaxUrl,
}: RawExpressSearchResult): JSX.Element {
  const handleFetch = React.useCallback(
    async (offset: number): Promise<RA<RA<number | string>>> =>
      ajax<IR<QueryTableResult> | QueryTableResult>(
        formatUrl(ajaxUrl, {
          name: table.name,
          // The URL may already have a "name" parameter
          ...parseUrl(ajaxUrl),
          offset,
        }),
        {
          headers: { Accept: 'application/json' },
        }
      ).then(
        ({ data }) =>
          (table.name in data
            ? (data as IR<QueryTableResult>)[table.name]
            : (data as QueryTableResult)
          ).results
      ),
    [ajaxUrl, table.name]
  );

  const fieldSpecs = React.useMemo(
    () =>
      tableResults.fieldSpecs.map(({ stringId, isRelationship }) =>
        QueryFieldSpec.fromStringId(stringId, isRelationship)
      ),
    [tableResults.fieldSpecs]
  );

  const allFields = React.useMemo(
    () =>
      parseQueryFields(
        fieldSpecs.map((fieldSpec) =>
          serializeResource(fieldSpec.toSpQueryField())
        )
      ),
    [fieldSpecs]
  );

  const [selectedRows, setSelectedRows] = React.useState<ReadonlySet<number>>(
    new Set()
  );

  return (
    <details>
      <summary
        className={`
          link list-item rounded bg-brand-200 p-1.5
          hover:!text-white dark:bg-brand-500 hover:dark:!bg-brand-400
        `}
      >
        {commonText.countLine({
          resource: caption,
          count: tableResults.totalCount,
        })}
      </summary>
      <ErrorBoundary dismissible>
        <QueryResults
          allFields={allFields}
          createRecordSet={undefined}
          displayedFields={allFields}
          exportButtons={undefined}
          fetchResults={handleFetch}
          fetchSize={expressSearchFetchSize}
          fieldSpecs={fieldSpecs}
          hasIdField
          initialData={tableResults.results}
          label={table.label}
          queryResource={undefined}
<<<<<<< HEAD
          table={table}
=======
          selectedRows={[selectedRows, setSelectedRows]}
>>>>>>> b63632a7
          tableClassName="max-h-[70vh]"
          totalCount={tableResults.totalCount}
          // Note, results won't be refreshed after doing record merging
          onReRun={f.void}
        />
      </ErrorBoundary>
    </details>
  );
}<|MERGE_RESOLUTION|>--- conflicted
+++ resolved
@@ -46,11 +46,7 @@
       buttons={
         <>
           <Button.DialogClose>{commonText.cancel()}</Button.DialogClose>
-<<<<<<< HEAD
-          <Submit.Info form={formId}>{commonText.search()}</Submit.Info>
-=======
           <Submit.Save form={formId}>{commonText.search()}</Submit.Save>
->>>>>>> b63632a7
         </>
       }
       header={headerText.simpleSearch()}
@@ -245,7 +241,7 @@
           allFields={allFields}
           createRecordSet={undefined}
           displayedFields={allFields}
-          exportButtons={undefined}
+          extraButtons={undefined}
           fetchResults={handleFetch}
           fetchSize={expressSearchFetchSize}
           fieldSpecs={fieldSpecs}
@@ -253,11 +249,8 @@
           initialData={tableResults.results}
           label={table.label}
           queryResource={undefined}
-<<<<<<< HEAD
           table={table}
-=======
           selectedRows={[selectedRows, setSelectedRows]}
->>>>>>> b63632a7
           tableClassName="max-h-[70vh]"
           totalCount={tableResults.totalCount}
           // Note, results won't be refreshed after doing record merging
