import React from 'react';
import { useNavigate } from 'react-router-dom';

import { commonText } from '../../localization/common';
import { headerText } from '../../localization/header';
import { sortFunction, toLowerCase } from '../../utils/utils';
import { Button } from '../Atoms/Button';
import { Select } from '../Atoms/Form';
<<<<<<< HEAD
=======
import { icons } from '../Atoms/Icons';
import { serializeResource } from '../DataModel/helpers';
>>>>>>> 807f04d8
import { schema } from '../DataModel/schema';
import { serializeResource } from '../DataModel/serializers';
import { tables } from '../DataModel/tables';
import { userInformation } from '../InitialContext/userInformation';
import { Dialog } from '../Molecules/Dialog';
import { toLargeSortConfig } from '../Molecules/Sorting';
import { userPreferences } from '../Preferences/userPreferences';
import { OverlayContext } from '../Router/Router';
import { switchCollection } from '../RouterCommands/SwitchCollection';

export function ChooseCollection(): JSX.Element {
  const handleClose = React.useContext(OverlayContext);
  const navigate = useNavigate();
  return (
    <Dialog
      buttons={<Button.DialogClose>{commonText.cancel()}</Button.DialogClose>}
      header={commonText.chooseCollection()}
      onClose={handleClose}
    >
      <CollectionPicker
        collectionId={[
          schema.domainLevelIds.collection,
          (id): void => switchCollection(navigate, id, '/specify/'),
        ]}
      />
    </Dialog>
  );
}

export function CollectionPicker({
  collectionId: [collectionId, setCollectionId],
  isReadOnly = false,
}: {
  readonly collectionId: readonly [
    number | undefined,
    (collectionId: number) => void
  ];
  readonly isReadOnly?: boolean;
}): JSX.Element {
  const [sortOrder] = userPreferences.use(
    'chooseCollection',
    'general',
    'sortOrder'
  );
  const sortedCollections = React.useMemo(() => {
    const { direction, fieldNames } = toLargeSortConfig(sortOrder);
    return Array.from(userInformation.availableCollections)
      .sort(
        sortFunction(
          (collection) =>
            collection[toLowerCase(fieldNames.join('.') as 'description')],
          direction === 'desc'
        )
      )
      .map(serializeResource);
  }, [sortOrder]);

  return (
<<<<<<< HEAD
    <Select
      aria-label={headerText.currentCollection({
        collectionTable: tables.Collection.label,
      })}
      className="col-span-2 flex-1"
      disabled={isReadOnly}
      required
      title={headerText.currentCollection({
        collectionTable: tables.Collection.label,
      })}
      value={collectionId ?? ''}
      onValueChange={(id): void => setCollectionId(Number.parseInt(id))}
=======
    <Dialog
      buttons={<Button.DialogClose>{commonText.cancel()}</Button.DialogClose>}
      header={commonText.chooseCollection()}
      icon={icons.archive}
      onClose={handleClose}
>>>>>>> 807f04d8
    >
      {collectionId === undefined && <option value="" />}
      {sortedCollections?.map(({ id, collectionName }) => (
        <option key={id as number} value={id as number}>
          {collectionName}
        </option>
      ))}
    </Select>
  );
}<|MERGE_RESOLUTION|>--- conflicted
+++ resolved
@@ -6,11 +6,7 @@
 import { sortFunction, toLowerCase } from '../../utils/utils';
 import { Button } from '../Atoms/Button';
 import { Select } from '../Atoms/Form';
-<<<<<<< HEAD
-=======
 import { icons } from '../Atoms/Icons';
-import { serializeResource } from '../DataModel/helpers';
->>>>>>> 807f04d8
 import { schema } from '../DataModel/schema';
 import { serializeResource } from '../DataModel/serializers';
 import { tables } from '../DataModel/tables';
@@ -29,6 +25,7 @@
       buttons={<Button.DialogClose>{commonText.cancel()}</Button.DialogClose>}
       header={commonText.chooseCollection()}
       onClose={handleClose}
+      icon={icons.archive}
     >
       <CollectionPicker
         collectionId={[
@@ -69,7 +66,6 @@
   }, [sortOrder]);
 
   return (
-<<<<<<< HEAD
     <Select
       aria-label={headerText.currentCollection({
         collectionTable: tables.Collection.label,
@@ -82,13 +78,6 @@
       })}
       value={collectionId ?? ''}
       onValueChange={(id): void => setCollectionId(Number.parseInt(id))}
-=======
-    <Dialog
-      buttons={<Button.DialogClose>{commonText.cancel()}</Button.DialogClose>}
-      header={commonText.chooseCollection()}
-      icon={icons.archive}
-      onClose={handleClose}
->>>>>>> 807f04d8
     >
       {collectionId === undefined && <option value="" />}
       {sortedCollections?.map(({ id, collectionName }) => (
