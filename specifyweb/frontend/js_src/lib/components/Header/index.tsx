--- conflicted
+++ resolved
@@ -5,70 +5,25 @@
 import React from 'react';
 import { useNavigate } from 'react-router-dom';
 
-<<<<<<< HEAD
 import { useSearchParameter } from '../../hooks/navigation';
-import { useAsyncState } from '../../hooks/useAsyncState';
 import { useTriggerState } from '../../hooks/useTriggerState';
 import { commonText } from '../../localization/common';
 import { headerText } from '../../localization/header';
-import { ajax } from '../../utils/ajax';
-import type { RA, RR } from '../../utils/types';
-import { sortFunction, toLowerCase } from '../../utils/utils';
+import type { RR } from '../../utils/types';
+import { sortFunction } from '../../utils/utils';
 import { Form, Input, Select } from '../Atoms/Form';
 import { Link } from '../Atoms/Link';
 import { Submit } from '../Atoms/Submit';
 import type { MenuItem } from '../Core/Main';
-import type { SerializedModel } from '../DataModel/helperTypes';
-import type { Collection } from '../DataModel/types';
+import { schema } from '../DataModel/schema';
+import { serializeResource } from '../DataModel/serializers';
+import { userInformation } from '../InitialContext/userInformation';
 import { toLargeSortConfig } from '../Molecules/Sorting';
 import { formatUrl } from '../Router/queryString';
 import { switchCollection } from '../RouterCommands/SwitchCollection';
 import { usePref } from '../UserPreferences/usePref';
+import { MenuContext } from './MenuContext';
 import type { MenuItemName } from './menuItemDefinitions';
-import { serializeResource } from '../DataModel/serializers';
-import { MenuContext } from './MenuContext';
-=======
-import { serializeResource } from '../DataModel/helpers';
-import { removeItem, sortFunction } from '../../utils/utils';
-import { commonText } from '../../localization/common';
-import type { MenuItemName } from './menuItemDefinitions';
-import { formatUrl } from '../Router/queryString';
-import type { RR, WritableArray } from '../../utils/types';
-import { writable } from '../../utils/types';
-import { Form, Input, Select } from '../Atoms/Form';
-import { Link } from '../Atoms/Link';
-import type { MenuItem } from '../Core/Main';
-import { MenuContext, SetMenuContext } from '../Core/Main';
-import { Submit } from '../Atoms/Submit';
-import { usePref } from '../UserPreferences/usePref';
-import { useTriggerState } from '../../hooks/useTriggerState';
-import { headerText } from '../../localization/header';
-import { toLargeSortConfig } from '../Molecules/Sorting';
-import { switchCollection } from '../RouterCommands/SwitchCollection';
-import { useSearchParameter } from '../../hooks/navigation';
-import { schema } from '../DataModel/schema';
-import { userInformation } from '../InitialContext/userInformation';
-
-let activeMenuItems: WritableArray<MenuItemName> = [];
-
-/**
- * Marks the corresponding menu item as active while the component with this
- * hook is active
- */
-export function useMenuItem(menuItem: MenuItemName): void {
-  const setMenuItem = React.useContext(SetMenuContext);
-  React.useEffect(() => {
-    activeMenuItems.push(menuItem);
-    setMenuItem(menuItem);
-    return () => {
-      const index = activeMenuItems.lastIndexOf(menuItem);
-      if (index !== -1)
-        activeMenuItems = writable(removeItem(activeMenuItems, index));
-      setMenuItem(activeMenuItems.at(-1));
-    };
-  }, [menuItem, setMenuItem]);
-}
->>>>>>> 8acc8412
 
 export function HeaderItems({
   menuItems,
@@ -141,23 +96,6 @@
 
 export function CollectionSelector(): JSX.Element {
   const [sortOrder] = usePref('chooseCollection', 'general', 'sortOrder');
-<<<<<<< HEAD
-  const sortedCollections = React.useMemo(() => {
-    if (collections === undefined) return undefined;
-    const { direction, fieldNames } = toLargeSortConfig(sortOrder);
-    return Array.from(collections.available)
-      .sort(
-        sortFunction(
-          (collection) =>
-            collection[
-              toLowerCase(fieldNames.join('.') as keyof Collection['fields'])
-            ],
-          direction === 'desc'
-        )
-      )
-      .map(serializeResource);
-  }, [collections, sortOrder]);
-=======
   const { direction, fieldNames } = toLargeSortConfig(sortOrder);
   const sortedCollections = React.useMemo(
     () =>
@@ -172,7 +110,6 @@
         .map(serializeResource),
     [direction, fieldNames]
   );
->>>>>>> 8acc8412
 
   const navigate = useNavigate();
   return (
