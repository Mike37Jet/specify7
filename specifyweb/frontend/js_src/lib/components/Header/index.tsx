--- conflicted
+++ resolved
@@ -95,15 +95,9 @@
   return (
     <header
       className={`
-<<<<<<< HEAD
-        z-1 flex bg-gray-100 shadow-md shadow-gray-400
-        dark:border-neutral-700 dark:bg-neutral-900
-        print:hidden
-=======
         flex border-neutral-700 bg-neutral-800
         [z-index:1] dark:bg-neutral-900
         print:hidden hover:[&_a.link]:text-brand-300
->>>>>>> b63632a7
         ${isHorizontal ? '' : 'flex-col'}
         ${
           position === 'left'
