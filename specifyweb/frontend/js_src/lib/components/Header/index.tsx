--- conflicted
+++ resolved
@@ -15,26 +15,15 @@
 import { icons } from '../Atoms/Icons';
 import type { TagProps } from '../Atoms/wrapper';
 import type { MenuItem } from '../Core/Main';
-<<<<<<< HEAD
-import { switchCollection } from '../RouterCommands/SwitchCollection';
-import { useSearchParameter } from '../../hooks/navigation';
-import { Submit } from '../Atoms/Submit';
-import { useTriggerState } from '../../hooks/useTriggerState';
-import { headerText } from '../../localization/header';
-import { userInformation } from '../InitialContext/userInformation';
-import { schema } from '../DataModel/schema';
-import { userPreferences } from '../Preferences/userPreferences';
-=======
 import { MenuContext } from '../Core/Main';
 import { schema } from '../DataModel/schema';
 import { userInformation } from '../InitialContext/userInformation';
 import { ActiveLink } from '../Router/ActiveLink';
-import { usePref } from '../UserPreferences/usePref';
 import type { MenuItemName } from './menuItemDefinitions';
 import { useUserTools } from './menuItemProcessing';
 import { Notifications } from './Notifications';
 import { UserTools } from './UserTools';
->>>>>>> 7e500c2e
+import { userPreferences } from '../Preferences/userPreferences';
 
 const collapseThreshold = 900;
 
@@ -69,7 +58,7 @@
     return listen(window, 'resize', handleChange);
   }, [rawIsCollapsed, setIsCollapsed]);
 
-  const [position] = usePref('header', 'appearance', 'position');
+  const [position] = userPreferences.use('header', 'appearance', 'position');
   const isHorizontal = position === 'top' || position === 'bottom';
   // Top menu is only available as collapsed
   const isCollapsed = rawIsCollapsed || isHorizontal || forceCollapse;
@@ -216,65 +205,6 @@
 export function MenuButton({
   title,
   icon,
-<<<<<<< HEAD
-  visibilityKey,
-  isActive,
-}: MenuItem & { readonly isActive: boolean }): JSX.Element | null {
-  const [isVisible] = userPreferences.use('header', 'menu', visibilityKey);
-  return isVisible ? (
-    <Link.Default
-      aria-current={isActive ? 'page' : undefined}
-      className={`
-        relative
-        inline-flex
-        items-center
-        gap-2
-        rounded
-        p-3
-        text-gray-700
-        active:bg-white
-        dark:text-neutral-300
-        active:dark:bg-neutral-600
-        ${isActive ? 'bg-white dark:bg-neutral-600 lg:!bg-transparent' : ''}
-        lg:after:absolute
-        lg:after:-bottom-1
-        lg:after:left-0
-        lg:after:right-0
-        lg:after:h-2
-        lg:after:w-full
-        lg:after:bg-transparent
-        lg:hover:after:bg-gray-200
-        lg:hover:after:dark:bg-neutral-800
-        ${isActive ? 'lg:after:bg-gray-200' : ''}
-        ${isActive ? 'lg:after:dark:bg-neutral-800' : ''}
-      `}
-      href={url}
-      key={url}
-    >
-      {icon}
-      {title}
-    </Link.Default>
-  ) : null;
-}
-
-export function CollectionSelector(): JSX.Element {
-  const [sortOrder] = userPreferences.use(
-    'chooseCollection',
-    'general',
-    'sortOrder'
-  );
-  const isReverseSort = sortOrder.startsWith('-');
-  const sortField = (isReverseSort ? sortOrder.slice(1) : sortOrder) as string &
-    keyof Collection['fields'];
-  const sortedCollections = React.useMemo(
-    () =>
-      Array.from(userInformation.availableCollections)
-        .sort(
-          sortFunction((collection) => collection[sortField], isReverseSort)
-        )
-        .map(serializeResource),
-    [isReverseSort, sortField]
-=======
   isActive = false,
   isCollapsed,
   preventOverflow = false,
@@ -313,7 +243,6 @@
         <span className={isCollapsed ? 'sr-only' : undefined}>{title}</span>
       )}
     </>
->>>>>>> 7e500c2e
   );
   return typeof handleClick === 'string' ? (
     <ActiveLink
