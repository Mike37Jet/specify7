--- conflicted
+++ resolved
@@ -3,11 +3,12 @@
  */
 
 import React from 'react';
+import { useLocation } from 'react-router-dom';
 import type { LocalizedString } from 'typesafe-i18n';
 
-<<<<<<< HEAD
 import { useCachedState } from '../../hooks/useCachedState';
 import { commonText } from '../../localization/common';
+import { listen } from '../../utils/events';
 import type { RA } from '../../utils/types';
 import { Button } from '../Atoms/Button';
 import { className } from '../Atoms/className';
@@ -15,38 +16,14 @@
 import type { TagProps } from '../Atoms/wrapper';
 import type { MenuItem } from '../Core/Main';
 import { MenuContext } from '../Core/Main';
+import { schema } from '../DataModel/schema';
+import { userInformation } from '../InitialContext/userInformation';
 import { ActiveLink } from '../Router/ActiveLink';
 import { usePref } from '../UserPreferences/usePref';
+import type { MenuItemName } from './menuItemDefinitions';
+import { useUserTools } from './menuItemProcessing';
 import { Notifications } from './Notifications';
 import { UserTools } from './UserTools';
-import { schema } from '../DataModel/schema';
-import { userInformation } from '../InitialContext/userInformation';
-import { MenuItemName } from './menuItemDefinitions';
-import { listen } from '../../utils/events';
-import { useLocation } from 'react-router-dom';
-import { useUserTools } from './menuItemProcessing';
-=======
-import { useSearchParameter } from '../../hooks/navigation';
-import { useTriggerState } from '../../hooks/useTriggerState';
-import { commonText } from '../../localization/common';
-import { headerText } from '../../localization/header';
-import type { RR, WritableArray } from '../../utils/types';
-import { writable } from '../../utils/types';
-import { removeItem, sortFunction } from '../../utils/utils';
-import { Form, Input, Select } from '../Atoms/Form';
-import { Link } from '../Atoms/Link';
-import { Submit } from '../Atoms/Submit';
-import type { MenuItem } from '../Core/Main';
-import { MenuContext, SetMenuContext } from '../Core/Main';
-import { serializeResource } from '../DataModel/helpers';
-import { schema } from '../DataModel/schema';
-import { userInformation } from '../InitialContext/userInformation';
-import { toLargeSortConfig } from '../Molecules/Sorting';
-import { formatUrl } from '../Router/queryString';
-import { switchCollection } from '../RouterCommands/SwitchCollection';
-import { usePref } from '../UserPreferences/usePref';
-import type { MenuItemName } from './menuItemDefinitions';
->>>>>>> d16a33c1
 
 const collapseThreshold = 900;
 
@@ -175,18 +152,18 @@
         <MenuButton
           icon={icons.archive}
           isCollapsed={isCollapsed}
+          preventOverflow
           title={collectionLabel}
           onClick="/specify/overlay/choose-collection/"
-          preventOverflow
         />
         <UserTools isCollapsed={isCollapsed} isInUserTool={isInUserTool} />
         <Notifications isCollapsed={isCollapsed} />
         <MenuButton
           icon={icons.search}
+          isActive={activeMenuItem === 'search'}
           isCollapsed={isCollapsed}
           title={commonText.search()}
           onClick="/specify/overlay/express-search/"
-          isActive={activeMenuItem === 'search'}
         />
         {!isHorizontal && !forceCollapse ? (
           <MenuButton
