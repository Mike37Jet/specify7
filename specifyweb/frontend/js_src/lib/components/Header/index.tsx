--- conflicted
+++ resolved
@@ -6,18 +6,6 @@
 import { useLocation } from 'react-router-dom';
 import type { LocalizedString } from 'typesafe-i18n';
 
-<<<<<<< HEAD
-import { useSearchParameter } from '../../hooks/navigation';
-import { useTriggerState } from '../../hooks/useTriggerState';
-import { commonText } from '../../localization/common';
-import { headerText } from '../../localization/header';
-import type { RR } from '../../utils/types';
-import { sortFunction } from '../../utils/utils';
-import { Form, Input, Select } from '../Atoms/Form';
-import { Link } from '../Atoms/Link';
-import { Submit } from '../Atoms/Submit';
-import type { MenuItem } from '../Core/Main';
-=======
 import { useCachedState } from '../../hooks/useCachedState';
 import { commonText } from '../../localization/common';
 import { listen } from '../../utils/events';
@@ -27,28 +15,17 @@
 import { icons } from '../Atoms/Icons';
 import type { TagProps } from '../Atoms/wrapper';
 import type { MenuItem } from '../Core/Main';
-import { MenuContext } from '../Core/Main';
->>>>>>> 4cb5b149
 import { schema } from '../DataModel/schema';
-import { serializeResource } from '../DataModel/serializers';
 import { userInformation } from '../InitialContext/userInformation';
-<<<<<<< HEAD
-import { toLargeSortConfig } from '../Molecules/Sorting';
-import { formatUrl } from '../Router/queryString';
-import { switchCollection } from '../RouterCommands/SwitchCollection';
-import { usePref } from '../UserPreferences/usePref';
-import { MenuContext } from './MenuContext';
-import type { MenuItemName } from './menuItemDefinitions';
-=======
 import { ActiveLink } from '../Router/ActiveLink';
 import { usePref } from '../UserPreferences/usePref';
 import type { MenuItemName } from './menuItemDefinitions';
 import { useUserTools } from './menuItemProcessing';
 import { Notifications } from './Notifications';
 import { UserTools } from './UserTools';
+import { MenuContext } from './MenuContext';
 
 const collapseThreshold = 900;
->>>>>>> 4cb5b149
 
 export function Header({
   menuItems,
@@ -248,11 +225,13 @@
     ${className.ariaHandled}
     ${extraProps?.className ?? ''}
   `;
+
   const props = {
     ...extraProps,
     'aria-current': isActive ? 'page' : undefined,
     title: isCollapsed ? title : undefined,
   } as const;
+
   const children = (
     <>
       {icon}
@@ -267,6 +246,7 @@
       )}
     </>
   );
+
   return typeof handleClick === 'string' ? (
     <ActiveLink
       {...props}
