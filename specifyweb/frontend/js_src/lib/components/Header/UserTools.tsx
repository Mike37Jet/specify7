--- conflicted
+++ resolved
@@ -1,18 +1,11 @@
 import React from 'react';
 import { useLocation } from 'react-router';
 
-<<<<<<< HEAD
-import { useAsyncState } from '../../hooks/useAsyncState';
-=======
->>>>>>> 4cb5b149
 import { useCachedState } from '../../hooks/useCachedState';
 import { commonText } from '../../localization/common';
 import { formsText } from '../../localization/forms';
 import { headerText } from '../../localization/header';
-<<<<<<< HEAD
-=======
 import { userText } from '../../localization/user';
->>>>>>> 4cb5b149
 import { isExternalUrl } from '../../utils/ajax/helpers';
 import type { IR, RA } from '../../utils/types';
 import { sortFunction, split } from '../../utils/utils';
@@ -24,13 +17,9 @@
 import { userInformation } from '../InitialContext/userInformation';
 import { Dialog, LoadingScreen } from '../Molecules/Dialog';
 import { OverlayContext } from '../Router/Router';
-<<<<<<< HEAD
-import { userToolsPromise } from './userToolDefinitions';
-=======
 import { locationToState } from '../Router/RouterState';
 import { MenuButton } from './index';
 import { useUserTools } from './menuItemProcessing';
->>>>>>> 4cb5b149
 
 export function UserTools({
   isCollapsed,
