--- conflicted
+++ resolved
@@ -22,13 +22,8 @@
   })
 );
 export function useMenuItems(): RA<MenuItem> | undefined {
-<<<<<<< HEAD
   const [preference] = userPreferences.use('header', 'appearance', 'items');
-  const [items] = usePromise(itemsPromise, false);
-=======
-  const [preference] = usePref('header', 'appearance', 'items');
   const [items] = usePromise(itemsPromise(), false);
->>>>>>> 03458883
   return React.useMemo(() => {
     if (items === undefined) return undefined;
     const { menuItems, userTools } = items;
@@ -59,13 +54,8 @@
 }
 
 export function useUserTools(): IR<IR<MenuItem>> | undefined {
-<<<<<<< HEAD
   const [{ visible }] = userPreferences.use('header', 'appearance', 'items');
-  const [items] = usePromise(itemsPromise, false);
-=======
-  const [{ visible }] = usePref('header', 'appearance', 'items');
   const [items] = usePromise(itemsPromise(), false);
->>>>>>> 03458883
   return React.useMemo(() => {
     if (items === undefined) return undefined;
     const { menuItems, userTools } = items;
