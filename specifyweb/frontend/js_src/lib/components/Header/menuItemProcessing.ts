--- conflicted
+++ resolved
@@ -21,14 +21,9 @@
     userTools: rawUserToolsPromise,
   })
 );
-<<<<<<< HEAD
 
 export function useMenuItems(): RA<MenuItem> | undefined {
-  const [preference] = usePref('header', 'appearance', 'items');
-=======
-export function useMenuItems(): RA<MenuItem> | undefined {
   const [preference] = userPreferences.use('header', 'appearance', 'items');
->>>>>>> a89a552d
   const [items] = usePromise(itemsPromise(), false);
   return React.useMemo(() => {
     if (items === undefined) return undefined;
@@ -60,11 +55,7 @@
 }
 
 export function useUserTools(): IR<IR<MenuItem>> | undefined {
-<<<<<<< HEAD
-  const [{ visible }] = usePref('header', 'appearance', 'items');
-=======
   const [{ visible }] = userPreferences.use('header', 'appearance', 'items');
->>>>>>> a89a552d
   const [items] = usePromise(itemsPromise(), false);
   return React.useMemo(() => {
     if (items === undefined) return undefined;
