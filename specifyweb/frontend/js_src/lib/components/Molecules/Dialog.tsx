--- conflicted
+++ resolved
@@ -170,7 +170,6 @@
 }): JSX.Element {
   const id = useId('modal');
 
-<<<<<<< HEAD
   React.useEffect(() => {
     const shouldInert = modal && isOpen;
     root?.toggleAttribute('inert', shouldInert);
@@ -179,14 +178,12 @@
     };
   }, [modal, isOpen]);
 
-  const [modifyTitle] = usePref('general', 'dialog', 'updatePageTitle');
-=======
   const [modifyTitle] = userPreferences.use(
     'general',
     'dialog',
     'updatePageTitle'
   );
->>>>>>> 6941cec5
+
   useTitle(modal && isOpen && modifyTitle ? header : undefined);
 
   const reduceTransparency = useReducedTransparency();
