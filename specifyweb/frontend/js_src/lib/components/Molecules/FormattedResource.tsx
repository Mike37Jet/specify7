import React from 'react';
import type { LocalizedString } from 'typesafe-i18n';

import { useFormatted } from '../../hooks/useFormatted';
import { commonText } from '../../localization/common';
import { Link } from '../Atoms/Link';
import type { AnySchema } from '../DataModel/helperTypes';
import type { SpecifyResource } from '../DataModel/legacyTypes';
import { strictParseResourceUrl } from '../DataModel/resource';
import { strictGetModel } from '../DataModel/schema';
<<<<<<< HEAD
import { softFail } from '../Errors/Crash';
import { format } from '../Formatters/formatters';
=======
>>>>>>> 4cb5b149
import { hasTablePermission } from '../Permissions/helpers';

export function FormattedResourceUrl({
  resourceUrl,
  fallback = commonText.loading(),
}: {
  readonly resourceUrl: string;
  readonly fallback?: LocalizedString;
}): JSX.Element | null {
  const resource = React.useMemo(() => {
    const [tableName, id] = strictParseResourceUrl(resourceUrl);
    const model = strictGetModel(tableName);
    return new model.Resource({ id });
  }, [resourceUrl]);
  return <FormattedResource fallback={fallback} resource={resource} />;
}

export function FormattedResource({
  resource,
  fallback = commonText.loading(),
  asLink = true,
}: {
  readonly resource: SpecifyResource<AnySchema>;
  readonly fallback?: string;
  readonly asLink?: boolean;
}): JSX.Element {
  const formatted = useFormatted(resource) ?? fallback;

  return typeof resource === 'object' &&
    hasTablePermission(resource.specifyModel.name, 'read') &&
    asLink &&
    !resource.isNew() ? (
    <Link.NewTab href={resource.viewUrl()}>{formatted}</Link.NewTab>
  ) : (
    <>{formatted}</>
  );
}<|MERGE_RESOLUTION|>--- conflicted
+++ resolved
@@ -8,11 +8,6 @@
 import type { SpecifyResource } from '../DataModel/legacyTypes';
 import { strictParseResourceUrl } from '../DataModel/resource';
 import { strictGetModel } from '../DataModel/schema';
-<<<<<<< HEAD
-import { softFail } from '../Errors/Crash';
-import { format } from '../Formatters/formatters';
-=======
->>>>>>> 4cb5b149
 import { hasTablePermission } from '../Permissions/helpers';
 
 export function FormattedResourceUrl({
