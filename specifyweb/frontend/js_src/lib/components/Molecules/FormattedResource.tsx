import React from 'react';
import type { LocalizedString } from 'typesafe-i18n';

import { commonText } from '../../localization/common';
import { f } from '../../utils/functools';
import { Link } from '../Atoms/Link';
import type { AnySchema } from '../DataModel/helperTypes';
import type { SpecifyResource } from '../DataModel/legacyTypes';
import { resourceOn, strictParseResourceUrl } from '../DataModel/resource';
import { strictGetModel } from '../DataModel/schema';
import { softFail } from '../Errors/Crash';
import { format } from '../Forms/dataObjFormatters';
import { hasTablePermission } from '../Permissions/helpers';

export function FormattedResourceUrl({
  resourceUrl,
  fallback = commonText.loading(),
}: {
  readonly resourceUrl: string;
  readonly fallback?: LocalizedString;
}): JSX.Element | null {
  const resource = React.useMemo(() => {
    const [tableName, id] = strictParseResourceUrl(resourceUrl);
    const model = strictGetModel(tableName);
    return new model.Resource({ id });
  }, [resourceUrl]);
  return <FormattedResource fallback={fallback} resource={resource} />;
}

export function FormattedResource({
  resource,
  fallback = commonText.loading(),
  asLink = true,
}: {
  readonly resource: SpecifyResource<AnySchema>;
  readonly fallback?: LocalizedString;
  readonly asLink?: boolean;
}): JSX.Element | null {
  const [formatted, setFormatted] = React.useState<string>(fallback);

  React.useEffect(
    () =>
      resourceOn(
        resource,
        'change',
        () =>
          void format(resource, undefined, true)
            .then((formatted) => f.maybe(formatted, setFormatted))
            .catch(softFail),
        true
      ),
    [resource, fallback]
  );

  return typeof resource === 'object' &&
    hasTablePermission(resource.specifyModel.name, 'read') &&
<<<<<<< HEAD
    asLink ? (
    <Link.Default href={resource.viewUrl()}>{formatted}</Link.Default>
=======
    !resource.isNew() ? (
    <Link.NewTab href={resource.viewUrl()}>{formatted}</Link.NewTab>
>>>>>>> 7e500c2e
  ) : (
    <>{formatted}</>
  );
}<|MERGE_RESOLUTION|>--- conflicted
+++ resolved
@@ -54,13 +54,9 @@
 
   return typeof resource === 'object' &&
     hasTablePermission(resource.specifyModel.name, 'read') &&
-<<<<<<< HEAD
-    asLink ? (
-    <Link.Default href={resource.viewUrl()}>{formatted}</Link.Default>
-=======
+    asLink &&
     !resource.isNew() ? (
     <Link.NewTab href={resource.viewUrl()}>{formatted}</Link.NewTab>
->>>>>>> 7e500c2e
   ) : (
     <>{formatted}</>
   );
