import React from 'react';

import { commonText } from '../../localization/common';
import { f } from '../../utils/functools';
import { Link } from '../Atoms/Link';
import type { AnySchema } from '../DataModel/helperTypes';
import type { SpecifyResource } from '../DataModel/legacyTypes';
import { resourceOn, strictParseResourceUrl } from '../DataModel/resource';
import { strictGetModel } from '../DataModel/schema';
import { softFail } from '../Errors/Crash';
import { format } from '../Forms/dataObjFormatters';
import { hasTablePermission } from '../Permissions/helpers';
import { LocalizedString } from 'typesafe-i18n';

export function FormattedResourceUrl({
  resourceUrl,
  fallback = commonText.loading(),
}: {
  readonly resourceUrl: string;
  readonly fallback?: LocalizedString;
}): JSX.Element | null {
  const resource = React.useMemo(() => {
    const [tableName, id] = strictParseResourceUrl(resourceUrl);
    const model = strictGetModel(tableName);
    return new model.Resource({ id });
  }, [resourceUrl]);
<<<<<<< HEAD
  return <FormattedResource fallback={fallback} resource={resource} />;
}

export function FormattedResource({
  resource,
  fallback = commonText('loading'),
  asLink = true,
}: {
  readonly resource: SpecifyResource<AnySchema>;
  readonly fallback?: string;
  readonly asLink?: boolean;
}): JSX.Element | null {
  const [formatted, setFormatted] = React.useState<string>(fallback);

  React.useEffect(
    () =>
      resourceOn(
        resource,
        'change',
        () =>
          void format(resource, undefined, true)
            .then((formatted) => f.maybe(formatted, setFormatted))
            .catch(softFail),
        true
      ),
    [resource, fallback]
=======
  const [formatted = fallback] = useAsyncState(
    React.useCallback(
      async () => format(resource, undefined, true).catch(softFail),
      [resource]
    ),
    false
>>>>>>> 2cd66bce
  );

  return typeof resource === 'object' &&
    hasTablePermission(resource.specifyModel.name, 'read') &&
    asLink ? (
    <Link.Default href={resource.viewUrl()}>{formatted}</Link.Default>
  ) : (
    <>{formatted}</>
  );
}<|MERGE_RESOLUTION|>--- conflicted
+++ resolved
@@ -24,17 +24,16 @@
     const model = strictGetModel(tableName);
     return new model.Resource({ id });
   }, [resourceUrl]);
-<<<<<<< HEAD
   return <FormattedResource fallback={fallback} resource={resource} />;
 }
 
 export function FormattedResource({
   resource,
-  fallback = commonText('loading'),
+  fallback = commonText.loading(),
   asLink = true,
 }: {
   readonly resource: SpecifyResource<AnySchema>;
-  readonly fallback?: string;
+  readonly fallback?: LocalizedString;
   readonly asLink?: boolean;
 }): JSX.Element | null {
   const [formatted, setFormatted] = React.useState<string>(fallback);
@@ -51,14 +50,6 @@
         true
       ),
     [resource, fallback]
-=======
-  const [formatted = fallback] = useAsyncState(
-    React.useCallback(
-      async () => format(resource, undefined, true).catch(softFail),
-      [resource]
-    ),
-    false
->>>>>>> 2cd66bce
   );
 
   return typeof resource === 'object' &&
