--- conflicted
+++ resolved
@@ -1,5 +1,4 @@
 import React from 'react';
-import type { LocalizedString } from 'typesafe-i18n';
 
 import { commonText } from '../../localization/common';
 import { Link } from '../Atoms/Link';
@@ -8,11 +7,8 @@
 import { strictParseResourceUrl } from '../DataModel/resource';
 import { strictGetModel } from '../DataModel/schema';
 import { hasTablePermission } from '../Permissions/helpers';
-<<<<<<< HEAD
 import { LocalizedString } from 'typesafe-i18n';
 import { useFormatted } from '../../hooks/useFormatted';
-=======
->>>>>>> 7e500c2e
 
 export function FormattedResourceUrl({
   resourceUrl,
@@ -42,11 +38,8 @@
 
   return typeof resource === 'object' &&
     hasTablePermission(resource.specifyModel.name, 'read') &&
-<<<<<<< HEAD
-    asLink === true ? (
-=======
+    asLink === true &&
     !resource.isNew() ? (
->>>>>>> 7e500c2e
     <Link.NewTab href={resource.viewUrl()}>{formatted}</Link.NewTab>
   ) : (
     <>{formatted}</>
