--- conflicted
+++ resolved
@@ -1,16 +1,12 @@
 import React from 'react';
 import type { LocalizedString } from 'typesafe-i18n';
 
-<<<<<<< HEAD
-=======
 import { useFormatted } from '../../hooks/useFormatted';
->>>>>>> e86f6da5
 import { commonText } from '../../localization/common';
-import { f } from '../../utils/functools';
 import { Link } from '../Atoms/Link';
 import type { AnySchema } from '../DataModel/helperTypes';
 import type { SpecifyResource } from '../DataModel/legacyTypes';
-import { resourceOn, strictParseResourceUrl } from '../DataModel/resource';
+import { strictParseResourceUrl } from '../DataModel/resource';
 import { strictGetModel } from '../DataModel/schema';
 import { hasTablePermission } from '../Permissions/helpers';
 
@@ -35,31 +31,10 @@
   asLink = true,
 }: {
   readonly resource: SpecifyResource<AnySchema>;
-<<<<<<< HEAD
   readonly fallback?: LocalizedString;
   readonly asLink?: boolean;
 }): JSX.Element | null {
-  const [formatted, setFormatted] = React.useState<string>(fallback);
-
-  React.useEffect(
-    () =>
-      resourceOn(
-        resource,
-        'change',
-        () =>
-          void format(resource, undefined, true)
-            .then((formatted) => f.maybe(formatted, setFormatted))
-            .catch(softFail),
-        true
-      ),
-    [resource, fallback]
-  );
-=======
-  readonly fallback?: string;
-  readonly asLink?: boolean;
-}): JSX.Element {
   const formatted = useFormatted(resource) ?? fallback;
->>>>>>> e86f6da5
 
   return typeof resource === 'object' &&
     hasTablePermission(resource.specifyModel.name, 'read') &&
