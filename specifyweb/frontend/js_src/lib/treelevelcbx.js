--- conflicted
+++ resolved
@@ -74,11 +74,7 @@
             this.$el.append(options);
             // # make sure value in the resouce is consitent with what is displayed.
             if (!value || this.$el.find(`option[value="${value}"]`).length < 1) {
-<<<<<<< HEAD
-                this.model.set(fieldName, higherRanks.models[0]);
-=======
                 this.model.set(fieldName, higherRanks.first());
->>>>>>> c4e73586
             }
         },
         changed: function() {
