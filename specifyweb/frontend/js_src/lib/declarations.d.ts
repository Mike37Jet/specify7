--- conflicted
+++ resolved
@@ -5,12 +5,7 @@
 import type { To } from 'history';
 import * as H from 'history';
 
-<<<<<<< HEAD
-import type { LocationState } from './components/Router/RouterState';
 import type { IR, RA, RR, ValueOf } from './utils/types';
-=======
-import type { IR, RA, RR } from './utils/types';
->>>>>>> c8d80ecc
 import type { localized } from 'typesafe-i18n/types/runtime/src/core';
 import type { SafeLocationState } from './components/Router/RouterState';
 import { SafeLocationState } from './components/Router/RouterState';
