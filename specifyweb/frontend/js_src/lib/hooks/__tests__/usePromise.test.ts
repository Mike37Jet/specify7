--- conflicted
+++ resolved
@@ -2,7 +2,6 @@
 
 import { usePromise } from '../useAsyncState';
 
-<<<<<<< HEAD
 describe("usePromise", ()=>{
 
     test("promise gets resolved and state set", async ()=>{
@@ -18,49 +17,26 @@
         await act(()=>result.current[1](11));
 
         expect(result.current[0]).toBe(11);
-=======
-describe('usePromise', () => {
-  test('promise gets resolved and state set', async () => {
-    const { result } = renderHook(() => usePromise(Promise.resolve(10), false));
->>>>>>> 307a1103
 
-    waitFor(() => {
-      expect(result.current[0]).toBe(10);
-    });
-
-    // TODO: Investigate why the below crashes the environment.
-    // I think the it is related to a previous bug in useMultipleAsyncState
-    // await act(()=>result.current[1](11));
-
-    // expect(result.current[0]).toBe(11);
   });
 
   test('state changes when promise changes', async () => {
     let promise = Promise.resolve(10);
 
-<<<<<<< HEAD
-        await waitFor(()=>{
-            expect(result.current[0]).toBe(10);
-        });
-=======
     const { result, rerender } = renderHook(() => usePromise(promise, false));
->>>>>>> 307a1103
 
-    waitFor(() => {
+    await waitFor(() => {
       expect(result.current[0]).toBe(10);
     });
 
-<<<<<<< HEAD
-        await waitFor(()=>{
-            expect(result.current[0]).toBe(11);
-        });
-=======
     promise = Promise.resolve(11);
-    act(rerender);
->>>>>>> 307a1103
 
-    waitFor(() => {
+    await act(rerender);
+
+    await waitFor(() => {
       expect(result.current[0]).toBe(11);
     });
+
   });
+
 });