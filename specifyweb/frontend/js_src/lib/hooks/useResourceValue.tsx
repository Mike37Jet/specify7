--- conflicted
+++ resolved
@@ -14,23 +14,11 @@
 import { f } from '../utils/functools';
 import type { Parser } from '../utils/parser/definitions';
 import { mergeParsers, resolveParser } from '../utils/parser/definitions';
-<<<<<<< HEAD
 import { parseValue } from '../utils/parser/parse';
 import { parseRelativeDate } from '../utils/relativeDate';
 import type { RA } from '../utils/types';
 import { useBooleanState } from './useBooleanState';
 import { useValidation } from './useValidation';
-=======
-import { className } from '../components/Atoms/className';
-import { useValidation } from './useValidation';
-import { useBooleanState } from './useBooleanState';
-import { AnySchema } from '../components/DataModel/helperTypes';
-import { parseValue } from '../utils/parser/parse';
-import {
-  LiteralField,
-  Relationship,
-} from '../components/DataModel/specifyField';
->>>>>>> 8acc8412
 import { FormContext } from '../components/Forms/BaseResourceView';
 
 /**
@@ -53,11 +41,7 @@
   T extends boolean | number | string | null,
   INPUT extends Input = HTMLInputElement
 >(
-<<<<<<< HEAD
-  resource: SpecifyResource<AnySchema>,
-=======
   resource: SpecifyResource<AnySchema> | undefined,
->>>>>>> 8acc8412
   // If field is undefined, this hook behaves pretty much like useValidation()
   field: LiteralField | Relationship | undefined,
   // Default parser is usually coming from the form definition
