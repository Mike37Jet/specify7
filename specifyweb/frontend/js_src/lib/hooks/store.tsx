/** Still work in progress */
// REFACTOR: remove these comments
// eslint-disable-next-line @typescript-eslint/ban-ts-comment
// @ts-nocheck

import React from 'react';

import type { SpecifyResource } from '../components/DataModel/legacyTypes';
import { strictGetModel } from '../components/DataModel/schema';
import type { Tables } from '../components/DataModel/types';
import { crash } from '../components/Errors/Crash';
import { f } from '../utils/functools';
import type { GetOrSet } from '../utils/types';
import { isFunction } from '../utils/types';
import { useAsyncState } from './useAsyncState';
<<<<<<< HEAD
import { crash } from '../components/Errors/Crash';
import { eventListener } from '../utils/events';
import { AnySchema } from '../components/DataModel/helperTypes';

// FEATURE: use this everywhere
export const resourceEvents = eventListener<{
  readonly deleted: SpecifyResource<AnySchema>;
}>();

// FEATURE: cache formatted resources
=======
>>>>>>> dab8c6a2

type Buckets = {
  readonly [TABLE_NAME in keyof Tables as `/api/specify/${TABLE_NAME}/`]?: Record<
    number,
    SpecifyResource<Tables[TABLE_NAME]>
  >;
};

type Store<
  BUCKETS extends Record<
    number | string,
    Record<number | string, boolean | number | object | string>
  >
> = {
  readonly [BUCKET_NAME in keyof BUCKETS]: {
    readonly listeners: readonly (() => void)[];
    readonly values: {
      readonly [KEY in keyof BUCKETS[BUCKET_NAME]]?: Promise<
        BUCKETS[BUCKET_NAME][KEY] | undefined
      >;
    };
  };
};

const store: Store<Buckets> = {};

/**
 * A wrapper for useAsyncState that remembers the results of previous
 * async calls with the same ID, keeps track of subsequent state updates
 * and deletions.
 */
export function useStore<
  BUCKET_NAME extends keyof Buckets,
  ID extends keyof Buckets[BUCKET_NAME]
>(
  callback: (id: ID) => Promise<Buckets[BUCKET_NAME][ID]>,
  deleteCallback: (
    id: ID,
    value: Buckets[BUCKET_NAME][ID] | undefined
  ) => Promise<undefined>,
  bucketName: BUCKET_NAME,
  id: ID,
  // Show the loading screen while the promise is being resolved
  loadingScreen: boolean
): GetOrSet<Buckets[BUCKET_NAME][ID] | undefined> {
  const [state, setState] = useAsyncState<Buckets[BUCKET_NAME][ID]>(
    React.useCallback(() => {
      if (store[bucketName] === undefined)
        store[bucketName] = {
          listeners: [],
          values: {},
        };
      if (store[bucketName].values[id] === undefined)
        store[bucketName].values[id] = callback(id);
      return store[bucketName].values[id];
    }, [callback, bucketName, id]),
    loadingScreen
  );
  const updateState: React.Dispatch<
    React.SetStateAction<Buckets[BUCKET_NAME][ID] | undefined>
  > = React.useCallback(
    (newState) => {
      setState((oldState) => {
        const resolvedState = (
          isFunction(newState) ? newState(oldState) : newState
        ) as Buckets[BUCKET_NAME][ID] | undefined;
        if (typeof oldState === 'object' && resolvedState === undefined)
          deleteCallback(id, store[bucketName][id]).catch(crash);
        store[bucketName][id] = Promise.resolve(resolvedState);
        store[bucketName].listeners.forEach(f.call);
        return resolvedState;
      });
    },
    [setState, deleteCallback, bucketName, id]
  );
  React.useEffect(() => {
    if (store[bucketName] === undefined)
      store[bucketName] = {
        listeners: [],
        values: {},
      };
    const listener = (): void => updateState(store[bucketName][id]);
    store[bucketName].listeners.push(listener);
    return (): void => {
      store[bucketName].listeners = store[bucketName].listeners.filter(
        (item) => item !== listener
      );
    };
  }, [updateState, bucketName, id]);

  return [state, updateState];
}

/** A wrapper for useRecord for easier usage with table records */
export function useRecord<TABLE_NAME extends keyof Tables>(
  tableName: TABLE_NAME,
  id: number,
  loadingScreen: boolean
): GetOrSet<Buckets[`/api/specify/${TABLE_NAME}/`][number] | undefined> {
  return useStore(
    React.useCallback(
      async (id: number) => {
        const resource = new (strictGetModel(tableName).Resource)({ id });
        return resource.fetch();
      },
      [tableName]
    ),
    React.useCallback(
      (_id, resourcePromise) =>
        resourcePromise?.then((resource) => resource?.delete()),
      [tableName]
    ),
    `/api/specify/${tableName}/` as const,
    id,
    loadingScreen
  );
}<|MERGE_RESOLUTION|>--- conflicted
+++ resolved
@@ -5,18 +5,16 @@
 
 import React from 'react';
 
+import type { AnySchema } from '../components/DataModel/helperTypes';
 import type { SpecifyResource } from '../components/DataModel/legacyTypes';
 import { strictGetModel } from '../components/DataModel/schema';
 import type { Tables } from '../components/DataModel/types';
 import { crash } from '../components/Errors/Crash';
+import { eventListener } from '../utils/events';
 import { f } from '../utils/functools';
 import type { GetOrSet } from '../utils/types';
 import { isFunction } from '../utils/types';
 import { useAsyncState } from './useAsyncState';
-<<<<<<< HEAD
-import { crash } from '../components/Errors/Crash';
-import { eventListener } from '../utils/events';
-import { AnySchema } from '../components/DataModel/helperTypes';
 
 // FEATURE: use this everywhere
 export const resourceEvents = eventListener<{
@@ -24,8 +22,6 @@
 }>();
 
 // FEATURE: cache formatted resources
-=======
->>>>>>> dab8c6a2
 
 type Buckets = {
   readonly [TABLE_NAME in keyof Tables as `/api/specify/${TABLE_NAME}/`]?: Record<
