import React from 'react';

import { SearchDialogContext } from '../components/Core/Contexts';
import { fetchDistantRelated } from '../components/DataModel/helpers';
import type {
  AnySchema,
  SerializedResource,
} from '../components/DataModel/helperTypes';
import type { SpecifyResource } from '../components/DataModel/legacyTypes';
import { resourceOn } from '../components/DataModel/resource';
import { serializeResource } from '../components/DataModel/serializers';
import type {
  LiteralField,
  Relationship,
} from '../components/DataModel/specifyField';
import { raise } from '../components/Errors/Crash';
import {
  mergeParsers,
  Parser,
  resolveParser,
} from '../utils/parser/definitions';
import type { GetOrSet, RA } from '../utils/types';
import { useLiveState } from './useLiveState';

/**
 * A wrapper for Backbone.Resource that integrates with React.useState for
 * easier state tracking
 *
 * @example Can detect field changes using React hooks:
 *   React.useEffect(()=>{}, [resource]);
 * @example Or only certain fields:
 *   React.useEffect(()=>{}, [resource.name, resource.fullname]);
 */
export function useResource<SCHEMA extends AnySchema>(
  table: SpecifyResource<SCHEMA>
): GetOrSet<SerializedResource<SCHEMA>> {
  const [resource, setResource] = React.useState<SerializedResource<SCHEMA>>(
    () => serializeResource(table)
  );

  const isChanging = React.useRef<boolean>(false);
  React.useEffect(() =>
    resourceOn(
      table,
      'change',
      () => {
        if (isChanging.current) return;
        const newResource = serializeResource(table);
        previousResourceRef.current = newResource;
        setResource(newResource);
      },
      false
    )
  );

  const previousResourceRef =
    React.useRef<SerializedResource<SCHEMA>>(resource);
  const previousTable = React.useRef(table);
  React.useEffect(() => {
    if (previousTable.current !== table) {
      previousTable.current = table;
      const newResource = serializeResource(table);
      previousResourceRef.current = newResource;
      setResource(newResource);
      return;
    }
    const changes = Object.entries(resource).filter(
      ([key, newValue]) =>
        (newValue as unknown) !== previousResourceRef.current[key]
    );
    if (changes.length === 0) return;

    isChanging.current = true;
    changes.forEach(([key, newValue]) =>
      table.set(key as 'resource_uri', newValue as never)
    );
    isChanging.current = false;

    previousResourceRef.current = resource;
  }, [resource, table]);

  return [resource, setResource];
}

<<<<<<< HEAD
/** Hook for getting save blockers for a tables's field */
export function useSaveBlockers({
=======
/** Hook for getting save blockers for a model's field */
export function getSaveBlockerErrors({
>>>>>>> d0d280dc
  resource,
  fieldName,
}: {
  readonly resource: SpecifyResource<AnySchema> | undefined;
  readonly fieldName: string;
}): string {
  const [errors, setErrors] = React.useState<string>(
    () => resource?.saveBlockers?.getFieldErrors(fieldName).join('\n') ?? ''
  );
  React.useEffect(
    () =>
      resource === undefined
        ? undefined
        : resourceOn(
            resource,
            'blockersChanged',
            (): void =>
              setErrors(
                resource.saveBlockers?.getFieldErrors(fieldName).join('\n') ??
                  ''
              ),
            false
          ),
    [resource, fieldName]
  );
  return errors;
}

/**
 * Hook for executing a provided callback function whenever a resource's blockers change
 */
export function useSaveBlockers({
  resource,
  beforeCleanup,
  callback,
}: {
  readonly resource: SpecifyResource<AnySchema>;
  readonly beforeCleanup: () => void;
  readonly callback: () => void;
}) {
  React.useEffect(() => {
    beforeCleanup();
    return resourceOn(resource, 'blockerschanged', callback, false);
  }, [resource]);
}

export function useDistantRelated(
  resource: SpecifyResource<AnySchema>,
  fields: RA<LiteralField | Relationship> | undefined
): Awaited<ReturnType<typeof fetchDistantRelated>> {
  const [data, setData] =
    React.useState<Awaited<ReturnType<typeof fetchDistantRelated>>>(undefined);
  React.useEffect(() => {
    let destructorCalled = false;
    const handleChange = (): void =>
      void fetchDistantRelated(resource, fields)
        .then((data) => (destructorCalled ? undefined : setData(data)))
        .catch(raise);

    if (fields === undefined || fields.length === 0) {
      handleChange();
      return undefined;
    }
    const destructor = resourceOn(
      resource,
      `change:${fields[0].name}`,
      handleChange,
      true
    );
    return (): void => {
      destructor();
      destructorCalled = true;
    };
  }, [resource, fields]);
  return data;
}

export function useParser(
  field: LiteralField | Relationship | undefined,
  defaultParser?: Parser
): Parser {
  const isInSearchDialog = React.useContext(SearchDialogContext);
  return useLiveState<Parser>(
    React.useCallback(() => {
      /*
       * Disable parser when in search dialog as space and quote characters are
       * interpreted differently in them  thus validation for them should be
       * disabled.
       */
      const parser =
        isInSearchDialog || field === undefined
          ? { type: 'text' as const }
          : resolveParser(field);
      return typeof defaultParser === 'object'
        ? mergeParsers(parser, defaultParser)
        : parser;
    }, [field, isInSearchDialog, defaultParser])
  )[0];
}<|MERGE_RESOLUTION|>--- conflicted
+++ resolved
@@ -82,13 +82,9 @@
   return [resource, setResource];
 }
 
-<<<<<<< HEAD
+// FIXME: merge with useSaveBlockers
 /** Hook for getting save blockers for a tables's field */
-export function useSaveBlockers({
-=======
-/** Hook for getting save blockers for a model's field */
-export function getSaveBlockerErrors({
->>>>>>> d0d280dc
+export function useLegacySaveBlockers({
   resource,
   fieldName,
 }: {
