--- conflicted
+++ resolved
@@ -1,18 +1,13 @@
 import React from 'react';
 
-<<<<<<< HEAD
-=======
-import {
-  fetchDistantRelated,
-  serializeResource,
-} from '../components/DataModel/helpers';
->>>>>>> 8acc8412
+import { fetchDistantRelated } from '../components/DataModel/helpers';
 import type {
   AnySchema,
   SerializedResource,
 } from '../components/DataModel/helperTypes';
 import type { SpecifyResource } from '../components/DataModel/legacyTypes';
 import { resourceOn } from '../components/DataModel/resource';
+import { serializeResource } from '../components/DataModel/serializers';
 import type {
   LiteralField,
   Relationship,
@@ -21,13 +16,7 @@
   getValidationAttributes,
   resolveParser,
 } from '../utils/parser/definitions';
-<<<<<<< HEAD
-import type { GetOrSet, IR } from '../utils/types';
-import { serializeResource } from '../components/DataModel/serializers';
-=======
 import type { GetOrSet, IR, RA } from '../utils/types';
-import { fail } from '../components/Errors/Crash';
->>>>>>> 8acc8412
 
 /**
  * A wrapper for Backbone.Resource that integrates with React.useState for
@@ -131,7 +120,7 @@
     const destructor = resourceOn(
       resource,
       `change:${fields[0].name}`,
-      () =>
+      async () =>
         fetchDistantRelated(resource, fields)
           .then((data) => (destructorCalled ? undefined : setData(data)))
           .catch(fail),
