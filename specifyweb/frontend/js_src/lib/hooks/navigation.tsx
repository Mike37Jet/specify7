/**
 * A wrapper for Backbone's routing API
 */

import React from 'react';
import { useLocation, useNavigate } from 'react-router-dom';
import type { LocalizedString } from 'typesafe-i18n';

<<<<<<< HEAD
import { UnloadProtectsContext } from '../components/Core/Contexts';
import { formatUrl, parseUrl } from '../components/Router/queryString';
import { locationToUrl } from '../components/Router/Router';
=======
import {
  isOverlay,
  OverlayContext,
  SetUnloadProtectsContext,
} from '../components/Router/Router';
>>>>>>> c8d80ecc
import type { GetOrSet, GetSet, RA } from '../utils/types';
import { removeItem, removeKey } from '../utils/utils';
import { SafeLocation } from 'history';

export function useSearchParameter(
  name: string | undefined,
  overrideLocation?: SafeLocation
): GetSet<string | undefined> {
  const location = useLocation();
  const resolvedLocation = overrideLocation ?? location;
  const url = locationToUrl(resolvedLocation);
  const parameters = React.useMemo(() => parseUrl(url), [url]);
  const value = parameters[name ?? ''];
  const navigate = useNavigate();

  const handleChange = useFunction((value: string | undefined): void => {
    if (name === undefined)
      throw new Error('Tried to change query string without providing a name');
    navigate(
      formatUrl(
        url,
        value === undefined
          ? removeKey(parameters, name)
          : {
              ...parameters,
              [name]: value,
            }
      ),
      { replace: true, state: location.state }
    );
  });

  return [value, handleChange];
}

/**
 * Create a callback that is always using the value from the most recent
 * render, without causing re-render
 * FEATURE: use this in more places
 */
function useFunction<TYPE extends (...args: RA<never>) => unknown>(
  callback: TYPE
): TYPE {
  const callbackRef = React.useRef(callback);
  callbackRef.current = callback;
  return React.useCallback<TYPE>(
    ((...args) => callbackRef.current(...args)) as TYPE,
    []
  );
}

export function useUnloadProtect(
  isEnabled: boolean,
  message: LocalizedString
): () => void {
  const setUnloadProtects = React.useContext(SetUnloadProtectsContext)!;

  const handleRemove = React.useCallback(
    (): void => unsetUnloadProtect(setUnloadProtects, message),
    [setUnloadProtects, message]
  );

  React.useEffect(() => {
    if (!isEnabled) return undefined;
    setUnloadProtects((unloadProtects) => [...unloadProtects, message]);
    return handleRemove;
  }, [setUnloadProtects, isEnabled, message]);

  return React.useCallback(
    () => (isEnabled ? handleRemove() : undefined),
    [setUnloadProtects, isEnabled]
  );
}

export const unsetUnloadProtect = (
  setUnloadProtects: GetOrSet<RA<string>>[1],
  message: LocalizedString
) =>
  setUnloadProtects((unloadProtects) => {
    const index = unloadProtects.indexOf(message);
    if (index === -1) return unloadProtects;

    /*
     * If there are multiple unload protects with the same message, this makes
     * sure to remove only one
     */
    return removeItem(unloadProtects, index);
  });<|MERGE_RESOLUTION|>--- conflicted
+++ resolved
@@ -6,17 +6,11 @@
 import { useLocation, useNavigate } from 'react-router-dom';
 import type { LocalizedString } from 'typesafe-i18n';
 
-<<<<<<< HEAD
-import { UnloadProtectsContext } from '../components/Core/Contexts';
 import { formatUrl, parseUrl } from '../components/Router/queryString';
-import { locationToUrl } from '../components/Router/Router';
-=======
 import {
-  isOverlay,
-  OverlayContext,
+  locationToUrl,
   SetUnloadProtectsContext,
 } from '../components/Router/Router';
->>>>>>> c8d80ecc
 import type { GetOrSet, GetSet, RA } from '../utils/types';
 import { removeItem, removeKey } from '../utils/utils';
 import { SafeLocation } from 'history';
